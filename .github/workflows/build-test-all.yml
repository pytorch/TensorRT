--- conflicted
+++ resolved
@@ -26,53 +26,7 @@
       packages: write
     uses: ./.github/workflows/build-test-linux-x86_64.yml
     with:
-<<<<<<< HEAD
       fail-fast: true
-  
-  trigger-linux-test:
-    needs: [trigger-fail-fast-test]
-=======
-      package-type: wheel
-      os: linux
-      test-infra-repository: pytorch/test-infra
-      test-infra-ref: main
-      with-rocm: false
-      with-cpu: false
-
-  filter-matrix:
-    needs: [generate-matrix]
-    outputs:
-      matrix: ${{ steps.generate.outputs.matrix }}
-    runs-on: ubuntu-latest
-    steps:
-      - uses: actions/setup-python@v5
-        with:
-          python-version: '3.11'
-      - uses: actions/checkout@v4
-        with:
-          repository: pytorch/tensorrt
-      - name: Generate matrix
-        id: generate
-        run: |
-          set -eou pipefail
-          MATRIX_BLOB=${{ toJSON(needs.generate-matrix.outputs.matrix) }}
-          MATRIX_BLOB="$(python3 .github/scripts/filter-matrix.py --matrix "${MATRIX_BLOB}")"
-          echo "${MATRIX_BLOB}"
-          echo "matrix=${MATRIX_BLOB}" >> "${GITHUB_OUTPUT}"
-
-  fail-fast-test:
-    needs: [filter-matrix]
->>>>>>> 94bfebe3
-    if: always()
-    permissions:
-      id-token: write
-      contents: read
-      packages: write
-    runs-on: ubuntu-latest
-    steps:
-      - name: Fail fast test
-        run: |
-          echo "Fail fast test"
 
   trigger-linux-test:
     needs: [fail-fast-test]
@@ -87,13 +41,7 @@
     uses: ./.github/workflows/build-test-linux-x86_64.yml
 
   trigger-windows-test:
-<<<<<<< HEAD
     needs: [trigger-fail-fast-test]
-=======
-    needs: [fail-fast-test]
-    strategy:
-      fail-fast: false
->>>>>>> 94bfebe3
     if: always()
     name: build-test on windows
     permissions:
