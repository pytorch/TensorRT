--- conflicted
+++ resolved
@@ -67,12 +67,6 @@
           .def("_set_precisions", &torch_tensorrt::pyapi::CompileSpec::setPrecisions)
           .def("_set_device", &torch_tensorrt::pyapi::CompileSpec::setDeviceIntrusive)
           .def("_set_torch_fallback", &torch_tensorrt::pyapi::CompileSpec::setTorchFallbackIntrusive)
-<<<<<<< HEAD
-#ifndef TRT_MAJOR_RTX
-          .def("_set_ptq_calibrator", &torch_tensorrt::pyapi::CompileSpec::setPTQCalibratorViaHandle)
-#endif
-=======
->>>>>>> 40f1a129
           .def("__str__", &torch_tensorrt::pyapi::CompileSpec::stringify);
 
   ADD_FIELD_GET_SET_REGISTRATION(TRTCompileSpecTSRegistration, torch_tensorrt::pyapi::CompileSpec, sparse_weights);
