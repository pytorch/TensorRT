
#include "tensorrt_classes.h"

namespace torch_tensorrt {
namespace pyapi {

std::string to_str(DataType value) {
  switch (value) {
    case DataType::kHalf:
      return "Half";
    case DataType::kChar:
      return "Int8";
    case DataType::kInt32:
      return "Int32";
    case DataType::kBool:
      return "Bool";
    case DataType::kFloat:
      return "Float";
    case DataType::kLong:
      return "Long";
    case DataType::kDouble:
      return "Double";
    default:
      return "Unknown data type";
  }
}

nvinfer1::DataType toTRTDataType(DataType value) {
  switch (value) {
    case DataType::kChar:
      return nvinfer1::DataType::kINT8;
    case DataType::kHalf:
      return nvinfer1::DataType::kHALF;
    case DataType::kInt32:
      return nvinfer1::DataType::kINT32;
    case DataType::kLong:
      return nvinfer1::DataType::kINT32;
    case DataType::kDouble:
      return nvinfer1::DataType::kFLOAT;
    case DataType::kBool:
      return nvinfer1::DataType::kBOOL;
    case DataType::kFloat:
      return nvinfer1::DataType::kFLOAT;
    case DataType::kUnknown:
      return nvinfer1::DataType::kFLOAT;
    default:
      TORCHTRT_THROW_ERROR("Unknown data type: " << to_str(value));
  }
}

at::ScalarType toAtenDataType(DataType value) {
  switch (value) {
    case DataType::kChar:
      return at::kChar;
    case DataType::kHalf:
      return at::kHalf;
    case DataType::kInt32:
      return at::kInt;
    case DataType::kLong:
      return at::kLong;
    case DataType::kBool:
      return at::kBool;
    case DataType::kFloat:
      return at::kFloat;
    case DataType::kDouble:
      return at::kDouble;
    case DataType::kUnknown:
      return at::kFloat;
    default:
      TORCHTRT_THROW_ERROR("Unknown data type: " << to_str(value));
  }
}

Device::Device(const core::runtime::RTDevice& internal_dev) {
  device_type = DeviceType::kGPU;
  gpu_id = internal_dev.id;
  dla_core = -1;
  allow_gpu_fallback = false;
}

nvinfer1::TensorFormat toTRTTensorFormat(TensorFormat value) {
  switch (value) {
    case TensorFormat::kChannelsLast:
      return nvinfer1::TensorFormat::kHWC;
    case TensorFormat::kContiguous:
    default:
      return nvinfer1::TensorFormat::kLINEAR;
  }
}

std::string to_str(TensorFormat value) {
  switch (value) {
    case TensorFormat::kContiguous:
      return "Contiguous/Linear/NCHW";
    case TensorFormat::kChannelsLast:
      return "Channel Last/NHWC";
    default:
      return "UNKNOWN";
  }
}

core::ir::Input Input::toInternalInput() {
  if (!input_is_dynamic) {
    return core::ir::Input(opt, toAtenDataType(dtype), toTRTTensorFormat(format), explicit_set_dtype, tensor_domain);
  } else {
    return core::ir::Input(
        min, opt, max, toAtenDataType(dtype), toTRTTensorFormat(format), explicit_set_dtype, tensor_domain);
  }
}

std::string Input::to_str() {
  auto vec_to_str = [](std::vector<int64_t> shape) -> std::string {
    std::stringstream ss;
    ss << '(';
    for (auto i : shape) {
      ss << i << ',';
    }
    ss << ')';
    return ss.str();
  };

  auto domain_to_str = [](std::vector<double> domain) -> std::string {
    std::stringstream ss;
    ss << "[" << domain[0] << ", " << domain[1] << ")";
    return ss.str();
  };

  std::stringstream ss;
  ss << "Input(";

  if (!input_is_dynamic) {
    ss << "shape=" << vec_to_str(opt) << ", ";
  } else {
    ss << "min_shape=" << vec_to_str(min) << ", ";
    ss << "opt_shape=" << vec_to_str(opt) << ", ";
    ss << "max_shape=" << vec_to_str(max) << ", ";
  }

  ss << "dtype=" << pyapi::to_str(dtype) << ", ";
  ss << "format=" << pyapi::to_str(format) << ", ";
  ss << "tensor_domain=" << domain_to_str(tensor_domain) << ")";

  return ss.str();
}

std::string sig_to_str(torch::jit::IValue input_sig) {
  if (input_sig.isTuple()) {
    auto input_tuple = input_sig.toTuple();
    std::vector<std::string> children;
    for (auto item : input_tuple->elements()) {
      auto child = sig_to_str(item);
      children.push_back(child);
    }
    std::stringstream ss;
    ss << "(";
    for (auto i : children) {
      ss << i << ", ";
    }
    ss << ")";
    return ss.str();
  } else if (input_sig.isList()) {
    auto input_list = input_sig.toList().vec();
    std::vector<std::string> children;
    for (auto item : input_list) {
      auto child = sig_to_str(item);
      children.push_back(child);
    }
    std::stringstream ss;
    ss << "[";
    for (auto i : children) {
      ss << i << ", ";
    }
    ss << "]";
    return ss.str();
  } else if (input_sig.isCustomClass()) {
    auto cur_input = input_sig.toCustomClass<Input>();
    return cur_input->to_str();
  } else if (input_sig.isPyObject()) {
    auto py_object_holder = input_sig.toPyObjectHolder();
    auto infer_type = py_object_holder->tryToInferType();
    auto type = infer_type.type();
    torch::jit::IValue ival = py_object_holder->toIValue(type);
    torch::jit::IValue converted_item;
    return sig_to_str(ival);
  } else {
    LOG_ERROR("Unknown input spec type");
    return "";
  }
}

std::string InputSignature::to_str() {
  std::stringstream ss;
  return sig_to_str(signature_ivalue);
}

std::string to_str(DeviceType value) {
  switch (value) {
    case DeviceType::kDLA:
      return "DLA";
    case DeviceType::kGPU:
    default:
      return "GPU";
  }
}

nvinfer1::DeviceType toTRTDeviceType(DeviceType value) {
  switch (value) {
    case DeviceType::kDLA:
      return nvinfer1::DeviceType::kDLA;
    case DeviceType::kGPU:
    default:
      return nvinfer1::DeviceType::kGPU;
  }
}

core::runtime::RTDevice Device::toInternalRTDevice() {
  return core::runtime::RTDevice(gpu_id, toTRTDeviceType(device_type));
}

std::string Device::toSerializedRTDevice() {
  return this->toInternalRTDevice().serialize();
}

std::string Device::to_str() {
  std::stringstream ss;
  std::string fallback = allow_gpu_fallback ? "True" : "False";
  ss << " {" << std::endl;
  ss << "        \"device_type\": " << pyapi::to_str(device_type) << std::endl;
  ss << "        \"allow_gpu_fallback\": " << fallback << std::endl;
  ss << "        \"gpu_id\": " << gpu_id << std::endl;
  ss << "        \"dla_core\": " << dla_core << std::endl;
  ss << "    }" << std::endl;
  return ss.str();
}

std::string to_str(EngineCapability value) {
  switch (value) {
    case EngineCapability::kDLA_STANDALONE:
      return "DLA Standalone";
    case EngineCapability::kSAFETY:
      return "Safety";
    case EngineCapability::kSTANDARD:
    default:
      return "Standard";
  }
}

nvinfer1::EngineCapability toTRTEngineCapability(EngineCapability value) {
  switch (value) {
    case EngineCapability::kDLA_STANDALONE:
      return TRT_ENGINE_CAPABILITY_DLA_STANDALONE;
    case EngineCapability::kSAFETY:
      return TRT_ENGINE_CAPABILITY_SAFETY;
    case EngineCapability::kSTANDARD:
    default:
      return TRT_ENGINE_CAPABILITY_STANDARD;
  }
}

std::string TorchFallback::to_str() {
  std::stringstream ss;
  std::string e = enabled ? "True" : "False";
  ss << " {" << std::endl;
  ss << "        \"enabled\": " << e << std::endl;
  ss << "        \"min_block_size\": " << min_block_size << std::endl;
  ss << "        \"forced_fallback_operators\": [" << std::endl;
  for (auto i : forced_fallback_operators) {
    ss << "            " << i << ',' << std::endl;
  }
  ss << "        ]" << std::endl;
  ss << "        \"forced_fallback_modules\": [" << std::endl;
  for (auto i : forced_fallback_modules) {
    ss << "            " << i << ',' << std::endl;
  }
  ss << "        ]" << std::endl;
  ss << "    }" << std::endl;
  return ss.str();
}

void to_internal_input_signature(torch::jit::IValue input_ivalue, torch::jit::IValue& converted_ivalue) {
  if (input_ivalue.isTuple()) {
    auto input_tuple = input_ivalue.toTuple();
    std::vector<torch::jit::IValue> converted_elements;
    for (auto item : input_tuple->elements()) {
      torch::jit::IValue converted_item;
      to_internal_input_signature(item, converted_item);
      converted_elements.push_back(converted_item);
      auto tuple_ptr = c10::ivalue::Tuple::create(converted_elements);
      converted_ivalue = torch::jit::IValue(tuple_ptr);
    }
  } else if (input_ivalue.isList()) {
    auto input_list = input_ivalue.toList().vec();
    c10::TypePtr type = input_list[0].type();
    auto converted_elements = c10::impl::GenericList(type);
    for (auto item : input_list) {
      torch::jit::IValue converted_item;
      to_internal_input_signature(item, converted_item);
      converted_elements.push_back(converted_item);
    }
    converted_ivalue = torch::jit::IValue(converted_elements);
  } else if (input_ivalue.isCustomClass()) {
    core::ir::Input cur_input = (*(input_ivalue.toCustomClass<Input>())).toInternalInput();
    converted_ivalue = torch::jit::IValue(std::move(c10::make_intrusive<core::ir::Input>(cur_input)));
  } else if (input_ivalue.isPyObject()) {
    auto py_object_holder = input_ivalue.toPyObjectHolder();
    auto infer_type = py_object_holder->tryToInferType();
    auto type = infer_type.type();
    torch::jit::IValue ival = py_object_holder->toIValue(type);
    torch::jit::IValue converted_item;
    to_internal_input_signature(ival, converted_item);
    converted_ivalue = torch::jit::IValue(converted_item);
  } else {
    LOG_ERROR("Unknown input spec type");
  }
}

core::CompileSpec init_compile_spec(CompileSpec external) {
  if (external.inputs.size() > 0) {
    LOG_DEBUG("init_compile_spec with input vector");
    std::vector<core::ir::Input> internal_inputs;
    for (auto i : external.inputs) {
      internal_inputs.push_back(i.toInternalInput());
    }
    core::CompileSpec internal(internal_inputs);
    return internal;
  } else {
    LOG_DEBUG("init_compile_spec with input signature");
    torch::jit::IValue converted_input_signature;
    to_internal_input_signature(external.input_signature.signature_ivalue, converted_input_signature);
    core::CompileSpec internal(converted_input_signature);
    return internal;
  }
}

core::CompileSpec CompileSpec::toInternalCompileSpec(bool converting_to_trt_engine) {
  core::CompileSpec info = init_compile_spec(*this);

  info.lower_info.converting_to_trt_engine = converting_to_trt_engine;

  for (auto p : enabled_precisions) {
    info.convert_info.engine_settings.enabled_precisions.insert(toTRTDataType(p));
  }

  info.partitioning_info.cast_int8_inputs = true;
<<<<<<< HEAD
#ifndef TRT_MAJOR_RTX
  if (ptq_calibrator) {
    info.convert_info.engine_settings.calibrator = ptq_calibrator;
=======

  if (info.convert_info.engine_settings.enabled_precisions.find(nvinfer1::DataType::kINT8) !=
      info.convert_info.engine_settings.enabled_precisions.end()) {
>>>>>>> 40f1a129
    info.partitioning_info.cast_int8_inputs = false;
    info.lower_info.unfreeze_module = true;
    info.lower_info.disable_cse = true;
  }
#endif
  info.convert_info.engine_settings.sparse_weights = sparse_weights;
  info.convert_info.engine_settings.disable_tf32 = disable_tf32;
  info.convert_info.engine_settings.refit = refit;
  info.convert_info.engine_settings.debug = debug;

  // Specify + replicate device settings for phases requiring it
  info.convert_info.engine_settings.device.device_type = toTRTDeviceType(device.device_type);
  info.convert_info.engine_settings.device.gpu_id = device.gpu_id;
  info.convert_info.engine_settings.device.dla_core = device.dla_core;
  info.convert_info.engine_settings.device.allow_gpu_fallback = device.allow_gpu_fallback;

  info.lower_info.target_device.device_type = toTRTDeviceType(device.device_type);
  info.lower_info.target_device.gpu_id = device.gpu_id;
  info.lower_info.target_device.dla_core = device.dla_core;
  info.lower_info.target_device.allow_gpu_fallback = device.allow_gpu_fallback;

  info.partitioning_info.target_device.device_type = toTRTDeviceType(device.device_type);
  info.partitioning_info.target_device.gpu_id = device.gpu_id;
  info.partitioning_info.target_device.dla_core = device.dla_core;
  info.partitioning_info.target_device.allow_gpu_fallback = device.allow_gpu_fallback;

  info.partitioning_info.enabled = torch_fallback.enabled;
  info.partitioning_info.min_block_size = torch_fallback.min_block_size;
  info.partitioning_info.forced_fallback_operators = torch_fallback.forced_fallback_operators;
  info.partitioning_info.truncate_long_and_double = truncate_long_and_double;
  info.lower_info.forced_fallback_modules = torch_fallback.forced_fallback_modules;
  info.convert_info.engine_settings.truncate_long_and_double = truncate_long_and_double;
  info.convert_info.engine_settings.allow_shape_tensors = allow_shape_tensors;

  info.convert_info.engine_settings.capability = toTRTEngineCapability(capability);
  TORCHTRT_CHECK(num_avg_timing_iters >= 0, "num_avg_timing_iters must be 0 or greater");
  info.convert_info.engine_settings.num_avg_timing_iters = num_avg_timing_iters;
  TORCHTRT_CHECK(workspace_size >= 0, "workspace_size must be 0 or greater");
  info.convert_info.engine_settings.workspace_size = workspace_size;
  TORCHTRT_CHECK(
      dla_sram_size >= 4096,
      "DLA managed SRAM size must be at least 4 KiB and must be a power of 2. This defaults to 1 MiB");
  info.convert_info.engine_settings.dla_sram_size = dla_sram_size;
  TORCHTRT_CHECK(
      dla_local_dram_size >= 4096,
      "DLA Local DRAM size must be at least 4 KiB and must be a power of 2. This defaults to 1 GiB");
  info.convert_info.engine_settings.dla_local_dram_size = dla_local_dram_size;
  TORCHTRT_CHECK(
      dla_global_dram_size >= 4096,
      "DLA Global DRAM size must be at least 4 KiB and must be a power of 2. This defaults to 512 MiB");
  info.convert_info.engine_settings.dla_global_dram_size = dla_global_dram_size;
  return info;
}

std::string CompileSpec::stringify() {
  std::stringstream ss;
  ss << "TensorRT Compile Spec: {" << std::endl;
  if (inputs.size() > 0) {
    ss << "    \"Inputs\": [" << std::endl;
    for (auto i : inputs) {
      ss << i.to_str();
    }
    ss << "    ]" << std::endl;
  } else {
    ss << "    \"Input Signature\": " << input_signature.to_str() << std::endl;
  }
  ss << "    \"Enabled Precision\": [";
  for (auto p : enabled_precisions) {
    ss << to_str(p) << ", ";
  }
  ss << "]" << std::endl;
  ss << "    \"TF32 Disabled\": " << disable_tf32 << std::endl;
  ss << "    \"Sparsity\": " << sparse_weights << std::endl;
  ss << "    \"Refit\": " << refit << std::endl;
  ss << "    \"Debug\": " << debug << std::endl;
  ss << "    \"Device\": " << device.to_str() << std::endl;
  ss << "    \"Engine Capability\": " << to_str(capability) << std::endl;
  ss << "    \"Num Avg Timing Iters\": " << num_avg_timing_iters << std::endl;
  ss << "    \"Workspace Size\": " << workspace_size << std::endl;
  ss << "    \"DLA SRAM Size\": " << dla_sram_size << std::endl;
  ss << "    \"DLA Local DRAM Size\": " << dla_local_dram_size << std::endl;
  ss << "    \"DLA Global DRAM Size\": " << dla_global_dram_size << std::endl;
  ss << "    \"Truncate long and double\": " << truncate_long_and_double << std::endl;
  ss << "    \"Allow Shape tensors\": " << allow_shape_tensors << std::endl;
  ss << "    \"Torch Fallback\": " << torch_fallback.to_str();
  ss << "}";
  return ss.str();
}

} // namespace pyapi
} // namespace torch_tensorrt<|MERGE_RESOLUTION|>--- conflicted
+++ resolved
@@ -342,15 +342,9 @@
   }
 
   info.partitioning_info.cast_int8_inputs = true;
-<<<<<<< HEAD
-#ifndef TRT_MAJOR_RTX
-  if (ptq_calibrator) {
-    info.convert_info.engine_settings.calibrator = ptq_calibrator;
-=======
 
   if (info.convert_info.engine_settings.enabled_precisions.find(nvinfer1::DataType::kINT8) !=
       info.convert_info.engine_settings.enabled_precisions.end()) {
->>>>>>> 40f1a129
     info.partitioning_info.cast_int8_inputs = false;
     info.lower_info.unfreeze_module = true;
     info.lower_info.disable_cse = true;
