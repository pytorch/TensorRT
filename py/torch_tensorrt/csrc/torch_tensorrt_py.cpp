#include "pybind11/pybind11.h"
#include "pybind11/stl.h"

#include "ATen/core/jit_type.h"
#include "NvInferRuntime.h"
#include "Python.h"
#include "core/compiler.h"
#include "core/conversion/conversion.h"
#include "tensorrt_classes.h"
#include "torch/csrc/jit/python/pybind_utils.h"
#include "torch/custom_class.h"
#include "torch/script.h"
#include "torch/torch.h"
#include "util.h"

namespace py = pybind11;

namespace torch_tensorrt {
namespace pyapi {

<<<<<<< HEAD
#ifndef TRT_MAJOR_RTX
template <typename Derived>
class pyCalibratorTrampoline : public Derived {
 public:
  using Derived::Derived; // Inherit constructors

  int getBatchSize() const noexcept override {
    try {
      PYBIND11_OVERLOAD_PURE_NAME(int, Derived, "get_batch_size", getBatchSize);
    } catch (std::exception const& e) {
      LOG_ERROR("Exception caught in get_batch_size" + std::string(e.what()));
    } catch (...) {
      LOG_ERROR("Exception caught in get_batch_size");
    }
    return -1;
  }

  bool getBatch(void* bindings[], const char* names[], int nbBindings) noexcept override {
    py::gil_scoped_acquire gil{};

    py::function pyGetBatch = torch_tensorrt::pyapi::util::getOverload(static_cast<Derived*>(this), "get_batch");
    std::vector<const char*> namesVec(names, names + nbBindings);
    py::object result = pyGetBatch(namesVec);
    // Copy over into the other data structure.
    if (!result.is_none() && result.cast<std::vector<size_t>>().size() != 0) {
      std::memcpy(bindings, result.cast<std::vector<size_t>>().data(), nbBindings * sizeof(void*));
      return true;
    }
    return false;
  }

  const void* readCalibrationCache(std::size_t& length) noexcept override {
    py::gil_scoped_acquire gil{};

    py::function pyReadCalibrationCache =
        torch_tensorrt::pyapi::util::getOverload(static_cast<Derived*>(this), "read_calibration_cache");
    py::buffer cache = pyReadCalibrationCache();
    if (!cache.is_none()) {
      py::buffer_info info = cache.request();
      length = info.size * info.itemsize;
      return info.ptr;
    }
    return nullptr;
  }

  void writeCalibrationCache(const void* ptr, std::size_t length) noexcept override {
    py::gil_scoped_acquire gil{};

    py::function pyWriteCalibrationCache =
        torch_tensorrt::pyapi::util::getOverload(static_cast<Derived*>(this), "write_calibration_cache");

    py::memoryview cache{py::memoryview::from_buffer(static_cast<const uint8_t*>(ptr), {length}, {sizeof(uint8_t)})};
    pyWriteCalibrationCache(cache);
  }
};

class pyIInt8Calibrator : public pyCalibratorTrampoline<nvinfer1::IInt8Calibrator> {
 public:
  using Derived = pyCalibratorTrampoline<nvinfer1::IInt8Calibrator>;
  using Derived::Derived;

  nvinfer1::InterfaceInfo getInterfaceInfo() const noexcept override {
    return nvinfer1::InterfaceInfo{"PYTHON CALIBRATOR", 1, 0};
  }

  nvinfer1::CalibrationAlgoType getAlgorithm() noexcept override {
    try {
      PYBIND11_OVERLOAD_PURE_NAME(
          nvinfer1::CalibrationAlgoType, nvinfer1::IInt8Calibrator, "get_algorithm", getAlgorithm);
    } catch (std::exception const& e) {
      LOG_ERROR("Exception caught in get_algorithm: " + std::string(e.what()));
    } catch (...) {
      LOG_ERROR("Exception caught in get_algorithm");
    }
    return {};
  }
};

class pyIInt8LegacyCalibrator : public pyCalibratorTrampoline<nvinfer1::IInt8LegacyCalibrator> {
 public:
  using Derived = pyCalibratorTrampoline<nvinfer1::IInt8LegacyCalibrator>;
  using Derived::Derived;

  double getQuantile() const noexcept override {
    try {
      PYBIND11_OVERLOAD_PURE_NAME(double, nvinfer1::IInt8LegacyCalibrator, "get_quantile", getQuantile);
    } catch (std::exception const& e) {
      LOG_ERROR("Exception caught in get_quantile: " + std::string(e.what()));
    } catch (...) {
      LOG_ERROR("Exception caught in get_quantile");
    }
    return -1.0;
  }

  double getRegressionCutoff() const noexcept override {
    try {
      PYBIND11_OVERLOAD_PURE_NAME(
          double, nvinfer1::IInt8LegacyCalibrator, "get_regression_cutoff", getRegressionCutoff);
    } catch (std::exception const& e) {
      LOG_ERROR("Exception caught in get_regression_cutoff: " + std::string(e.what()));
    } catch (...) {
      LOG_ERROR("Exception caught in get_regression_cutoff");
    }
    return -1.0;
  }

  const void* readHistogramCache(std::size_t& length) noexcept override {
    try {
      PYBIND11_OVERLOAD_PURE_NAME(
          const char*, nvinfer1::IInt8LegacyCalibrator, "read_histogram_cache", readHistogramCache, length);
    } catch (std::exception const& e) {
      LOG_ERROR("Exception caught in read_histogram_cache" + std::string(e.what()));
    } catch (...) {
      LOG_ERROR("Exception caught in read_histogram_cache");
    }
    return {};
  }

  void writeHistogramCache(const void* ptr, std::size_t length) noexcept override {
    try {
      PYBIND11_OVERLOAD_PURE_NAME(
          void, nvinfer1::IInt8LegacyCalibrator, "write_histogram_cache", writeHistogramCache, ptr, length);
    } catch (std::exception const& e) {
      LOG_ERROR("Exception caught in write_histogram_cache" + std::string(e.what()));
    } catch (...) {
      LOG_ERROR("Exception caught in write_histogram_cache");
    }
  }
};
#endif

=======
>>>>>>> 40f1a129
void set_device(const int device_id) {
  core::set_device(device_id);
}

Device get_current_device() {
  return Device(core::runtime::get_current_device());
}

torch::jit::Module CompileGraph(const torch::jit::Module& mod, CompileSpec& info) {
  py::gil_scoped_acquire gil;
  auto trt_mod = core::CompileGraph(mod, info.toInternalCompileSpec());
  return trt_mod;
}

py::bytes ConvertGraphToTRTEngine(const torch::jit::Module& mod, const std::string& method_name, CompileSpec& info) {
  py::gil_scoped_acquire gil;
  auto trt_engine = core::ConvertGraphToTRTEngine(
      mod, method_name, info.toInternalCompileSpec(/*bool converting_to_trt_engine=*/true));
  return py::bytes(trt_engine);
}

bool CheckMethodOperatorSupport(const torch::jit::Module& module, const std::string& method_name) {
  return core::CheckMethodOperatorSupport(module, method_name);
}

torch::jit::Module EmbedEngineInNewModule(
    const py::bytes& engine,
    Device& device,
    const std::vector<std::string>& input_binding_names,
    const std::vector<std::string>& output_binding_names) {
  return core::EmbedEngineInNewModule(engine, device.toInternalRTDevice(), input_binding_names, output_binding_names);
}

std::string get_build_info() {
  auto info = core::util::get_build_info();
  return info;
}

namespace logging {
std::string get_logging_prefix() {
  return core::util::logging::get_logger().get_logging_prefix();
}

void set_logging_prefix(const std::string& prefix) {
  std::string p;
  p.assign(prefix);
  core::util::logging::get_logger().set_logging_prefix(p);
}

void set_reportable_log_level(core::util::logging::LogLevel lvl) {
  core::util::logging::get_logger().set_reportable_log_level(lvl);
}

void set_is_colored_output_on(bool colored_output_on) {
  core::util::logging::get_logger().set_is_colored_output_on(colored_output_on);
}

core::util::logging::LogLevel get_reportable_log_level() {
  return core::util::logging::get_logger().get_reportable_log_level();
}

bool get_is_colored_output_on() {
  return core::util::logging::get_logger().get_is_colored_output_on();
}

void log(core::util::logging::LogLevel lvl, const std::string& msg) {
  std::string m;
  m.assign(msg);
  core::util::logging::get_logger().log(lvl, m);
}
} // namespace logging

PYBIND11_MODULE(_C, m) {
  py::class_<Input>(m, "Input")
      .def(py::init<>())
      .def("__str__", &torch_tensorrt::pyapi::Input::to_str)
      .def_readwrite("min", &Input::min)
      .def_readwrite("opt", &Input::opt)
      .def_readwrite("max", &Input::max)
      .def_readwrite("input_is_dynamic", &Input::input_is_dynamic)
      .def_readwrite("_explicit_set_dtype", &Input::explicit_set_dtype)
      .def_readwrite("dtype", &Input::dtype)
      .def_readwrite("tensor_domain", &Input::tensor_domain)
      .def_readwrite("format", &Input::format);

  py::class_<InputSignature>(m, "InputSignature")
      .def(pybind11::init([](py::object py_obj) {
        InputSignature input_signature;
        input_signature.signature_ivalue =
            torch::jit::toIValue(std::move(py_obj), c10::PyObjectType::get(), c10::nullopt);
        return input_signature;
      }))
      .def("__str__", &InputSignature::to_str)
      .def_readwrite("_signature_ivalue", &InputSignature::signature_ivalue);

  py::enum_<DataType>(m, "dtype", "Enum to specify operating precision for engine execution")
      .value("float", DataType::kFloat, "32 bit floating point number")
      .value("float32", DataType::kFloat, "32 bit floating point number")
      .value("half", DataType::kHalf, "16 bit floating point number")
      .value("float16", DataType::kHalf, "16 bit floating point number")
      .value("int8", DataType::kChar, "8 bit integer number")
      .value("int32", DataType::kInt32, "32 bit integer number")
      .value("long", DataType::kLong, "64 bit integer number")
      .value("int64", DataType::kLong, "64 bit integer number")
      .value("double", DataType::kDouble, "64 bit floating point number")
      .value("float64", DataType::kDouble, "64 bit floating point number")
      .value("bool", DataType::kBool, "Boolean value")
      .value("unknown", DataType::kUnknown, "Unknown data type")
      .export_values();

  py::enum_<DeviceType>(m, "DeviceType", "Enum to specify device kinds to build TensorRT engines for")
      .value("GPU", DeviceType::kGPU, "Specify using GPU to execute TensorRT Engine")
      .value("DLA", DeviceType::kDLA, "Specify using DLA to execute TensorRT Engine (Jetson Only)")
      .export_values();

  py::enum_<EngineCapability>(
      m,
      "EngineCapability",
      "Enum to specify engine capability settings (selections of kernels to meet safety requirements)")
      .value("SAFETY", EngineCapability::kSAFETY, "Use safe kernels only")
      .value("DLA_STANDALONE", EngineCapability::kDLA_STANDALONE, "Use DLA kernels only")
      .value("STANDARD", EngineCapability::kSTANDARD, "Use default behavior");

  py::enum_<TensorFormat>(m, "TensorFormat", "Enum to specify the memory layout of tensors")
      .value("contiguous", TensorFormat::kContiguous, "Contiguous memory layout (NCHW / Linear)")
      .value("channels_last", TensorFormat::kChannelsLast, "Channels last memory layout (NHWC)")
      .export_values();

<<<<<<< HEAD
#ifndef TRT_MAJOR_RTX
  py::enum_<nvinfer1::CalibrationAlgoType>(m, "CalibrationAlgo", py::module_local(), "Type of calibration algorithm")
      .value("LEGACY_CALIBRATION", nvinfer1::CalibrationAlgoType::kLEGACY_CALIBRATION)
      .value("ENTROPY_CALIBRATION", nvinfer1::CalibrationAlgoType::kENTROPY_CALIBRATION)
      .value("ENTROPY_CALIBRATION_2", nvinfer1::CalibrationAlgoType::kENTROPY_CALIBRATION_2)
      .value("MINMAX_CALIBRATION", nvinfer1::CalibrationAlgoType::kMINMAX_CALIBRATION);

  py::class_<nvinfer1::IInt8Calibrator, pyIInt8Calibrator>(
      m, "IInt8Calibrator", py::module_local(), "Int8 Calibrator base class")
      .def(py::init_alias<>()) // Always initialize trampoline class.
      .def("get_batch_size", &nvinfer1::IInt8Calibrator::getBatchSize, "Get batch size")
      .def("get_algorithm", &nvinfer1::IInt8Calibrator::getAlgorithm, "Get algorithm");

  py::class_<nvinfer1::IInt8LegacyCalibrator, nvinfer1::IInt8Calibrator, pyIInt8LegacyCalibrator>(
      m, "IInt8LegacyCalibrator", py::module_local(), "Int8 Legacy Calibrator class")
      .def(py::init_alias<>()) // Always initialize trampoline class.
      .def("get_batch_size", &nvinfer1::IInt8LegacyCalibrator::getBatchSize, "Get batch size")
      .def("get_algorithm", &nvinfer1::IInt8LegacyCalibrator::getAlgorithm, "Get algorithm");

  py::class_<
      nvinfer1::IInt8EntropyCalibrator,
      nvinfer1::IInt8Calibrator,
      pyCalibratorTrampoline<nvinfer1::IInt8EntropyCalibrator>>(
      m, "IInt8EntropyCalibrator", py::module_local(), "Int8 Entropy Calibrator class")
      .def(py::init_alias<>()) // Always initialize trampoline class.
      .def("get_batch_size", &nvinfer1::IInt8EntropyCalibrator::getBatchSize, "Get batch size")
      .def("get_algorithm", &nvinfer1::IInt8EntropyCalibrator::getAlgorithm, "Get algorithm");

  py::class_<
      nvinfer1::IInt8EntropyCalibrator2,
      nvinfer1::IInt8Calibrator,
      pyCalibratorTrampoline<nvinfer1::IInt8EntropyCalibrator2>>(
      m, "IInt8EntropyCalibrator2", py::module_local(), "Int8 Entropy Calibrator2 class")
      .def(py::init_alias<>()) // Always initialize trampoline class.
      .def("get_batch_size", &nvinfer1::IInt8EntropyCalibrator2::getBatchSize, "Get batch size")
      .def("get_algorithm", &nvinfer1::IInt8EntropyCalibrator2::getAlgorithm, "Get algorithm");

  py::class_<
      nvinfer1::IInt8MinMaxCalibrator,
      nvinfer1::IInt8Calibrator,
      pyCalibratorTrampoline<nvinfer1::IInt8MinMaxCalibrator>>(
      m, "IInt8MinMaxCalibrator", py::module_local(), "Int8 MinMax Calibrator class")
      .def(py::init_alias<>()) // Always initialize trampoline class.
      .def("get_batch_size", &nvinfer1::IInt8MinMaxCalibrator::getBatchSize, "Get batch size")
      .def("get_algorithm", &nvinfer1::IInt8MinMaxCalibrator::getAlgorithm, "Get algorithm");
#endif

=======
>>>>>>> 40f1a129
  py::class_<Device>(m, "Device")
      .def(py::init<>())
      .def("__str__", &torch_tensorrt::pyapi::Device::to_str)
      .def("_to_serialized_rt_device", &torch_tensorrt::pyapi::Device::toSerializedRTDevice)
      .def_readwrite("device_type", &Device::device_type)
      .def_readwrite("gpu_id", &Device::gpu_id)
      .def_readwrite("dla_core", &Device::dla_core)
      .def_readwrite("allow_gpu_fallback", &Device::allow_gpu_fallback);

  m.doc() = "Torch-TensorRT Internal C Bindings: A tool to convert PyTorch to TensorRT";

  m.def("get_build_info", &get_build_info, "Returns build info about the compiler as a string");

  m.def("_get_logging_prefix", &logging::get_logging_prefix, "Get the current prefix for the logging output");
  m.def("_set_logging_prefix", &logging::set_logging_prefix, "Set the logging prefix for logging output");
  m.def("_get_reportable_log_level", &logging::get_reportable_log_level, "Get the current log level");
  m.def(
      "_set_reportable_log_level",
      &logging::set_reportable_log_level,
      "Set the level required to be met for a log message to be printed");
  m.def("_get_is_colored_output_on", &logging::get_is_colored_output_on, "Get if the logging output will be colored");
  m.def("_set_is_colored_output_on", &logging::set_is_colored_output_on, "Set if the logging output should be colored");
  m.def("_log", &logging::log, "Add a message to the logger");
  m.def("set_device", &torch_tensorrt::pyapi::set_device, "Set CUDA device id");
  m.def("_get_current_device", &torch_tensorrt::pyapi::get_current_device, "Get the current active CUDA device");

  py::enum_<core::util::logging::LogLevel>(m, "LogLevel", py::arithmetic())
      .value("INTERNAL_ERROR", core::util::logging::LogLevel::kINTERNAL_ERROR)
      .value("ERROR", core::util::logging::LogLevel::kERROR)
      .value("WARNING", core::util::logging::LogLevel::kWARNING)
      .value("INFO", core::util::logging::LogLevel::kINFO)
      .value("DEBUG", core::util::logging::LogLevel::kDEBUG)
      .value("GRAPH", core::util::logging::LogLevel::kGRAPH)
      .export_values();

  py::module rt_sub_mod = m.def_submodule("rt");
  rt_sub_mod.attr("ABI_VERSION") = std::string(core::runtime::ABI_VERSION);

  py::module ts_sub_mod = m.def_submodule("ts");
  py::class_<CompileSpec>(ts_sub_mod, "CompileSpec")
      .def(py::init<>())
      .def("__str__", &torch_tensorrt::pyapi::CompileSpec::stringify)
<<<<<<< HEAD
#ifndef TRT_MAJOR_RTX
      .def("_get_calibrator_handle", &CompileSpec::getPTQCalibratorHandle, "[Internal] gets a handle from a calibrator")
#endif
      .def_readwrite("inputs", &CompileSpec::inputs)
      .def_readwrite("input_signature", &CompileSpec::input_signature)
      .def_readwrite("enabled_precisions", &CompileSpec::enabled_precisions)
      // .def_readwrite("ptq_calibrator", &CompileSpec::ptq_calibrator)
=======
      .def_readwrite("inputs", &CompileSpec::inputs)
      .def_readwrite("input_signature", &CompileSpec::input_signature)
      .def_readwrite("enabled_precisions", &CompileSpec::enabled_precisions)
>>>>>>> 40f1a129
      .def_readwrite("refit", &CompileSpec::refit)
      .def_readwrite("sparse_weights", &CompileSpec::sparse_weights)
      .def_readwrite("disable_tf32", &CompileSpec::disable_tf32)
      .def_readwrite("debug", &CompileSpec::debug)
      .def_readwrite("device", &CompileSpec::device)
      .def_readwrite("capability", &CompileSpec::capability)
      .def_readwrite("num_avg_timing_iters", &CompileSpec::num_avg_timing_iters)
      .def_readwrite("workspace_size", &CompileSpec::workspace_size)
      .def_readwrite("dla_sram_size", &CompileSpec::dla_sram_size)
      .def_readwrite("dla_local_dram_size", &CompileSpec::dla_local_dram_size)
      .def_readwrite("dla_global_dram_size", &CompileSpec::dla_global_dram_size)
      .def_readwrite("torch_fallback", &CompileSpec::torch_fallback)
      .def_readwrite("truncate_long_and_double", &CompileSpec::truncate_long_and_double)
      .def_readwrite("allow_shape_tensors", &CompileSpec::allow_shape_tensors);

  py::class_<TorchFallback>(ts_sub_mod, "TorchFallback")
      .def(py::init<>())
      .def("__str__", &torch_tensorrt::pyapi::TorchFallback::to_str)
      .def_readwrite("enabled", &TorchFallback::enabled)
      .def_readwrite("min_block_size", &TorchFallback::min_block_size)
      .def_readwrite("forced_fallback_operators", &TorchFallback::forced_fallback_operators)
      .def_readwrite("forced_fallback_modules", &TorchFallback::forced_fallback_modules);

  ts_sub_mod.def(
      "compile_graph",
      &torch_tensorrt::pyapi::CompileGraph,
      "Ingest a PyTorch JIT module and convert supported subgraphs to TensorRT engines, returns a JIT module with the engines embedded");
  ts_sub_mod.def(
      "convert_graph_to_trt_engine",
      &torch_tensorrt::pyapi::ConvertGraphToTRTEngine,
      "Given a PyTorch JIT Module, convert forward into a TensorRT engine and return a serialized engine");
  ts_sub_mod.def(
      "check_method_op_support",
      &torch_tensorrt::pyapi::CheckMethodOperatorSupport,
      "Takes a module and a method name and checks if the method graph contains purely convertible operators");
  ts_sub_mod.def(
      "embed_engine_in_new_module",
      &torch_tensorrt::pyapi::EmbedEngineInNewModule,
      "Takes a serialized TensorRT engine and compile spec. Wraps it in the forward method of a new TorchScript module");

  ts_sub_mod.doc() =
      "Torch-TensorRT TorchScript Compiler Internal C Bindings: AOT Compilation for PyTorch JIT to TensorRT";
}

} // namespace pyapi
} // namespace torch_tensorrt<|MERGE_RESOLUTION|>--- conflicted
+++ resolved
@@ -18,140 +18,6 @@
 namespace torch_tensorrt {
 namespace pyapi {
 
-<<<<<<< HEAD
-#ifndef TRT_MAJOR_RTX
-template <typename Derived>
-class pyCalibratorTrampoline : public Derived {
- public:
-  using Derived::Derived; // Inherit constructors
-
-  int getBatchSize() const noexcept override {
-    try {
-      PYBIND11_OVERLOAD_PURE_NAME(int, Derived, "get_batch_size", getBatchSize);
-    } catch (std::exception const& e) {
-      LOG_ERROR("Exception caught in get_batch_size" + std::string(e.what()));
-    } catch (...) {
-      LOG_ERROR("Exception caught in get_batch_size");
-    }
-    return -1;
-  }
-
-  bool getBatch(void* bindings[], const char* names[], int nbBindings) noexcept override {
-    py::gil_scoped_acquire gil{};
-
-    py::function pyGetBatch = torch_tensorrt::pyapi::util::getOverload(static_cast<Derived*>(this), "get_batch");
-    std::vector<const char*> namesVec(names, names + nbBindings);
-    py::object result = pyGetBatch(namesVec);
-    // Copy over into the other data structure.
-    if (!result.is_none() && result.cast<std::vector<size_t>>().size() != 0) {
-      std::memcpy(bindings, result.cast<std::vector<size_t>>().data(), nbBindings * sizeof(void*));
-      return true;
-    }
-    return false;
-  }
-
-  const void* readCalibrationCache(std::size_t& length) noexcept override {
-    py::gil_scoped_acquire gil{};
-
-    py::function pyReadCalibrationCache =
-        torch_tensorrt::pyapi::util::getOverload(static_cast<Derived*>(this), "read_calibration_cache");
-    py::buffer cache = pyReadCalibrationCache();
-    if (!cache.is_none()) {
-      py::buffer_info info = cache.request();
-      length = info.size * info.itemsize;
-      return info.ptr;
-    }
-    return nullptr;
-  }
-
-  void writeCalibrationCache(const void* ptr, std::size_t length) noexcept override {
-    py::gil_scoped_acquire gil{};
-
-    py::function pyWriteCalibrationCache =
-        torch_tensorrt::pyapi::util::getOverload(static_cast<Derived*>(this), "write_calibration_cache");
-
-    py::memoryview cache{py::memoryview::from_buffer(static_cast<const uint8_t*>(ptr), {length}, {sizeof(uint8_t)})};
-    pyWriteCalibrationCache(cache);
-  }
-};
-
-class pyIInt8Calibrator : public pyCalibratorTrampoline<nvinfer1::IInt8Calibrator> {
- public:
-  using Derived = pyCalibratorTrampoline<nvinfer1::IInt8Calibrator>;
-  using Derived::Derived;
-
-  nvinfer1::InterfaceInfo getInterfaceInfo() const noexcept override {
-    return nvinfer1::InterfaceInfo{"PYTHON CALIBRATOR", 1, 0};
-  }
-
-  nvinfer1::CalibrationAlgoType getAlgorithm() noexcept override {
-    try {
-      PYBIND11_OVERLOAD_PURE_NAME(
-          nvinfer1::CalibrationAlgoType, nvinfer1::IInt8Calibrator, "get_algorithm", getAlgorithm);
-    } catch (std::exception const& e) {
-      LOG_ERROR("Exception caught in get_algorithm: " + std::string(e.what()));
-    } catch (...) {
-      LOG_ERROR("Exception caught in get_algorithm");
-    }
-    return {};
-  }
-};
-
-class pyIInt8LegacyCalibrator : public pyCalibratorTrampoline<nvinfer1::IInt8LegacyCalibrator> {
- public:
-  using Derived = pyCalibratorTrampoline<nvinfer1::IInt8LegacyCalibrator>;
-  using Derived::Derived;
-
-  double getQuantile() const noexcept override {
-    try {
-      PYBIND11_OVERLOAD_PURE_NAME(double, nvinfer1::IInt8LegacyCalibrator, "get_quantile", getQuantile);
-    } catch (std::exception const& e) {
-      LOG_ERROR("Exception caught in get_quantile: " + std::string(e.what()));
-    } catch (...) {
-      LOG_ERROR("Exception caught in get_quantile");
-    }
-    return -1.0;
-  }
-
-  double getRegressionCutoff() const noexcept override {
-    try {
-      PYBIND11_OVERLOAD_PURE_NAME(
-          double, nvinfer1::IInt8LegacyCalibrator, "get_regression_cutoff", getRegressionCutoff);
-    } catch (std::exception const& e) {
-      LOG_ERROR("Exception caught in get_regression_cutoff: " + std::string(e.what()));
-    } catch (...) {
-      LOG_ERROR("Exception caught in get_regression_cutoff");
-    }
-    return -1.0;
-  }
-
-  const void* readHistogramCache(std::size_t& length) noexcept override {
-    try {
-      PYBIND11_OVERLOAD_PURE_NAME(
-          const char*, nvinfer1::IInt8LegacyCalibrator, "read_histogram_cache", readHistogramCache, length);
-    } catch (std::exception const& e) {
-      LOG_ERROR("Exception caught in read_histogram_cache" + std::string(e.what()));
-    } catch (...) {
-      LOG_ERROR("Exception caught in read_histogram_cache");
-    }
-    return {};
-  }
-
-  void writeHistogramCache(const void* ptr, std::size_t length) noexcept override {
-    try {
-      PYBIND11_OVERLOAD_PURE_NAME(
-          void, nvinfer1::IInt8LegacyCalibrator, "write_histogram_cache", writeHistogramCache, ptr, length);
-    } catch (std::exception const& e) {
-      LOG_ERROR("Exception caught in write_histogram_cache" + std::string(e.what()));
-    } catch (...) {
-      LOG_ERROR("Exception caught in write_histogram_cache");
-    }
-  }
-};
-#endif
-
-=======
->>>>>>> 40f1a129
 void set_device(const int device_id) {
   core::set_device(device_id);
 }
@@ -280,56 +146,6 @@
       .value("channels_last", TensorFormat::kChannelsLast, "Channels last memory layout (NHWC)")
       .export_values();
 
-<<<<<<< HEAD
-#ifndef TRT_MAJOR_RTX
-  py::enum_<nvinfer1::CalibrationAlgoType>(m, "CalibrationAlgo", py::module_local(), "Type of calibration algorithm")
-      .value("LEGACY_CALIBRATION", nvinfer1::CalibrationAlgoType::kLEGACY_CALIBRATION)
-      .value("ENTROPY_CALIBRATION", nvinfer1::CalibrationAlgoType::kENTROPY_CALIBRATION)
-      .value("ENTROPY_CALIBRATION_2", nvinfer1::CalibrationAlgoType::kENTROPY_CALIBRATION_2)
-      .value("MINMAX_CALIBRATION", nvinfer1::CalibrationAlgoType::kMINMAX_CALIBRATION);
-
-  py::class_<nvinfer1::IInt8Calibrator, pyIInt8Calibrator>(
-      m, "IInt8Calibrator", py::module_local(), "Int8 Calibrator base class")
-      .def(py::init_alias<>()) // Always initialize trampoline class.
-      .def("get_batch_size", &nvinfer1::IInt8Calibrator::getBatchSize, "Get batch size")
-      .def("get_algorithm", &nvinfer1::IInt8Calibrator::getAlgorithm, "Get algorithm");
-
-  py::class_<nvinfer1::IInt8LegacyCalibrator, nvinfer1::IInt8Calibrator, pyIInt8LegacyCalibrator>(
-      m, "IInt8LegacyCalibrator", py::module_local(), "Int8 Legacy Calibrator class")
-      .def(py::init_alias<>()) // Always initialize trampoline class.
-      .def("get_batch_size", &nvinfer1::IInt8LegacyCalibrator::getBatchSize, "Get batch size")
-      .def("get_algorithm", &nvinfer1::IInt8LegacyCalibrator::getAlgorithm, "Get algorithm");
-
-  py::class_<
-      nvinfer1::IInt8EntropyCalibrator,
-      nvinfer1::IInt8Calibrator,
-      pyCalibratorTrampoline<nvinfer1::IInt8EntropyCalibrator>>(
-      m, "IInt8EntropyCalibrator", py::module_local(), "Int8 Entropy Calibrator class")
-      .def(py::init_alias<>()) // Always initialize trampoline class.
-      .def("get_batch_size", &nvinfer1::IInt8EntropyCalibrator::getBatchSize, "Get batch size")
-      .def("get_algorithm", &nvinfer1::IInt8EntropyCalibrator::getAlgorithm, "Get algorithm");
-
-  py::class_<
-      nvinfer1::IInt8EntropyCalibrator2,
-      nvinfer1::IInt8Calibrator,
-      pyCalibratorTrampoline<nvinfer1::IInt8EntropyCalibrator2>>(
-      m, "IInt8EntropyCalibrator2", py::module_local(), "Int8 Entropy Calibrator2 class")
-      .def(py::init_alias<>()) // Always initialize trampoline class.
-      .def("get_batch_size", &nvinfer1::IInt8EntropyCalibrator2::getBatchSize, "Get batch size")
-      .def("get_algorithm", &nvinfer1::IInt8EntropyCalibrator2::getAlgorithm, "Get algorithm");
-
-  py::class_<
-      nvinfer1::IInt8MinMaxCalibrator,
-      nvinfer1::IInt8Calibrator,
-      pyCalibratorTrampoline<nvinfer1::IInt8MinMaxCalibrator>>(
-      m, "IInt8MinMaxCalibrator", py::module_local(), "Int8 MinMax Calibrator class")
-      .def(py::init_alias<>()) // Always initialize trampoline class.
-      .def("get_batch_size", &nvinfer1::IInt8MinMaxCalibrator::getBatchSize, "Get batch size")
-      .def("get_algorithm", &nvinfer1::IInt8MinMaxCalibrator::getAlgorithm, "Get algorithm");
-#endif
-
-=======
->>>>>>> 40f1a129
   py::class_<Device>(m, "Device")
       .def(py::init<>())
       .def("__str__", &torch_tensorrt::pyapi::Device::to_str)
@@ -372,19 +188,9 @@
   py::class_<CompileSpec>(ts_sub_mod, "CompileSpec")
       .def(py::init<>())
       .def("__str__", &torch_tensorrt::pyapi::CompileSpec::stringify)
-<<<<<<< HEAD
-#ifndef TRT_MAJOR_RTX
-      .def("_get_calibrator_handle", &CompileSpec::getPTQCalibratorHandle, "[Internal] gets a handle from a calibrator")
-#endif
       .def_readwrite("inputs", &CompileSpec::inputs)
       .def_readwrite("input_signature", &CompileSpec::input_signature)
       .def_readwrite("enabled_precisions", &CompileSpec::enabled_precisions)
-      // .def_readwrite("ptq_calibrator", &CompileSpec::ptq_calibrator)
-=======
-      .def_readwrite("inputs", &CompileSpec::inputs)
-      .def_readwrite("input_signature", &CompileSpec::input_signature)
-      .def_readwrite("enabled_precisions", &CompileSpec::enabled_precisions)
->>>>>>> 40f1a129
       .def_readwrite("refit", &CompileSpec::refit)
       .def_readwrite("sparse_weights", &CompileSpec::sparse_weights)
       .def_readwrite("disable_tf32", &CompileSpec::disable_tf32)
