import dataclasses as dc
from typing import List, Optional, Sequence, Set, Type

from torch import nn
from torch.fx.passes.pass_manager import PassManager

from .input_tensor_spec import InputTensorSpec
from .passes.lower_basic_pass import fuse_permute_linear, fuse_permute_matmul
from .utils import LowerPrecision


@dc.dataclass
class LowerSettingBasic:
    """
    Basic class for lowering.
    max_batch_size: The maximum batch size for lowering job.
                    If run with TensorRT lowering, this is the maximum
                    batch size which can be used at execution time,
                    and also the batch size for which the ICudaEngine
                    will be optimized.
                    If run with AITemplate lowering, this the max batch_size
                    for the model.
    lower_precision: lower precision dtype during lowering.
    min_acc_module_size(int): minimal number of nodes for an accelerate submodule.
    ast_rewriter_allow_list (Optional[Set[nn.Module]]): Optional allow list of
    modules that need AST rewriting. This is aiming to eliminate input variable involve in
    exception checking control flow.
    leaf_module_list (Optional[Set[nn.Module]]): Optional leaf module list where
    modules will not be traced into.
    verbose_profile (bool): verbosity of profiler, default to False.
    """

    max_batch_size: int = 2048
    lower_precision: LowerPrecision = LowerPrecision.FP32
    min_acc_module_size: int = 10
    ast_rewriter_allow_list: Optional[Set[Type[nn.Module]]] = None
    leaf_module_list: Optional[Set[Type[nn.Module]]] = None
    verbose_profile: bool = False


@dc.dataclass
class LowerSetting(LowerSettingBasic):
    """
    Basic configuration for lowering stack.
    Args:
    input_specs: Specs for inputs to engine, can either be a single size or a
    range defined by Min, Optimal, Max sizes.
    explicit_batch_dimension: Use explicit batch dimension during lowering.
    explicit_precision: Use explicit precision during lowering.
    max_workspace_size: The maximum workspace size. The maximum GPU temporary
    memory which the TensorRT engine can use at execution time.
    strict_type_constraints: Require TensorRT engine to strictly follow data type
    setting at execution time.
    customized_fuse_pass: List of custmozied pass to apply during lowering process.
    lower_basic_fuse_pass: Enable basic pass fuse duirng lowering, i.e. fuse multiple operations
    as (a->b->c->d)=>(e). Current basic fuse patterns are:
    permute->linear
    permute->matmul
    verbose_log: Enable TensorRT engine verbose log mode.
    algo_selector: Enable TensorRT algorithm selector at execution time.
    timing_cache_prefix: TensorRT timing cache file path. TensorRT engine will use timing
    cache file at execution time if valid timing cache file is provided.
    save_timing_cache: Save updated timing cache data into timing cache file if the timing
    cache file is provided.
    cuda_graph_batch_size (int): Cuda graph batch size, default to be -1.
    preset_lowerer (str): when specified, use a preset logic to build the
    instance of Lowerer. Refer to
    `caffe2.torch.fb.model_transform.fx2trt.presets.LowererPresetsManager` on
    how presets are applied. Refer to
    `caffe2.torch.fb.model_transform.fx2trt.presets.ESUHMLowererPreset` on how
    to add a preset.
    opt_profile_replica (int): the number of opt profile set for TensorRT engine, this field is
    only used by explicit batch dim with dynamic shape mode.
    """

    input_specs: List[InputTensorSpec] = dc.field(default_factory=list)
    explicit_batch_dimension: bool = True
    explicit_precision: bool = False
    max_workspace_size: int = 1 << 30
    strict_type_constraints: bool = False
    customized_fuse_pass: PassManager = PassManager.build_from_passlist([])
    lower_basic_fuse_pass: PassManager = PassManager.build_from_passlist(
        [fuse_permute_matmul, fuse_permute_linear]
    )
    verbose_log: bool = False
    algo_selector = None
    timing_cache_prefix: str = ""
    save_timing_cache: bool = False
    cuda_graph_batch_size: int = -1
    preset_lowerer: str = ""
<<<<<<< HEAD
    opt_profile_replica: int = 1
    dynamic_batch: bool = True
=======
    opt_profile_replica: int = 1
>>>>>>> 1a22204f
<|MERGE_RESOLUTION|>--- conflicted
+++ resolved
@@ -88,9 +88,5 @@
     save_timing_cache: bool = False
     cuda_graph_batch_size: int = -1
     preset_lowerer: str = ""
-<<<<<<< HEAD
     opt_profile_replica: int = 1
-    dynamic_batch: bool = True
-=======
-    opt_profile_replica: int = 1
->>>>>>> 1a22204f
+    dynamic_batch: bool = True