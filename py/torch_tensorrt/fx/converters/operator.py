import numpy as np
import operator
import warnings
import logging
from typing import Any, Callable, cast, Dict, List, Optional, Sequence, Tuple, Union

import tensorrt as trt
import torch
from torch.fx.node import Argument, Target
from ..utils import get_dynamic_dims, torch_dtype_from_trt, torch_dtype_to_trt

from ..tracer.acc_tracer import acc_ops

from .converter_utils import get_trt_tensor
from .converter_utils import set_layer_name
from .converter_utils import get_trt_tensor
from .converter_utils import broadcast
from .converter_utils import squeeze_left
from .converter_utils import dtype_uniform
from .converter_utils import get_trt_plugin
from .converter_utils import get_positive_dim
from .converter_utils import prepend_ones
from .converter_utils import has_dynamic_shape
<<<<<<< HEAD
from .converter_utils import get_shape_with_dynamic_shape
=======
>>>>>>> a1d94c1c
from .converter_utils import to_numpy

from ..types import (
    Shape,
    TRTDataType,
    TRTElementWiseOp,
    TRTLayer,
    TRTNetwork,
    TRTPlugin,
    TRTPluginFieldCollection,
    TRTTensor,
)

_LOGGER: logging.Logger = logging.getLogger(__name__)


def get_python_op_from_trt_elementwise_op(
    trt_op: TRTElementWiseOp,
) -> Callable[[Any, Any], Any]:
    if trt_op == trt.ElementWiseOperation.SUM:
        return operator.add
    elif trt_op == trt.ElementWiseOperation.PROD:
        return operator.mul
    elif trt_op == trt.ElementWiseOperation.SUB:
        return operator.sub
    elif trt_op == trt.ElementWiseOperation.DIV:
        return operator.truediv
    elif trt_op == trt.ElementWiseOperation.FLOOR_DIV:
        return operator.floordiv
    else:
        raise RuntimeError(f"{trt_op} is not supported yet!")


def add_binary_elementwise_layer(
    network: TRTNetwork,
    lhs_val: Union[int, float, TRTTensor, torch.Tensor],
    rhs_val: Union[int, float, TRTTensor, torch.Tensor],
    op_type: trt.ElementWiseOperation,
    target: Target,
    name: str,
) -> TRTTensor:
    """
    This function adds a TensorRT elementwise layer. We allow both operands to be
    constant (not a trt tensor) because in implicit batch dimension mode, we could
    introduce constant via .size() op. Other scenario should be const folded first.
    If any operand is not a trt tensor, we make it a trt constant layer while preserve
    its dtype. Then we broadcast these two inputs to have the same number of dimensions.

    Limitation:
        If we are using implicit batch dim mode, the operand that is not a trt
    tensor are not allowed to have larger ranks than the trt tensor operand.

    Args:
        network (TRTNetwork): TensorRT network object.
        lhs_val (TRTTensor): Left operand of the binary operation. Could
            be a TensorRT tensor, a PyTorch tensor or a simple value.
        rhs_val (TRTTensor): Right operand of the binary operation. Similar
            to lhs_val.
        op_type (trt.ElementWiseOperation): Type of the TensorRT elementwise binary operation.
        target (Target): Target of fx node.
        name (str): The name we want to assign to the created TensorRT layer.

    Returns:
        The output of TensorRT Elementwise layer.
    """
    lhs_dtype = None
    rhs_dtype = None
    is_lhs_trt_tensor = False
    is_rhs_trt_tensor = False

    if isinstance(lhs_val, TRTTensor):
        lhs_dtype = torch_dtype_from_trt(lhs_val.dtype)
        is_lhs_trt_tensor = True
    if isinstance(rhs_val, TRTTensor):
        rhs_dtype = torch_dtype_from_trt(rhs_val.dtype)
        is_rhs_trt_tensor = True

    if not is_lhs_trt_tensor and not is_rhs_trt_tensor:
        warnings.warn(
            f"Both operands of the binary elementwise op {name} "
            "are constant. In this case, please consider constant fold the model first."
        )
        return get_python_op_from_trt_elementwise_op(op_type)(lhs_val, rhs_val)

    # If the following conditions are true:
    #  1. the network has implicit batch dimension,
    #  2. one operand has shape [] (real shape is [batch_size]),
    #  3. another operand is a scalar,
    # then the result should also have shape [] (real shape is [batch_size]).
    #
    # In such case, we need to convert the scalar operand to tensor, because
    # this way the shape will become [1], and then will be properly squeezed
    # into [], meaning that the result will have shape [], which is what we
    # expect.
    #
    # Note that the dtype here is supposed to be the same as the scalar
    # dtype but we don't have a way to detect whether it makes sense for the
    # scalar to be float or half. Hence we go with the lhs dtype.
    if is_lhs_trt_tensor and isinstance(rhs_val, (float, int)):
        rhs_val = torch.tensor([rhs_val], dtype=lhs_dtype)
    if is_rhs_trt_tensor and isinstance(lhs_val, (float, int)):
        lhs_val = torch.tensor([lhs_val], dtype=rhs_dtype)

    # When lhs is scalar, and rhs has shape [1,], then currently the assert
    # will fail because lhs shape has fewer dimensions than rhs shape.  This
    # happens when using implicit batch dimension, when we removed the 1st
    # dimension from input tensor, causing it to have shape [] - a scalar.  We
    # fix it by reducing the rhs constant with a squeeze_left, so it becomes a
    # scalar too. More generally, we squeeze_left on input if it's a constant
    # tensor. This is safe because broadcast will pad dimensions on the left
    # (prepend) to make lhs and rhs shape compatible.
    if network.has_implicit_batch_dimension:
        if isinstance(lhs_val, torch.Tensor):
            lhs_val = squeeze_left(lhs_val)
        if isinstance(rhs_val, torch.Tensor):
            rhs_val = squeeze_left(rhs_val)

    lhs_val = get_trt_tensor(network, lhs_val, f"{name}_lhs", lhs_dtype)
    rhs_val = get_trt_tensor(network, rhs_val, f"{name}_rhs", rhs_dtype)

    # Check the limitation in the doc string.
    if network.has_implicit_batch_dimension:
        if is_lhs_trt_tensor and not is_rhs_trt_tensor:
            assert len(lhs_val.shape) >= len(
                rhs_val.shape
            ), f"{lhs_val.shape} >= {rhs_val.shape}"
        elif not is_lhs_trt_tensor and is_rhs_trt_tensor:
            assert len(rhs_val.shape) >= len(
                lhs_val.shape
            ), f"{rhs_val.shape} >= {lhs_val.shape}"

    lhs_val, rhs_val = broadcast(
        network, lhs_val, rhs_val, f"{name}_lhs", f"{name}_rhs"
    )
    layer = network.add_elementwise(lhs_val, rhs_val, op_type)
    set_layer_name(layer, target, name)
    output = layer.get_output(0)
    output.name = output.name + "_" + target.__name__
    return output


def sign(
    network: TRTNetwork, input_val: TRTTensor, target: Target, name: str
) -> TRTTensor:
    """
    Sign is calculated as below:
       x = input
       sign = (exp(x) // exp(abs(x))) * 2 - 1
       For positive number and 0, (exp(x) // exp(abs(x))) yield 1; for negative number, (exp(x) // exp(abs(x))) yield 0.
       With multiply 2, the value become 2(for pos and 0) and 0(for neg).
       Finally minus 1, the value become 1(for pos and 0) and -1(for neg).

    Args:
        network (TRTNetwork): TensorRT network object.
        input_val (TRTTensor): The input tensor.
        target (Target): fx node target.
        name (str): Name of the fx node with optional suffix.

    Returns:
        A TensorRT tensor represent the result of sign operator.
    """
    input_exp_output = add_unary_layer(
        network, input_val, trt.UnaryOperation.EXP, target, f"{name}_prod_exp"
    )
    input_abs_output = add_unary_layer(
        network, input_val, trt.UnaryOperation.ABS, target, f"{name}_prod_abs"
    )
    input_abs_exp_output = add_unary_layer(
        network,
        input_abs_output,
        trt.UnaryOperation.EXP,
        target,
        f"{name}_prod_abs_exp",
    )
    floor_div_output = add_binary_elementwise_layer(
        network,
        input_exp_output,
        input_abs_exp_output,
        trt.ElementWiseOperation.FLOOR_DIV,
        target,
        f"{name}_exp_floor_div",
    )
    double_floor_div_output = add_binary_elementwise_layer(
        network,
        floor_div_output,
        2,
        trt.ElementWiseOperation.PROD,
        target,
        f"{name}_floor_div*2",
    )
    return add_binary_elementwise_layer(
        network,
        double_floor_div_output,
        1,
        trt.ElementWiseOperation.SUB,
        target,
        f"{name}_sign",
    )


def trunc_div(
    input: TRTTensor, other: TRTTensor, network: TRTNetwork, target: Target, name: str
) -> TRTTensor:
    """
    Perform trunc divide on Tensor, result of divide will be round toward zero.
    This means for positive number, it will be floor round; for negative number,
    it will be ceil round. Example: [2.1, 0.8, -3.2] -> [2, 0, -3].

    Args:
        input: divisor.
        other: dividend.
        network: INetworkDefinition.
        target: node target.
        name: namespace for the op

    Returns:
        A TensorRT tensor represent the result of trunc divide.
    """
    prod_output = add_binary_elementwise_layer(
        network, input, other, trt.ElementWiseOperation.PROD, target, f"{name}_prod"
    )
    sign_output = sign(network, prod_output, target, name)

    # Convert constant input into ITensor for UnaryOperation
    if not isinstance(input, trt.tensorrt.ITensor):
        input = get_trt_tensor(network, input, f"{name}_input")
    if not isinstance(other, trt.tensorrt.ITensor):
        other = get_trt_tensor(
            network, other, f"{name}_other", dtype=torch_dtype_from_trt(input.dtype)
        )

    abs_input_output = add_unary_layer(
        network, input, trt.UnaryOperation.ABS, target, f"{name}_abs_input"
    )
    abs_other_output = add_unary_layer(
        network, other, trt.UnaryOperation.ABS, target, f"{name}_abs_other"
    )
    abs_floor_output = add_binary_elementwise_layer(
        network,
        abs_input_output,
        abs_other_output,
        trt.ElementWiseOperation.FLOOR_DIV,
        target,
        f"{name}_floor_div",
    )
    output = add_binary_elementwise_layer(
        network,
        abs_floor_output,
        sign_output,
        trt.ElementWiseOperation.PROD,
        target,
        f"{name}_output",
    )

    return output


def trt_dtype_to_torch_dtype(trt_dtype):
    table = {
        trt.bool: torch.bool,
        trt.int32: torch.int32,
        trt.float16: torch.float16,
        trt.float32: torch.float32,
    }
    return table[trt_dtype]
<<<<<<< HEAD
=======


def get_shape_with_dynamic_shape(
    network: TRTNetwork,
    shape: Union[list, tuple, torch.Tensor],
    input_val: TRTTensor,
    target: Target,
    name: str,
) -> TRTTensor:
    """
    Prepare the real output tensor shape for dynamic shape mode tensor input.
    How this functions works:
    Assuming the input_val has actual shape [2048, 256, 512], expected reduce operation
    output shape is [-1, 128, 256], this function should return [2048, 128, 256] as the actual
    reduce operation output shape. Steps of calculations are:
        1. get the actual tensor shape of input_val via add_shape layer;
        2. create a all 0 tensor [0, 0, 0];
        3. run elementwise comparision the [0, 0, 0] and [-1, 128, 256] tensor, get a condition tensor [True, False, False];
        4. use the condition tensor [True, False, False] to do selection between [2048, 256, 512] and [-1, 128, 256], replace
           all -1 dynamic shape dimensions with actual batch_size value;
        5. output shape with actual batch_size as [2048, 128, 256]

    Args:
        network (TRTNetwork): TensorRT network object.
        shape: calculated shape of the expected output tensor
        input_val (TRTTensor): A TensorRT ITensor.
        target (Target): Target of fx node.
        name (str): The name we want to assign to the created TensorRT layer.
    Returns:
        TensorRT ITensors that represents the actual shape of the input_val
    """
    # Ger real shape info for input_val
    input_shape = network.add_shape(input_val).get_output(0)

    scale_layer = network.add_constant(
        input_shape.shape, np.ascontiguousarray(shape, dtype=np.int32)
    )
    set_layer_name(scale_layer, target, f"{name}_scale")
    scale_res = scale_layer.get_output(0)

    length = input_shape.shape[0]
    zero_layer = network.add_constant(
        input_shape.shape, to_numpy(torch.zeros((length), dtype=torch.int32))
    )
    set_layer_name(zero_layer, target, f"{name}_zeros")

    condition_val = add_binary_elementwise_layer(
        network,
        scale_res,
        zero_layer.get_output(0),
        trt.ElementWiseOperation.LESS,
        target,
        f"{name}_shape",
    )
    select_layer = network.add_select(condition_val, input_shape, scale_res)
    set_layer_name(select_layer, target, f"{name}_select")
    return select_layer.get_output(0)


def type_cast(
    network: TRTNetwork,
    target: Target,
    name: str,
    input: TRTTensor,
    cast_type: TRTDataType,
):
    """
    This function helps to cast the input type to cast_type
    """
    layer_i = network.add_identity(input)
    layer_i.set_output_type(0, cast_type)
    set_layer_name(layer_i, target, f"{name}_dtype_change")
    return layer_i.get_output(0)
>>>>>>> a1d94c1c


def add_tile(network, target, kwargs, name):
    input_t = kwargs["input"]
    input_val = get_trt_tensor(network, input_t, f"{name}_input")

    dims = tuple(cast(Sequence[int], kwargs["dims"]))
    n_input_dims = len(input_val.shape) + (
        1 if network.has_implicit_batch_dimension else 0
    )

    if len(dims) > n_input_dims:
        assert not network.has_implicit_batch_dimension
        layer = network.add_shuffle(input_val)
        layer.name = f"{name}_reshape"
        num_preceding_ones = len(dims) - n_input_dims

        if len(get_dynamic_dims(input_val.shape)) > 1:
            input_shape_layer = network.add_shape(input_val)
            input_shape_layer.name = f"{name}_input_shape"
            preceding_ones = network.add_constant(
                (num_preceding_ones,),
                np.ascontiguousarray([1] * num_preceding_ones, np.int32),
            ).get_output(0)
            reshape_layer = network.add_concatenation(
                [preceding_ones, input_shape_layer.get_output(0)]
            )
            reshape_layer.axis = 0
            reshape_layer.name = f"{name}_reshape_dims"
            layer.set_input(1, reshape_layer.get_output(0))
        else:
            layer.reshape_dims = (1,) * (len(dims) - n_input_dims) + tuple(
                input_val.shape
            )
        input_val = layer.get_output(0)
    else:
        dims = (1,) * (n_input_dims - len(dims)) + dims

    if network.has_implicit_batch_dimension:
        assert dims[0] == 1, "Can't tile the batch dim when it's implicit."
        dims = dims[1:]
    starts = [0] * len(dims)
    shapes = []
    if all(isinstance(d, int) for d in dims):
        shapes = [i * j for i, j in zip(input_val.shape, dims)]  # type: ignore[union-attr]
    else:
        shape = []
        for i, (s, d) in enumerate(zip(input_val.shape, dims)):
            if isinstance(d, TRTTensor) and len(d.shape) == 0:
                d = prepend_ones(network, d, f"{name}_{i}", 1)
            else:
                d = get_trt_tensor(network, d, f"{name}_{i}")
            shape.append(d)
            mul = add_binary_elementwise_layer(
                network,
                s,
                d,
                trt.ElementWiseOperation.PROD,
                target,
                f"{name}_mul_{i}",
            )
            shapes.append(mul)
        dims = shape
    # If there's dynmaic dim then there would be negative dims in shapes which is not allowed.
    # Here we build a dummy shapes array.
    if has_dynamic_shape(input_val.shape):  # type: ignore[union-attr]
        shapes = [1] * len(dims)
    strides = [1] * len(dims)
    layer = network.add_slice(input_val, starts, shapes, strides)
    layer.mode = trt.SliceMode.WRAP
    set_layer_name(layer, target, name)

    if has_dynamic_shape(input_val.shape):  # type: ignore[union-attr]
        starts_tensor = network.add_constant(
            (len(dims),), np.ascontiguousarray([0] * len(dims), np.int32)
        ).get_output(0)
        if all(isinstance(d, int) for d in dims):
            dims_tensor = network.add_constant(
                (len(dims),), np.ascontiguousarray(dims, np.int32)
            ).get_output(0)
        else:
            assert all(isinstance(d, TRTTensor) for d in dims)
            concat_dims_layer = network.add_concatenation(inputs=dims)
            concat_dims_layer.axis = 0
            concat_dims_layer.name = f"{name}_tile_dim"
            dims_tensor = concat_dims_layer.get_output(0)
        input_shape_layer = network.add_shape(input_val)
        input_shape_layer.name = f"{name}_slice_input_shape"
        slice_shapes_tensor = add_binary_elementwise_layer(
            network,
            input_shape_layer.get_output(0),
            dims_tensor,
            trt.ElementWiseOperation.PROD,
            target,
            f"{name}_slice_shapes",
        )
        layer.set_input(1, starts_tensor)
        layer.set_input(2, slice_shapes_tensor)

    return layer.get_output(0)


def add_linear(network, target, kwargs, name):
    input_val = kwargs["input"]

    if not isinstance(input_val, TRTTensor):
        raise RuntimeError(
            f"Linear received input {input_val} that is not part "
            "of the TensorRT region!"
        )

    dynamic_dims = get_dynamic_dims(input_val.shape)
    assert len(dynamic_dims) < 2 and input_val.shape[-1] != -1, (
        "Currently we only support one dynmaic "
        "dim for linear and it can't be the last dim."
    )

    if isinstance(kwargs["weight"], torch.Tensor):
        weight = get_trt_tensor(network, kwargs["weight"].t(), f"{name}_weight")
        if target not in (acc_ops.linear, torch.ops.aten.linear):
            weight_op = trt.MatrixOperation.TRANSPOSE
        else:
            weight_op = trt.MatrixOperation.NONE
    else:
        assert isinstance(
            kwargs["weight"], TRTTensor
        ), f"Expect weight to be trt tensor but got {type(kwargs['weight'])}"
        weight = kwargs["weight"]
        weight_op = trt.MatrixOperation.TRANSPOSE

    preset_diff = 0
    if len(input_val.shape) == 1:
        preset_diff -= 1
        input_op = trt.MatrixOperation.VECTOR
    else:
        input_op = trt.MatrixOperation.NONE

    input_val, weight = broadcast(
        network, input_val, weight, f"{name}_input", f"{name}_weight", preset_diff
    )
    matmul_layer = network.add_matrix_multiply(input_val, input_op, weight, weight_op)
    set_layer_name(matmul_layer, target, f"{name}_matmul")
    res = matmul_layer.get_output(0)

    if kwargs["bias"] is not None:
        bias = get_trt_tensor(network, kwargs["bias"], f"{name}_bias")  # type: ignore[arg-type]
        res = add_binary_elementwise_layer(
            network,
            matmul_layer.get_output(0),
            bias,
            trt.ElementWiseOperation.SUM,
            target,
            f"{name}_add",
        )
    return res


def add_unary_layer(
    network: TRTNetwork,
    input_val: TRTTensor,
    operation_type: trt.UnaryOperation,
    target: Target,
    name: str,
) -> TRTTensor:
    """
    Add a TensorRT Unary layer to `network`.

    Args:
        network (TRTNetwork): TensorRT network object.
        input_val (TRTTensor): Input to the unary op. Must be a TensorRT tensor.
        op_type (trt.ElementWiseOperation): Type of the TensorRT unary operation.
        target (Target): Target of fx node.
        name (str): The name we want to assign to the created TensorRT layer.

    Returns:
        The output of TensorRT Unary layer.
    """
    if not isinstance(input_val, TRTTensor):
        raise RuntimeError(
            f"{operation_type} received input {input_val} that is not part "
            "of the TensorRT region!"
        )
    layer = network.add_unary(input_val, operation_type)
    set_layer_name(layer, target, name)
    output = layer.get_output(0)
    output.name = output.name + "_" + target.__name__
    return layer.get_output(0)


def layer_norm(
    network: TRTNetwork,
    target: Target,
    args: Tuple[Argument, ...],
    kwargs: Dict[str, Argument],
    name: str,
) -> Union[TRTTensor, Sequence[TRTTensor]]:
    input_val = kwargs["input"]

    if not isinstance(input_val, TRTTensor):
        raise RuntimeError(
            f"LayerNorm received input {input_val} that is not part "
            "of the TensorRT region!"
        )

    shape = kwargs["weight"].shape  # type: ignore[union-attr]
    broadcasted_shape = (1,) * (len(input_val.shape) - len(shape)) + shape
    gamma = to_numpy(kwargs["weight"].reshape(*shape))  # type: ignore[union-attr]
    beta = to_numpy(kwargs["bias"].reshape(*shape))  # type: ignore[union-attr]
    eps = kwargs["eps"]

    axes = 0
    for d in range(len(shape)):
        axes |= 1 << (len(input_val.shape) - d - 1)

    # E[x]
    mean_expected_layer = network.add_reduce(
        input_val, trt.ReduceOperation.AVG, axes, keep_dims=True
    )
    set_layer_name(mean_expected_layer, target, f"{name}_mean_expected")

    # X-E[x]
    sub_trt = operator.add_binary_elementwise_layer(
        network,
        input_val,
        mean_expected_layer.get_output(0),
        trt.ElementWiseOperation.SUB,
        target,
        f"{name}_sub",
    )
    # Variance = mean(pow(x_sub_mean,2))
    pow_tensor = network.add_constant(
        (1,) * len(input_val.shape),
        trt.Weights(np.ascontiguousarray([2.0], dtype=np.float32)),
    )
    pow_tensor.name = f"{name}_power"
    pow_var = operator.add_binary_elementwise_layer(
        network,
        sub_trt,
        pow_tensor.get_output(0),
        trt.ElementWiseOperation.POW,
        target,
        f"{name}_pow_var",
    )
    mean_trt_layer = network.add_reduce(
        pow_var, trt.ReduceOperation.AVG, axes, keep_dims=True
    )
    set_layer_name(mean_trt_layer, target, f"{name}_mean")
    # Variance + eps
    eps_tensor = network.add_constant(
        (1,) * len(input_val.shape),
        trt.Weights(np.ascontiguousarray([eps], dtype=np.float32)),
    )
    eps_tensor.name = f"{name}_eps"
    add_trt = add_binary_elementwise_layer(
        network,
        mean_trt_layer.get_output(0),
        eps_tensor.get_output(0),
        trt.ElementWiseOperation.SUM,
        target,
        f"{name}_add",
    )
    # SQRT((Var + eps))
    sqrt_trt = add_unary_layer(
        network, add_trt, trt.UnaryOperation.SQRT, target, f"{name}_sqrt"
    )
    # (x - E[x]) / sqrt((var + eps))
    div_trt = add_binary_elementwise_layer(
        network,
        sub_trt,
        sqrt_trt,
        trt.ElementWiseOperation.DIV,
        target,
        f"{name}_div_trt",
    )

    assert gamma is not None
    gamma_tensor = network.add_constant(gamma.shape, trt.Weights(np.ascontiguousarray(gamma)))  # type: ignore[attr-defined]
    gamma_tensor.name = f"{name}_gamma"
    assert beta is not None
    beta_tensor = network.add_constant(gamma.shape, trt.Weights(np.ascontiguousarray(beta)))  # type: ignore[attr-defined]
    beta_tensor.name = f"{name}_beta"
    # y * gamma + beta
    scale_layer = add_binary_elementwise_layer(
        network,
        div_trt,
        gamma_tensor.get_output(0),
        trt.ElementWiseOperation.PROD,
        target,
        f"{name}_scale",
    )
    return add_binary_elementwise_layer(
        network,
        scale_layer,
        beta_tensor.get_output(0),
        trt.ElementWiseOperation.SUM,
        target,
        name,
    )


def add_add(network, target, kwargs, name):
    return add_binary_elementwise_layer(
        network,
        kwargs["input"],
        kwargs["other"],
        trt.ElementWiseOperation.SUM,
        target,
        name,
    )


def add_matmul(network, target, kwargs, name):
    input_val = get_trt_tensor(network, kwargs["input"], f"{name}_input")
    other_val = get_trt_tensor(network, kwargs["other"], f"{name}_other")

    for i in [input_val, other_val]:
        if not isinstance(i, TRTTensor):
            raise RuntimeError(
                f"matmul received input {i} that is not part of the TensorRT region!"
            )

    input_matrix_op = other_matrix_op = trt.MatrixOperation.NONE
    preset_diff = 0

    if len(input_val.shape) == 1:
        preset_diff -= 1
        input_matrix_op = trt.MatrixOperation.VECTOR

    if len(other_val.shape) == 1:
        preset_diff += 1
        other_matrix_op = trt.MatrixOperation.VECTOR

    input_val, other_val = broadcast(
        network, input_val, other_val, f"{name}_input", f"{name}_other", preset_diff
    )
    layer = network.add_matrix_multiply(
        input_val, input_matrix_op, other_val, other_matrix_op
    )
    set_layer_name(layer, target, name)
    return layer.get_output(0)


def add_layer_norm(network, target, kwargs, name):
    input_val = kwargs["input"]

    if not isinstance(input_val, trt.tensorrt.ITensor):
        raise RuntimeError(
            f"LayerNorm received input {input_val} that is not part "
            "of the TensorRT region!"
        )

    gamma = kwargs["weight"].detach().cpu().float().numpy()
    gamma_field = trt.PluginField("gamma", gamma, trt.PluginFieldType.FLOAT32)
    beta = kwargs["bias"].detach().cpu().float().numpy()
    beta_field = trt.PluginField("beta", beta, trt.PluginFieldType.FLOAT32)
    eps_field = trt.PluginField(
        "eps", np.array([kwargs["eps"]], dtype=np.float32), trt.PluginFieldType.FLOAT32
    )
    try:
        normalized_shape = np.array(kwargs["normalized_shape"], dtype=np.int32)
    except TypeError:
        _LOGGER.error("Unable to convert normalized_shape to a field, fall back to []")
        normalized_shape = np.array([], dtype=np.int32)

    normalized_shape_filed = trt.PluginField(
        "normalized_shape", normalized_shape, trt.PluginFieldType.INT32
    )
    field_collection = trt.PluginFieldCollection(
        [gamma_field, beta_field, eps_field, normalized_shape_filed]
    )

    try:
        if network.has_implicit_batch_dimension:
            plugin = get_trt_plugin("layer_norm", field_collection, "1", "fx2trt")
        else:
            plugin = get_trt_plugin("LayerNormDynamic", field_collection, "1", "fx2trt")
    except AssertionError:
        _LOGGER.error(
            "Unable to find layer norm plugin, fall back to TensorRT implementation."
        )
        return layer_norm(network, target, args, kwargs, name)
    layer = network.add_plugin_v2([input_val], plugin)
    layer.name = name
    return layer.get_output(0)


def add_cumsum(network, target, kwargs, name):
    input_val = kwargs["input"]
    dim = cast(int, kwargs["dim"])
    input_shape = input_val.shape  # type: ignore[union-attr]
    input_dim_size = len(input_val.shape)  # type: ignore[union-attr]

    if not isinstance(input_val, TRTTensor):
        raise RuntimeError(
            f"cumsum received input {input_val} that is not part "
            "of the TensorRT region!"
        )
    if network.has_implicit_batch_dimension:
        raise RuntimeError(
            "cumsum converter currently doesn't support implicit batch dimension"
        )
    dim = get_positive_dim(dim, input_dim_size)
    loop = network.add_loop()
    trip_limit = None
    if input_shape[dim] > 0:
        axis = torch.tensor(input_shape[dim], dtype=torch.int32)
        trip_limit_layer = network.add_constant(axis.shape, to_numpy(axis))
    else:
        input_shape = network.add_shape(input_val).get_output(0)
        dim_value = torch.tensor(dim, dtype=torch.int32)
        axis = network.add_constant(dim_value.shape, to_numpy(dim_value)).get_output(0)
        trip_limit_layer = network.add_gather(input_shape, axis, 0)
    set_layer_name(trip_limit_layer, target, f"{name}_trip_limit")
    trip_limit = trip_limit_layer.get_output(0)

    loop.add_trip_limit(trip_limit, trt.TripLimit(0))
    iterator = loop.add_iterator(input_val, dim, False)
    data = iterator.get_output(0)
    new_dims = tuple(data.shape)
    zero_tensor = torch.zeros(new_dims, dtype=trt_dtype_to_torch_dtype(input_val.dtype))
    zero_tensor = network.add_constant(
        zero_tensor.shape, to_numpy(zero_tensor)
    ).get_output(0)

    running_sum = loop.add_recurrence(zero_tensor)
    set_layer_name(running_sum, target, f"{name}_running_sum_1")
    running_sum_tensor = running_sum.get_output(0)

    current_sum = add_binary_elementwise_layer(
        network,
        data,
        running_sum_tensor,
        trt.ElementWiseOperation.SUM,
        target,
        f"{name}_sum_1",
    )
    running_sum.set_input(1, current_sum)

    running_sum = loop.add_recurrence(zero_tensor)
    set_layer_name(running_sum, target, f"{name}_running_sum_2")
    running_sum_tensor = running_sum.get_output(0)

    current_sum = add_binary_elementwise_layer(
        network,
        data,
        running_sum_tensor,
        trt.ElementWiseOperation.SUM,
        target,
        f"{name}_sum_2",
    )
    running_sum.set_input(1, current_sum)

    loop_output = loop.add_loop_output(current_sum, trt.LoopOutput.CONCATENATE, dim)
    set_layer_name(loop_output, target, f"{name}_loop_output")
    loop_output.set_input(1, trip_limit)
    return loop_output.get_output(0)


def add_maximum(network, target, kwargs, name):
    return add_binary_elementwise_layer(
        network,
        kwargs["input"],
        kwargs["other"],
        trt.ElementWiseOperation.MAX,
        target,
        name,
    )


def add_mul(network, target, kwargs, name):
    return add_binary_elementwise_layer(
        network,
        kwargs["input"],
        kwargs["other"],
        trt.ElementWiseOperation.PROD,
        target,
        name,
    )


def add_pow(network, target, kwargs, name):
    return add_binary_elementwise_layer(
        network,
        kwargs["input"],
        kwargs["exponent"],
        trt.ElementWiseOperation.POW,
        target,
        name,
    )


def add_floor_div(network, target, kwargs, name):
    return add_binary_elementwise_layer(
        network,
        kwargs["input"],
        kwargs["other"],
        trt.ElementWiseOperation.FLOOR_DIV,
        target,
        name,
    )


def add_div(network, target, kwargs, name):
    return add_binary_elementwise_layer(
        network,
        kwargs["input"],
        kwargs["other"],
        trt.ElementWiseOperation.DIV,
        target,
        name,
    )


def add_sub(network, target, kwargs, name):
    return add_binary_elementwise_layer(
        network,
        kwargs["input"],
        kwargs["other"],
        trt.ElementWiseOperation.SUB,
        target,
        name,
    )


def add_minimum(network, target, kwargs, name):
    return add_binary_elementwise_layer(
        network,
        kwargs["input"],
        kwargs["other"],
        trt.ElementWiseOperation.MIN,
        target,
        name,
    )


def add_logical_not(network, target, kwargs, name):
    input_val = kwargs["input"]
    operation_type = trt.UnaryOperation.NOT
    # cast to bool type
    if input_val.dtype in (trt.float32, trt.float16, trt.int32):
        input_val = type_cast(network, target, f"{name}_input", input_val, trt.bool)
    return add_unary_layer(network, input_val, operation_type, target, name)


def add_logical_and(network, target, kwargs, name):
    if network.has_implicit_batch_dimension:
        raise RuntimeError(
            "The `logical_and` function should be called with explicit batch dimension."
        )

    input_t = kwargs["input"]
    other_t = kwargs["other"]
    # we only support both inputs are bool type
    if target == acc_ops.bitwise_and:

        def check_is_bool(input_t):
            if isinstance(input_t, TRTTensor):
                assert (
                    input_t.dtype == trt.bool
                ), "We currently do not support input is non-bool"
            elif isinstance(input_t, torch.Tensor):
                assert (
                    input_t.dtype == torch.bool
                ), "We currently do not support input is non-bool"
            else:
                assert isinstance(
                    input_t.bool
                ), "We currently do not support input is non-bool"

        check_is_bool(input_t)
        check_is_bool(other_t)

    input_t = get_trt_tensor(network, input_t, f"{name}_input_t")
    other_t = get_trt_tensor(network, other_t, f"{name}_other_t")

    if input_t.dtype != trt.bool:
        input_t = type_cast(network, target, f"{name}_input", input_t, trt.bool)
    if other_t.dtype != trt.bool:
        other_t = type_cast(network, target, f"{name}_other", other_t, trt.bool)
    return add_binary_elementwise_layer(
        network, input_t, other_t, trt.ElementWiseOperation.AND, target, name
    )


def add_ne(network, target, kwargs, name):
    if network.has_implicit_batch_dimension:
        raise RuntimeError(
            "The `ne` function should be called with explicit batch dimension."
        )

    input_t = kwargs["input"]
    other_t = kwargs["other"]

    input_t = get_trt_tensor(network, input_t, f"{name}_input_t")
    other_t = get_trt_tensor(network, other_t, f"{name}_other_t")

    input_t, other_t = dtype_uniform(network, target, name, input_t, other_t)
    eq_t = add_binary_elementwise_layer(
        network, input_t, other_t, trt.ElementWiseOperation.EQUAL, target, name
    )

    return add_unary_layer(network, eq_t, trt.UnaryOperation.NOT, target, name)


def add_eq(network, target, kwargs, name):
    if network.has_implicit_batch_dimension:
        raise RuntimeError(
            "The `eq` function should be called with explicit batch dimension."
        )

    input_t = kwargs["input"]
    other_t = kwargs["other"]

    input_t = get_trt_tensor(network, input_t, f"{name}_input_t")
    other_t = get_trt_tensor(network, other_t, f"{name}_other_t")

    input_t, other_t = dtype_uniform(network, target, name, input_t, other_t)
    return add_binary_elementwise_layer(
        network, input_t, other_t, trt.ElementWiseOperation.EQUAL, target, name
    )


def add_gt(network, target, kwargs, name):
    if network.has_implicit_batch_dimension:
        raise RuntimeError(
            "The `gt` function should be called with explicit batch dimension."
        )

    input_t = kwargs["input"]
    other_t = kwargs["other"]

    input_t = get_trt_tensor(network, input_t, f"{name}_input_t")
    other_t = get_trt_tensor(network, other_t, f"{name}_other_t")

    input_t, other_t = dtype_uniform(network, target, name, input_t, other_t)
    return add_binary_elementwise_layer(
        network, input_t, other_t, trt.ElementWiseOperation.GREATER, target, name
    )


def add_lt(network, target, kwargs, name):
    if network.has_implicit_batch_dimension:
        raise RuntimeError(
            "The `le` function should be called with explicit batch dimension."
        )

    input_t = kwargs["input"]
    other_t = kwargs["other"]

    input_t = get_trt_tensor(network, input_t, f"{name}_input_t")
    other_t = get_trt_tensor(network, other_t, f"{name}_other_t")

    input_t, other_t = dtype_uniform(network, target, name, input_t, other_t)
    return add_binary_elementwise_layer(
        network, input_t, other_t, trt.ElementWiseOperation.LESS, target, name
    )


def add_logical_or(network, target, kwargs, name):
    if network.has_implicit_batch_dimension:
        raise RuntimeError(
            "The `logical_or` function should be called with explicit batch dimension."
        )

    input_t = kwargs["input"]
    other_t = kwargs["other"]
    if isinstance(other_t, (torch.Tensor, bool)):
        if isinstance(other_t, bool):
            other_t = int(other_t)
        elif other_t.dtype == torch.bool:
            other_t = other_t.to(torch.int32)
    other_t = get_trt_tensor(network, other_t, f"{name}_other_t")
    if input_t.dtype != trt.bool:
        layer_i = network.add_identity(input_t)
        layer_i.set_output_type(0, trt.bool)
        set_layer_name(layer_i, target, f"{name}_input_dtype_change")
        input_t = layer_i.get_output(0)
    if other_t.dtype != trt.bool:
        layer_o = network.add_identity(other_t)
        layer_o.set_output_type(0, trt.bool)
        set_layer_name(layer_o, target, f"{name}_other_dtype_change")
        other_t = layer_o.get_output(0)

    return add_binary_elementwise_layer(
        network, input_t, other_t, trt.ElementWiseOperation.OR, target, name
    )


def add_logical_xor(network, target, kwargs, name):
    if network.has_implicit_batch_dimension:
        raise RuntimeError(
            "The `logical_xor` function should be called with explicit batch dimension."
        )

    input_t = kwargs["input"]
    other_t = kwargs["other"]
    if isinstance(other_t, (torch.Tensor, bool)):
        if isinstance(other_t, bool):
            other_t = int(other_t)
        elif other_t.dtype == torch.bool:
            other_t = other_t.to(torch.int32)
    other_t = get_trt_tensor(network, other_t, f"{name}_other_t")
    if input_t.dtype != trt.bool:
        layer_i = network.add_identity(input_t)
        layer_i.set_output_type(0, trt.bool)
        set_layer_name(layer_i, target, f"{name}_input_dtype_change")
        input_t = layer_i.get_output(0)
    if other_t.dtype != trt.bool:
        layer_o = network.add_identity(other_t)
        layer_o.set_output_type(0, trt.bool)
        set_layer_name(layer_o, target, f"{name}_other_dtype_change")
        other_t = layer_o.get_output(0)

    return add_binary_elementwise_layer(
        network, input_t, other_t, trt.ElementWiseOperation.XOR, target, name
    )


def add_fmod(network, target, kwargs, name):
    # NOTE: TRT doesnt currently implement fmod so we need multiple operations to perform it
    trunc_div_value = trunc_div(
        kwargs["input"], kwargs["other"], network, target, name + "_trunc_div"
    )
    prod_value = add_binary_elementwise_layer(
        network,
        trunc_div_value,
        kwargs["other"],
        trt.ElementWiseOperation.PROD,
        target,
        name + "_prod",
    )
    sub_value = add_binary_elementwise_layer(
        network,
        kwargs["input"],
        prod_value,
        trt.ElementWiseOperation.SUB,
        target,
        name + "_sub",
    )
    return sub_value


def add_trunc_div(network, target, kwargs, name):
    return trunc_div(kwargs["input"], kwargs["other"], network, target, name)


def add_expand(network, target, kwargs, name):
    input_t = kwargs["input"]
    shape = list(kwargs["sizes"])

    input_val = get_trt_tensor(network, input_t, f"{name}_input")

    if network.has_implicit_batch_dimension:
        shape = shape[1:]

    ranks = len(input_val.shape)
    # TRT does not support different dimension size
    assert len(shape) == ranks
    shape = [input_val.shape[i] if shape[i] == -1 else shape[i] for i in range(ranks)]

    inshape = tuple(input_val.shape)
    shape = tuple(shape)
    start = tuple([0] * ranks)
    stride = tuple(
        [int(i == o) for i, o in zip(inshape, shape)]
    )  # stride == 1 if dimensions match, 0 otherwise
    layer = network.add_slice(input_val, start=start, shape=shape, stride=stride)
    set_layer_name(layer, target, name)
    return layer.get_output(0)


def add_select(network, target, kwargs, name):
    input_val = kwargs["input"]
    if not isinstance(input_val, TRTTensor):
        raise RuntimeError(
            f"slice_tensor received input {input_val} that is not part "
            "of the TensorRT region!"
        )

    ranks = len(input_val.shape) + (1 if network.has_implicit_batch_dimension else 0)
    dim = get_positive_dim(cast(int, kwargs["dim"]), ranks)
    dynamic_shape = has_dynamic_shape(input_val.shape)
    if network.has_implicit_batch_dimension:
        if dim == 0:
            raise RuntimeError(
                f"We do not support slice_tensor at batch dim when it's implicit, got {dim}!"
            )
        dim = dim - 1
    else:
        if dynamic_shape:
            # Check whether slice target dim is dynamic shape dim
            assert (
                input_val.shape[dim] != -1
            ), "Can't select on negative shape dimension!"
    index = kwargs[2]
    if index >= input_val.shape[dim]:
        raise RuntimeError(
            f"cannot have index greater than the dimension length! {input_val.shape[dim]}"
        )
    output_shape = list(input_val.shape)
    output_shape[dim] = 1
    if dynamic_shape > 0:
        output_shape = get_shape_with_dynamic_shape(
            network, output_shape, input_val, target, name
        )
    layer = network.add_gather(input_val, dim, index)
    out = layer.getOutput(0)
    if len(out.shape) != 1:
        layer = network.add_shuffle(out)
    return layer.getOutput(0)<|MERGE_RESOLUTION|>--- conflicted
+++ resolved
@@ -21,10 +21,6 @@
 from .converter_utils import get_positive_dim
 from .converter_utils import prepend_ones
 from .converter_utils import has_dynamic_shape
-<<<<<<< HEAD
-from .converter_utils import get_shape_with_dynamic_shape
-=======
->>>>>>> a1d94c1c
 from .converter_utils import to_numpy
 
 from ..types import (
@@ -290,8 +286,6 @@
         trt.float32: torch.float32,
     }
     return table[trt_dtype]
-<<<<<<< HEAD
-=======
 
 
 def get_shape_with_dynamic_shape(
@@ -365,7 +359,6 @@
     layer_i.set_output_type(0, cast_type)
     set_layer_name(layer_i, target, f"{name}_dtype_change")
     return layer_i.get_output(0)
->>>>>>> a1d94c1c
 
 
 def add_tile(network, target, kwargs, name):
