--- conflicted
+++ resolved
@@ -103,13 +103,9 @@
                 return dtype.u8
             elif t == trt.DataType.INT8:
                 return dtype.i8
-<<<<<<< HEAD
-            elif t == trt.fp8:
+            elif t == trt.DataType.FP8:
                 return dtype.f8
-            elif t == trt.int32:
-=======
             elif t == trt.DataType.INT32:
->>>>>>> 25a04aee
                 return dtype.i32
             elif t == trt.DataType.INT64:
                 return dtype.i64
