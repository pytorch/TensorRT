--- conflicted
+++ resolved
@@ -670,13 +670,6 @@
                 if arg_inputs is None:
                     raise ValueError(
                         "Provided model is a torch.fx.GraphModule and retrace is True, however the inputs or arg_inputs are empty. Please provide valid torch.tensors as inputs or arg_inputs to trace and save the model"
-<<<<<<< HEAD
-=======
-                    )
-                with enable_torchbind_tracing():
-                    exp_program = torch.export.export(
-                        module, tuple(arg_inputs), kwargs=kwarg_inputs, strict=False
->>>>>>> b4de1664
                     )
                 exp_program = torch.export.export(
                     module,
