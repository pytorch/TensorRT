from __future__ import annotations

import logging
from enum import Enum
from typing import Any, Callable, List, Optional, Sequence, Set

import torch
import torch.fx
import torch_tensorrt.ts
from torch._export import ExportedProgram
from torch_tensorrt._enums import dtype
from torch_tensorrt._Input import Input
from torch_tensorrt.dynamo.compile import compile as dynamo_compile
from torch_tensorrt.fx import InputTensorSpec
from torch_tensorrt.fx.lower import compile as fx_compile
from torch_tensorrt.fx.utils import LowerPrecision
from torch_tensorrt.ts._compiler import compile as torchscript_compile
from typing_extensions import TypeGuard

logger = logging.getLogger(__name__)

__all__ = [
    "compile",
    "convert_method_to_trt_engine",
]


def _non_fx_input_interface(
    inputs: Sequence[Input | torch.Tensor | InputTensorSpec],
) -> TypeGuard[List[Input | torch.Tensor]]:
    return all(isinstance(i, torch.Tensor | Input) for i in inputs)


def _fx_input_interface(
    inputs: Sequence[Input | torch.Tensor | InputTensorSpec],
) -> TypeGuard[List[InputTensorSpec | torch.Tensor]]:
    return all(isinstance(i, torch.Tensor | InputTensorSpec) for i in inputs)


class _IRType(Enum):
    """Enum to determine the type of IR selected for model compilation"""

    ts = 0
    fx = 1
    dynamo = 2
    torch_compile = 3
    exported_program = 4


class _ModuleType(Enum):
    """Enum to determine the type of model provided as input"""

    nn = 0
    ts = 1
    fx = 2
    ep = 3


def _parse_module_type(module: Any) -> _ModuleType:
    if any(
        isinstance(module, t)
        for t in [torch.jit.ScriptModule, torch.jit.ScriptFunction]
    ):
        return _ModuleType.ts
    elif isinstance(module, torch.fx.GraphModule):
        return _ModuleType.fx
    elif isinstance(module, ExportedProgram):
        return _ModuleType.ep
    elif isinstance(module, torch.nn.Module):
        return _ModuleType.nn
    else:
        raise RuntimeError("Module is an unknown format")


def _get_target_ir(module_type: _ModuleType, ir: str) -> _IRType:
    module_is_tsable = any(module_type == t for t in [_ModuleType.nn, _ModuleType.ts])
    module_is_fxable = any(module_type == t for t in [_ModuleType.nn, _ModuleType.fx])
    module_is_exportable = module_type == _ModuleType.ep

    ir_targets_torchscript = any(ir == opt for opt in ["torchscript", "ts"])
    ir_targets_fx = ir == "fx"
    ir_targets_dynamo = ir == "dynamo"
    ir_targets_torch_compile = ir == "torch_compile"

    if module_is_tsable and ir_targets_torchscript:
        return _IRType.ts
    elif module_is_fxable and ir_targets_fx:
        return _IRType.fx
    elif module_is_fxable and ir_targets_dynamo:
        return _IRType.dynamo
    elif module_is_fxable and ir_targets_torch_compile:
        return _IRType.torch_compile
    else:
        if ir == "default":
            # Options are listed in order of preference
            if module_is_fxable:
                logger.info("ir was set to default, using dynamo as ir")
                return _IRType.dynamo
            elif module_is_tsable:
                logger.warning(
                    "Input graph is a Torchscript module but the ir provided is default (dynamo). Please set ir=torchscript to suppress the warning. Compiling the module with ir=torchscript"
                )
                return _IRType.ts
            elif module_is_exportable:
                raise ValueError(
                    "Input graph is an ExportedProgram which is not currently supported. Please provide torch.nn.Module or torch.fx.GraphModule as input."
                )
            else:
                raise ValueError("Module was provided in an unsupported format")
        elif ir == "exported_program":
            raise ValueError(
                "ir=exported_program is not currently supported. Supported ir options : ts|fx|dynamo"
            )
        else:
            raise ValueError("Unknown ir was requested")


def compile(
    module: Any,
    ir: str = "default",
    inputs: Optional[Sequence[Input | torch.Tensor | InputTensorSpec]] = None,
    enabled_precisions: Optional[Set[torch.dtype | dtype]] = None,
    **kwargs: Any,
) -> (
    torch.nn.Module | torch.jit.ScriptModule | torch.fx.GraphModule | Callable[..., Any]
):
    """Compile a PyTorch module for NVIDIA GPUs using TensorRT

    Takes a existing PyTorch module and a set of settings to configure the compiler
    and using the path specified in ``ir`` lower and compile the module to TensorRT
    returning a PyTorch Module back

    Converts specifically the forward method of a Module

    Arguments:
        module (Union(torch.nn.Module,torch.jit.ScriptModule): Source module

    Keyword Arguments:
        inputs (List[Union(torch_tensorrt.Input, torch.Tensor)]): **Required** List of specifications of input shape, dtype and memory layout for inputs to the module. This argument is required. Input Sizes can be specified as torch sizes, tuples or lists. dtypes can be specified using
            torch datatypes or torch_tensorrt datatypes and you can use either torch devices or the torch_tensorrt device type enum
            to select device type. ::

                input=[
                    torch_tensorrt.Input((1, 3, 224, 224)), # Static NCHW input shape for input #1
                    torch_tensorrt.Input(
                        min_shape=(1, 224, 224, 3),
                        opt_shape=(1, 512, 512, 3),
                        max_shape=(1, 1024, 1024, 3),
                        dtype=torch.int32
                        format=torch.channel_last
                    ), # Dynamic input shape for input #2
                    torch.randn((1, 3, 224, 244)) # Use an example tensor and let torch_tensorrt infer settings
                ]

        enabled_precision (Set(Union(torch.dtype, torch_tensorrt.dtype))): The set of datatypes that TensorRT can use when selecting kernels
        ir (str): The requested strategy to compile. (Options: default - Let Torch-TensorRT decide, ts - TorchScript with scripting path)
        **kwargs: Additional settings for the specific requested strategy (See submodules for more info)

    Returns:
        torch.nn.Module: Compiled Module, when run it will execute via TensorRT
    """
    input_list = inputs if inputs is not None else []
    enabled_precisions_set = (
        enabled_precisions if enabled_precisions is not None else {torch.float}
    )

    module_type = _parse_module_type(module)
    target_ir = _get_target_ir(module_type, ir)
    if target_ir == _IRType.ts:
        ts_mod = module
        if module_type == _ModuleType.nn:
            logger.info(
                "Module was provided as a torch.nn.Module, trying to script the module with torch.jit.script. In the event of a failure please preconvert your module to TorchScript"
            )
            ts_mod = torch.jit.script(module)
        assert _non_fx_input_interface(input_list)
        compiled_ts_module: torch.jit.ScriptModule = torchscript_compile(
            ts_mod,
            inputs=input_list,
            enabled_precisions=enabled_precisions_set,
            **kwargs,
        )
        return compiled_ts_module
    elif target_ir == _IRType.fx:
        if (
            torch.float16 in enabled_precisions_set
            or torch_tensorrt.dtype.half in enabled_precisions_set
        ):
            lower_precision = LowerPrecision.FP16
        elif (
            torch.float32 in enabled_precisions_set
            or torch_tensorrt.dtype.float in enabled_precisions_set
        ):
            lower_precision = LowerPrecision.FP32
        else:
            raise ValueError(f"Precision {enabled_precisions_set} not supported on FX")

        assert _fx_input_interface(input_list)
        compiled_fx_module: torch.nn.Module = fx_compile(
            module,
            input_list,
            lower_precision=lower_precision,
            explicit_batch_dimension=True,
            dynamic_batch=False,
            **kwargs,
        )
        return compiled_fx_module
    elif target_ir == _IRType.dynamo:
        # Prepare torch and torchtrt inputs
        import collections.abc

        from torch_tensorrt import Device
        from torch_tensorrt.dynamo.utils import prepare_inputs, to_torch_device

        if not isinstance(input_list, collections.abc.Sequence):
            input_list = [input_list]
        device = kwargs.get("device", Device._current_device())
<<<<<<< HEAD
        torchtrt_inputs, torch_inputs = prepare_inputs(
            input_list, prepare_device(device), shape_mode="min_shape"
        )

        for idx, torchtrt_input in enumerate(torchtrt_inputs):
            torchtrt_input.set_torch_tensor(torch_inputs[idx])
        # Export the module
        module = torch_tensorrt.dynamo.trace(module, torchtrt_inputs, **kwargs)
=======
        torchtrt_inputs, torch_inputs = prepare_inputs(inputs, to_torch_device(device))
        module = torch_tensorrt.dynamo.trace(module, torch_inputs, **kwargs)
>>>>>>> 2860be64
        compiled_aten_module: torch.fx.GraphModule = dynamo_compile(
            module,
            inputs=torchtrt_inputs,
            enabled_precisions=enabled_precisions_set,
            **kwargs,
        )
        return compiled_aten_module
    elif target_ir == _IRType.torch_compile:
        return torch_compile(
            module, enabled_precisions=enabled_precisions_set, **kwargs
        )
    else:
        raise RuntimeError("Module is an unknown format or the ir requested is unknown")


def torch_compile(module: torch.nn.Module, **kwargs: Any) -> Any:
    """
    Returns a boxed model which is the output of torch.compile.
    This does not compile the model to TRT. Execute this model on
    sample inputs to compile the model to TRT.
    """
    from torch_tensorrt.dynamo.backend import torch_tensorrt_backend

    # TODO: Remove dynamic=False when SymInt Dynamic shape support is ready
    boxed_fn = torch.compile(
        module, backend=torch_tensorrt_backend, dynamic=False, options={**kwargs}
    )

    return boxed_fn


def convert_method_to_trt_engine(
    module: Any,
    method_name: str = "forward",
    inputs: Optional[Sequence[Input | torch.Tensor]] = None,
    ir: str = "default",
    enabled_precisions: Optional[Set[torch.dtype | dtype]] = None,
    **kwargs: Any,
) -> bytes:
    """Convert a TorchScript module method to a serialized TensorRT engine

    Converts a specified method of a module to a serialized TensorRT engine given a dictionary of conversion settings

    Arguments:
        module (Union(torch.nn.Module,torch.jit.ScriptModule): Source module

    Keyword Arguments:
        inputs (List[Union(torch_tensorrt.Input, torch.Tensor)]): **Required** List of specifications of input shape, dtype and memory layout for inputs to the module. This argument is required. Input Sizes can be specified as torch sizes, tuples or lists. dtypes can be specified using
            torch datatypes or torch_tensorrt datatypes and you can use either torch devices or the torch_tensorrt device type enum
            to select device type. ::

                input=[
                    torch_tensorrt.Input((1, 3, 224, 224)), # Static NCHW input shape for input #1
                    torch_tensorrt.Input(
                        min_shape=(1, 224, 224, 3),
                        opt_shape=(1, 512, 512, 3),
                        max_shape=(1, 1024, 1024, 3),
                        dtype=torch.int32
                        format=torch.channel_last
                    ), # Dynamic input shape for input #2
                    torch.randn((1, 3, 224, 244)) # Use an example tensor and let torch_tensorrt infer settings
                ]

        enabled_precision (Set(Union(torch.dtype, torch_tensorrt.dtype))): The set of datatypes that TensorRT can use when selecting kernels
        ir (str): The requested strategy to compile. (Options: default - Let Torch-TensorRT decide, ts - TorchScript with scripting path)
        **kwargs: Additional settings for the specific requested strategy (See submodules for more info)
    Returns:
        bytes: Serialized TensorRT engine, can either be saved to a file or deserialized via TensorRT APIs
    """
    enabled_precisions_set = (
        enabled_precisions if enabled_precisions is not None else {torch.float}
    )

    module_type = _parse_module_type(module)
    target_ir = _get_target_ir(module_type, ir)
    if target_ir == _IRType.ts:
        ts_mod = module
        if module_type == _ModuleType.nn:
            logger.info(
                "Module was provided as a torch.nn.Module, trying to script the module with torch.jit.script. In the event of a failure please preconvert your module to TorchScript"
            )
            ts_mod = torch.jit.script(module)
        return torch_tensorrt.ts.convert_method_to_trt_engine(  # type: ignore[no-any-return]
            ts_mod,
            inputs=inputs,
            method_name=method_name,
            enabled_precisions=enabled_precisions_set,
            **kwargs,
        )
    elif target_ir == _IRType.fx:
        raise RuntimeError(
            "convert_method_to_trt_engine call is not supported for ir=fx"
        )
    elif target_ir == _IRType.dynamo:
        raise RuntimeError(
            "convert_method_to_trt_engine call is not supported for ir=dynamo."
        )
    elif target_ir == _IRType.torch_compile:
        raise RuntimeError(
            "convert_method_to_trt_engine call is not supported for ir=torch_compile"
        )
    else:
        raise RuntimeError("Module is an unknown format or the ir requested is unknown")<|MERGE_RESOLUTION|>--- conflicted
+++ resolved
@@ -215,19 +215,14 @@
         if not isinstance(input_list, collections.abc.Sequence):
             input_list = [input_list]
         device = kwargs.get("device", Device._current_device())
-<<<<<<< HEAD
         torchtrt_inputs, torch_inputs = prepare_inputs(
-            input_list, prepare_device(device), shape_mode="min_shape"
+            input_list, to_torch_device(device), shape_mode="min_shape"
         )
 
         for idx, torchtrt_input in enumerate(torchtrt_inputs):
             torchtrt_input.set_torch_tensor(torch_inputs[idx])
         # Export the module
         module = torch_tensorrt.dynamo.trace(module, torchtrt_inputs, **kwargs)
-=======
-        torchtrt_inputs, torch_inputs = prepare_inputs(inputs, to_torch_device(device))
-        module = torch_tensorrt.dynamo.trace(module, torch_inputs, **kwargs)
->>>>>>> 2860be64
         compiled_aten_module: torch.fx.GraphModule = dynamo_compile(
             module,
             inputs=torchtrt_inputs,
