from __future__ import annotations

import collections.abc
import logging
import platform
import warnings
from typing import Any, Collection, List, Optional, Sequence, Set, Tuple, Union

import torch
from torch.export import ExportedProgram
from torch.fx.node import Target
from torch_tensorrt._Device import Device
from torch_tensorrt._enums import EngineCapability, dtype
from torch_tensorrt._Input import Input
from torch_tensorrt.dynamo import _defaults, partitioning
from torch_tensorrt.dynamo._DryRunTracker import (
    DryRunTracker,
    PerSubgraphData,
    dryrun_stats_display,
    parse_non_trt_nodes,
)
from torch_tensorrt.dynamo._engine_cache import BaseEngineCache, DiskEngineCache
from torch_tensorrt.dynamo._exporter import replace_execute_engine_no_op_node
from torch_tensorrt.dynamo.conversion import (
    CompilationSettings,
    UnsupportedOperatorException,
    convert_module,
    interpret_module_to_result,
    repair_double_inputs,
)
from torch_tensorrt.dynamo.conversion._ConverterRegistry import (
    DYNAMO_CONVERTERS as CONVERTERS,
)
from torch_tensorrt.dynamo.lowering import (
    get_decompositions,
    post_lowering,
    pre_export_lowering,
)
from torch_tensorrt.dynamo.utils import (
    get_flat_args_with_check,
    get_output_metadata,
    parse_graph_io,
    prepare_inputs,
    set_log_level,
    to_torch_device,
    to_torch_tensorrt_device,
)

logger = logging.getLogger(__name__)


def cross_compile_for_windows(
    exported_program: ExportedProgram,
    inputs: Optional[Sequence[Sequence[Any]]] = None,
    *,
    arg_inputs: Optional[Sequence[Sequence[Any]]] = None,
    kwarg_inputs: Optional[dict[Any, Any]] = None,
    device: Optional[Union[Device, torch.device, str]] = _defaults.DEVICE,
    disable_tf32: bool = _defaults.DISABLE_TF32,
    assume_dynamic_shape_support: bool = _defaults.ASSUME_DYNAMIC_SHAPE_SUPPORT,
    sparse_weights: bool = _defaults.SPARSE_WEIGHTS,
    enabled_precisions: Union[
        Set[Union[torch.dtype, dtype]], Tuple[Union[torch.dtype, dtype]]
    ] = _defaults.ENABLED_PRECISIONS,
    engine_capability: EngineCapability = _defaults.ENGINE_CAPABILITY,
    make_refittable: bool = _defaults.MAKE_REFITTABLE,
    debug: bool = _defaults.DEBUG,
    num_avg_timing_iters: int = _defaults.NUM_AVG_TIMING_ITERS,
    workspace_size: int = _defaults.WORKSPACE_SIZE,
    dla_sram_size: int = _defaults.DLA_SRAM_SIZE,
    dla_local_dram_size: int = _defaults.DLA_LOCAL_DRAM_SIZE,
    dla_global_dram_size: int = _defaults.DLA_GLOBAL_DRAM_SIZE,
    truncate_double: bool = _defaults.TRUNCATE_DOUBLE,
    require_full_compilation: bool = _defaults.REQUIRE_FULL_COMPILATION,
    min_block_size: int = _defaults.MIN_BLOCK_SIZE,
    torch_executed_ops: Optional[Collection[Target]] = None,
    torch_executed_modules: Optional[List[str]] = None,
    pass_through_build_failures: bool = _defaults.PASS_THROUGH_BUILD_FAILURES,
    max_aux_streams: Optional[int] = _defaults.MAX_AUX_STREAMS,
    version_compatible: bool = _defaults.VERSION_COMPATIBLE,
    optimization_level: Optional[int] = _defaults.OPTIMIZATION_LEVEL,
    use_python_runtime: bool = _defaults.USE_PYTHON_RUNTIME,
    use_fast_partitioner: bool = _defaults.USE_FAST_PARTITIONER,
    enable_experimental_decompositions: bool = _defaults.ENABLE_EXPERIMENTAL_DECOMPOSITIONS,
    dryrun: bool = _defaults.DRYRUN,
    hardware_compatible: bool = _defaults.HARDWARE_COMPATIBLE,
    timing_cache_path: str = _defaults.TIMING_CACHE_PATH,
    lazy_engine_init: bool = _defaults.LAZY_ENGINE_INIT,
    cache_built_engines: bool = _defaults.CACHE_BUILT_ENGINES,
    reuse_cached_engines: bool = _defaults.REUSE_CACHED_ENGINES,
    engine_cache_dir: str = _defaults.ENGINE_CACHE_DIR,
    engine_cache_size: int = _defaults.ENGINE_CACHE_SIZE,
    custom_engine_cache: Optional[BaseEngineCache] = _defaults.CUSTOM_ENGINE_CACHE,
    use_explicit_typing: bool = _defaults.USE_EXPLICIT_TYPING,
    use_fp32_acc: bool = _defaults.USE_FP32_ACC,
    enable_weight_streaming: bool = _defaults.ENABLE_WEIGHT_STREAMING,
    **kwargs: Any,
) -> torch.fx.GraphModule:
    """Compile an ExportedProgram module using TensorRT in Linux for Inference in Windows

    Takes an exported program and a set of settings to configure the compiler
    and it will convert methods to AOT graphs which call equivalent TensorRT engines

    Arguments:
        exported_program (torch.export.ExportedProgram): Source module, running torch.export on a ``torch.nn.Module``
        inputs (Tuple[Any, ...]): List of specifications of input shape, dtype and memory layout for inputs to the module. This argument is required. Input Sizes can be specified as torch sizes, tuples or lists. dtypes can be specified using
            torch datatypes or torch_tensorrt datatypes and you can use either torch devices or the torch_tensorrt device type enum
            to select device type.

                .. code-block:: py

                    inputs=[
                        torch_tensorrt.Input((1, 3, 224, 224)), # Static NCHW input shape for input #1
                        torch_tensorrt.Input(
                            min_shape=(1, 224, 224, 3),
                            opt_shape=(1, 512, 512, 3),
                            max_shape=(1, 1024, 1024, 3),
                            dtype=torch.int32
                            format=torch.channel_last
                        ), # Dynamic input shape for input #2
                        torch.randn((1, 3, 224, 244)) # Use an example tensor and let torch_tensorrt infer settings
                    ]

    Keyword Arguments:
        arg_inputs (Tuple[Any, ...]): Same as inputs. Alias for better understanding with kwarg_inputs.
        kwarg_inputs (dict[Any, ...]): Optional, kwarg inputs to the module forward function.
        device (Union(torch_tensorrt.Device, torch.device, dict)): Target device for TensorRT engines to run on ::

            device=torch_tensorrt.Device("dla:1", allow_gpu_fallback=True)

        disable_tf32 (bool): Force FP32 layers to use traditional as FP32 format vs the default behavior of rounding the inputs to 10-bit mantissas before multiplying, but accumulates the sum using 23-bit mantissas
        assume_dynamic_shape_support (bool): Setting this to true enables the converters work for both dynamic and static shapes. Default: False
        sparse_weights (bool): Enable sparsity for convolution and fully connected layers.
        enabled_precision (Set(Union(torch.dtype, torch_tensorrt.dtype))): The set of datatypes that TensorRT can use when selecting kernels
        refit (bool): Enable refitting
        debug (bool): Enable debuggable engine
        capability (torch_tensorrt.EngineCapability): Restrict kernel selection to safe gpu kernels or safe dla kernels
        num_avg_timing_iters (int): Number of averaging timing iterations used to select kernels
        workspace_size (int): Maximum size of workspace given to TensorRT
        dla_sram_size (int): Fast software managed RAM used by DLA to communicate within a layer.
        dla_local_dram_size (int): Host RAM used by DLA to share intermediate tensor data across operations
        dla_global_dram_size (int): Host RAM used by DLA to store weights and metadata for execution
        truncate_double (bool): Truncate weights provided in double (float64) to float32
        calibrator (Union(torch_tensorrt._C.IInt8Calibrator, tensorrt.IInt8Calibrator)): Calibrator object which will provide data to the PTQ system for INT8 Calibration
        require_full_compilation (bool): Require modules to be compiled end to end or return an error as opposed to returning a hybrid graph where operations that cannot be run in TensorRT are run in PyTorch
        min_block_size (int): The minimum number of contiguous TensorRT convertible operations in order to run a set of operations in TensorRT
        torch_executed_ops (Collection[Target]): Set of aten operators that must be run in PyTorch. An error will be thrown if this set is not empty but ``require_full_compilation`` is True
        torch_executed_modules (List[str]): List of modules that must be run in PyTorch. An error will be thrown if this list is not empty but ``require_full_compilation`` is True
        pass_through_build_failures (bool): Error out if there are issues during compilation (only applicable to torch.compile workflows)
        max_aux_stream (Optional[int]): Maximum streams in the engine
        version_compatible (bool): Build the TensorRT engines compatible with future versions of TensorRT (Restrict to lean runtime operators to provide version forward compatibility for the engines)
        optimization_level: (Optional[int]): Setting a higher optimization level allows TensorRT to spend longer engine building time searching for more optimization options. The resulting engine may have better performance compared to an engine built with a lower optimization level. The default optimization level is 3. Valid values include integers from 0 to the maximum optimization level, which is currently 5. Setting it to be greater than the maximum level results in identical behavior to the maximum level.
        use_python_runtime: (bool): Return a graph using a pure Python runtime, reduces options for serialization
        use_fast_partitioner: (bool): Use the adjacency based partitioning scheme instead of the global partitioner. Adjacency partitioning is faster but may not be optimal. Use the global paritioner (``False``) if looking for best performance
        enable_experimental_decompositions (bool): Use the full set of operator decompositions. These decompositions may not be tested but serve to make the graph easier to convert to TensorRT, potentially increasing the amount of graphs run in TensorRT.
        dryrun (bool): Toggle for "Dryrun" mode, running everything except conversion to TRT and logging outputs
        hardware_compatible (bool): Build the TensorRT engines compatible with GPU architectures other than that of the GPU on which the engine was built (currently works for NVIDIA Ampere and newer)
        timing_cache_path (str): Path to the timing cache if it exists (or) where it will be saved after compilation
        lazy_engine_init (bool): Defer setting up engines until the compilation of all engines is complete. Can allow larger models with multiple graph breaks to compile but can lead to oversubscription of GPU memory at runtime.
        cache_built_engines (bool): Whether to save the compiled TRT engines to storage
        reuse_cached_engines (bool): Whether to load the compiled TRT engines from storage
        engine_cache_dir (Optional[str]): Directory to store the cached TRT engines
        engine_cache_size (Optional[int]): Maximum hard-disk space (bytes) to use for the engine cache, default is 1GB. If the cache exceeds this size, the oldest engines will be removed by default
        custom_engine_cache (Optional[BaseEngineCache]): Engine cache instance to use for saving and loading engines. Users can provide their own engine cache by inheriting from BaseEngineCache. If used, engine_cache_dir and engine_cache_size will be ignored.
        use_explicit_typing (bool): This flag enables strong typing in TensorRT compilation which respects the precisions set in the Pytorch model. This is useful when users have mixed precision graphs.
        use_fp32_acc (bool): This option inserts cast to FP32 nodes around matmul layers and TensorRT ensures the accumulation of matmul happens in FP32. Use this only when FP16 precision is configured in enabled_precisions.
        enable_weight_streaming (bool): Enable weight streaming.
        **kwargs: Any,
    Returns:
        torch.fx.GraphModule: Compiled FX Module, when run it will execute via TensorRT

    """
    if platform.system() != "Linux" or platform.architecture()[0] != "64bit":
        raise RuntimeError(
            f"Cross compile for windows is only supported on x86-64 Linux architecture, current platform: {platform.system()=}, {platform.architecture()[0]=}"
        )

    if debug:
        set_log_level(logger.parent, logging.DEBUG)

    if "truncate_long_and_double" in kwargs.keys():
        if truncate_double is not _defaults.TRUNCATE_DOUBLE:
            raise ValueError(
                'Provided configuration for "truncate_double" and deprecated API "truncate_long_and_double", please only use "truncate_double"'
            )
        else:
            truncate_double = kwargs["truncate_long_and_double"]
            warnings.warn(
                'Compiler option "truncate_long_and_double" is deprecated in favor of "truncate_double" as int64 is now natively supported, this option will be removed in the next version',
                DeprecationWarning,
                stacklevel=2,
            )

    if "refit" in kwargs.keys():
        warnings.warn(
            "Refit is deprecated. Please use make_refittable=True if you want to enable refitting of the engine.",
            DeprecationWarning,
            stacklevel=2,
        )
        if make_refittable:
            raise ValueError("Use flag make_refittable only. Flag refit is deprecated.")
        else:
            make_refittable = kwargs["refit"]

    engine_capability = EngineCapability._from(engine_capability)

    if torch_executed_modules is not None and torch_executed_modules:
        logger.warning(
            f"Detected torch_executed_modules was non-empty: {torch_executed_modules}"
            "\nThis feature is unimplemented in Torch-TRT Dynamo currently."
        )

    if use_explicit_typing:
        if len(enabled_precisions) != 1 or not any(
            x in enabled_precisions for x in {torch.float32, dtype.f32}
        ):
            raise AssertionError(
                f"When use_explicit_typing is enabled, only torch.float32 is allowed in the enabled_precisions but found {enabled_precisions}"
            )

    if use_fp32_acc:
        logger.debug(
            "FP32 accumulation for matmul layers is enabled. This option should only be enabled if the model already has FP16 weights and has no effect if it has FP32 weights. \
                     This flag inserts casts around matmul layers and ensures TensorRT executes the matmul layers in FP16 with FP32 accumulation."
        )

    if enable_weight_streaming and not use_explicit_typing:
        raise AssertionError(
            "When enable_weight_streaming is enabled, it requires use_explicit_typing to be set to True"
        )
    # Aliasing inputs to arg_inputs for better understanding
    if not arg_inputs and not inputs:
        raise AssertionError("'arg_inputs' and 'inputs' should not both be None.")

    elif arg_inputs and inputs:
        raise AssertionError(
            "'arg_inputs' and 'inputs' should not be used at the same time."
        )

    arg_inputs = inputs or arg_inputs

    if kwarg_inputs is None:
        kwarg_inputs = {}

    if not isinstance(arg_inputs, collections.abc.Sequence):
        arg_inputs = [arg_inputs]  # type: ignore

    # Prepare torch_trt inputs
    trt_arg_inputs: Sequence[Input] = prepare_inputs(arg_inputs)
    trt_kwarg_inputs: Optional[dict[Any, Any]] = prepare_inputs(kwarg_inputs)
    device = to_torch_tensorrt_device(device)
    enabled_precisions = {dtype._from(p) for p in enabled_precisions}

    compilation_options = {
        "enabled_precisions": (
            enabled_precisions if enabled_precisions else _defaults.ENABLED_PRECISIONS
        ),
        "debug": debug,
        "device": device,
        "assume_dynamic_shape_support": assume_dynamic_shape_support,
        "workspace_size": workspace_size,
        "min_block_size": min_block_size,
        "torch_executed_ops": (
            torch_executed_ops if torch_executed_ops is not None else set()
        ),
        "pass_through_build_failures": pass_through_build_failures,
        "max_aux_streams": max_aux_streams,
        "version_compatible": version_compatible,
        "optimization_level": optimization_level,
        "use_python_runtime": False,
        "truncate_double": truncate_double,
        "use_fast_partitioner": use_fast_partitioner,
        "num_avg_timing_iters": num_avg_timing_iters,
        "enable_experimental_decompositions": enable_experimental_decompositions,
        "require_full_compilation": require_full_compilation,
        "disable_tf32": disable_tf32,
        "sparse_weights": sparse_weights,
        "make_refittable": make_refittable,
        "engine_capability": engine_capability,
        "dla_sram_size": dla_sram_size,
        "dla_local_dram_size": dla_local_dram_size,
        "dla_global_dram_size": dla_global_dram_size,
        "dryrun": dryrun,
        "hardware_compatible": hardware_compatible,
        "timing_cache_path": timing_cache_path,
        "lazy_engine_init": lazy_engine_init,
        "cache_built_engines": cache_built_engines,
        "reuse_cached_engines": reuse_cached_engines,
        "enable_cross_compile_for_windows": True,
        "enable_weight_streaming": enable_weight_streaming,
    }

    # disable the following settings is not supported for cross compilation for windows feature
    unsupported_settings = (
        "use_python_runtime",
        "lazy_engine_init",
        "cache_built_engines",
        "reuse_cached_engines",
    )
    # disable these settings if anything is turned on
    for key, value in compilation_options.items():
        if key in unsupported_settings and value:
            compilation_options[key] = False
            logger.warning(
                f"arg: {key} is not supported for cross compilation for windows feature, hence it is disabled."
            )

    settings = CompilationSettings(**compilation_options)
    logger.info("Compilation Settings: %s\n", settings)
    exported_program = pre_export_lowering(exported_program, settings)
    exported_program = exported_program.run_decompositions(
        get_decompositions(enable_experimental_decompositions)
    )

    gm = exported_program.module()
    logger.debug("Input graph: " + str(gm.graph))

    # Apply lowering on the graph module
    gm = post_lowering(gm, settings)
    logger.debug("Lowered Input graph: " + str(gm.graph))

    trt_gm = compile_module(
        gm,
        trt_arg_inputs,
        trt_kwarg_inputs,
        settings,
    )
    return trt_gm


def compile(
    exported_program: ExportedProgram,
    inputs: Optional[Sequence[Sequence[Any]]] = None,
    *,
    arg_inputs: Optional[Sequence[Sequence[Any]]] = None,
    kwarg_inputs: Optional[dict[Any, Any]] = None,
    device: Optional[Union[Device, torch.device, str]] = _defaults.DEVICE,
    disable_tf32: bool = _defaults.DISABLE_TF32,
    assume_dynamic_shape_support: bool = _defaults.ASSUME_DYNAMIC_SHAPE_SUPPORT,
    sparse_weights: bool = _defaults.SPARSE_WEIGHTS,
    enabled_precisions: Union[
        Set[Union[torch.dtype, dtype]], Tuple[Union[torch.dtype, dtype]]
    ] = _defaults.ENABLED_PRECISIONS,
    engine_capability: EngineCapability = _defaults.ENGINE_CAPABILITY,
    debug: bool = _defaults.DEBUG,
    num_avg_timing_iters: int = _defaults.NUM_AVG_TIMING_ITERS,
    workspace_size: int = _defaults.WORKSPACE_SIZE,
    dla_sram_size: int = _defaults.DLA_SRAM_SIZE,
    dla_local_dram_size: int = _defaults.DLA_LOCAL_DRAM_SIZE,
    dla_global_dram_size: int = _defaults.DLA_GLOBAL_DRAM_SIZE,
    truncate_double: bool = _defaults.TRUNCATE_DOUBLE,
    require_full_compilation: bool = _defaults.REQUIRE_FULL_COMPILATION,
    min_block_size: int = _defaults.MIN_BLOCK_SIZE,
    torch_executed_ops: Optional[Collection[Target]] = None,
    torch_executed_modules: Optional[List[str]] = None,
    pass_through_build_failures: bool = _defaults.PASS_THROUGH_BUILD_FAILURES,
    max_aux_streams: Optional[int] = _defaults.MAX_AUX_STREAMS,
    version_compatible: bool = _defaults.VERSION_COMPATIBLE,
    optimization_level: Optional[int] = _defaults.OPTIMIZATION_LEVEL,
    use_python_runtime: bool = _defaults.USE_PYTHON_RUNTIME,
    use_fast_partitioner: bool = _defaults.USE_FAST_PARTITIONER,
    enable_experimental_decompositions: bool = _defaults.ENABLE_EXPERIMENTAL_DECOMPOSITIONS,
    dryrun: bool = _defaults.DRYRUN,
    hardware_compatible: bool = _defaults.HARDWARE_COMPATIBLE,
    timing_cache_path: str = _defaults.TIMING_CACHE_PATH,
    lazy_engine_init: bool = _defaults.LAZY_ENGINE_INIT,
    cache_built_engines: bool = _defaults.CACHE_BUILT_ENGINES,
    reuse_cached_engines: bool = _defaults.REUSE_CACHED_ENGINES,
    engine_cache_dir: str = _defaults.ENGINE_CACHE_DIR,
    engine_cache_size: int = _defaults.ENGINE_CACHE_SIZE,
    custom_engine_cache: Optional[BaseEngineCache] = _defaults.CUSTOM_ENGINE_CACHE,
    use_explicit_typing: bool = _defaults.USE_EXPLICIT_TYPING,
    use_fp32_acc: bool = _defaults.USE_FP32_ACC,
    refit_identical_engine_weights: bool = _defaults.REFIT_IDENTICAL_ENGINE_WEIGHTS,
    strip_engine_weights: bool = _defaults.STRIP_ENGINE_WEIGHTS,
    immutable_weights: bool = _defaults.IMMUTABLE_WEIGHTS,
    enable_weight_streaming: bool = _defaults.ENABLE_WEIGHT_STREAMING,
    **kwargs: Any,
) -> torch.fx.GraphModule:
    """Compile an ExportedProgram module for NVIDIA GPUs using TensorRT

    Takes a existing TorchScript module and a set of settings to configure the compiler
    and will convert methods to JIT Graphs which call equivalent TensorRT engines

    Converts specifically the forward method of a TorchScript Module

    Arguments:
        exported_program (torch.export.ExportedProgram): Source module, running torch.export on a ``torch.nn.Module``
        inputs (Tuple[Any, ...]): List of specifications of input shape, dtype and memory layout for inputs to the module. This argument is required. Input Sizes can be specified as torch sizes, tuples or lists. dtypes can be specified using
            torch datatypes or torch_tensorrt datatypes and you can use either torch devices or the torch_tensorrt device type enum
            to select device type.

                .. code-block:: py

                    inputs=[
                        torch_tensorrt.Input((1, 3, 224, 224)), # Static NCHW input shape for input #1
                        torch_tensorrt.Input(
                            min_shape=(1, 224, 224, 3),
                            opt_shape=(1, 512, 512, 3),
                            max_shape=(1, 1024, 1024, 3),
                            dtype=torch.int32
                            format=torch.channel_last
                        ), # Dynamic input shape for input #2
                        torch.randn((1, 3, 224, 244)) # Use an example tensor and let torch_tensorrt infer settings
                    ]

    Keyword Arguments:
        arg_inputs (Tuple[Any, ...]): Same as inputs. Alias for better understanding with kwarg_inputs.
        kwarg_inputs (dict[Any, ...]): Optional, kwarg inputs to the module forward function.
        device (Union(torch_tensorrt.Device, torch.device, dict)): Target device for TensorRT engines to run on ::

            device=torch_tensorrt.Device("dla:1", allow_gpu_fallback=True)

        disable_tf32 (bool): Force FP32 layers to use traditional as FP32 format vs the default behavior of rounding the inputs to 10-bit mantissas before multiplying, but accumulates the sum using 23-bit mantissas
        assume_dynamic_shape_support (bool): Setting this to true enables the converters work for both dynamic and static shapes. Default: False
        sparse_weights (bool): Enable sparsity for convolution and fully connected layers.
        enabled_precision (Set(Union(torch.dtype, torch_tensorrt.dtype))): The set of datatypes that TensorRT can use when selecting kernels
        debug (bool): Enable debuggable engine
        capability (torch_tensorrt.EngineCapability): Restrict kernel selection to safe gpu kernels or safe dla kernels
        num_avg_timing_iters (int): Number of averaging timing iterations used to select kernels
        workspace_size (int): Maximum size of workspace given to TensorRT
        dla_sram_size (int): Fast software managed RAM used by DLA to communicate within a layer.
        dla_local_dram_size (int): Host RAM used by DLA to share intermediate tensor data across operations
        dla_global_dram_size (int): Host RAM used by DLA to store weights and metadata for execution
        truncate_double (bool): Truncate weights provided in double (float64) to float32
        calibrator (Union(torch_tensorrt._C.IInt8Calibrator, tensorrt.IInt8Calibrator)): Calibrator object which will provide data to the PTQ system for INT8 Calibration
        require_full_compilation (bool): Require modules to be compiled end to end or return an error as opposed to returning a hybrid graph where operations that cannot be run in TensorRT are run in PyTorch
        min_block_size (int): The minimum number of contiguous TensorRT convertible operations in order to run a set of operations in TensorRT
        torch_executed_ops (Collection[Target]): Set of aten operators that must be run in PyTorch. An error will be thrown if this set is not empty but ``require_full_compilation`` is True
        torch_executed_modules (List[str]): List of modules that must be run in PyTorch. An error will be thrown if this list is not empty but ``require_full_compilation`` is True
        pass_through_build_failures (bool): Error out if there are issues during compilation (only applicable to torch.compile workflows)
        max_aux_stream (Optional[int]): Maximum streams in the engine
        version_compatible (bool): Build the TensorRT engines compatible with future versions of TensorRT (Restrict to lean runtime operators to provide version forward compatibility for the engines)
        optimization_level: (Optional[int]): Setting a higher optimization level allows TensorRT to spend longer engine building time searching for more optimization options. The resulting engine may have better performance compared to an engine built with a lower optimization level. The default optimization level is 3. Valid values include integers from 0 to the maximum optimization level, which is currently 5. Setting it to be greater than the maximum level results in identical behavior to the maximum level.
        use_python_runtime: (bool): Return a graph using a pure Python runtime, reduces options for serialization
        use_fast_partitioner: (bool): Use the adjacency based partitioning scheme instead of the global partitioner. Adjacency partitioning is faster but may not be optimal. Use the global paritioner (``False``) if looking for best performance
        enable_experimental_decompositions (bool): Use the full set of operator decompositions. These decompositions may not be tested but serve to make the graph easier to convert to TensorRT, potentially increasing the amount of graphs run in TensorRT.
        dryrun (bool): Toggle for "Dryrun" mode, running everything except conversion to TRT and logging outputs
        hardware_compatible (bool): Build the TensorRT engines compatible with GPU architectures other than that of the GPU on which the engine was built (currently works for NVIDIA Ampere and newer)
        timing_cache_path (str): Path to the timing cache if it exists (or) where it will be saved after compilation
        lazy_engine_init (bool): Defer setting up engines until the compilation of all engines is complete. Can allow larger models with multiple graph breaks to compile but can lead to oversubscription of GPU memory at runtime.
        cache_built_engines (bool): Whether to save the compiled TRT engines to storage
        reuse_cached_engines (bool): Whether to load the compiled TRT engines from storage
        engine_cache_dir (Optional[str]): Directory to store the cached TRT engines
        engine_cache_size (Optional[int]): Maximum hard-disk space (bytes) to use for the engine cache, default is 1GB. If the cache exceeds this size, the oldest engines will be removed by default
        custom_engine_cache (Optional[BaseEngineCache]): Engine cache instance to use for saving and loading engines. Users can provide their own engine cache by inheriting from BaseEngineCache. If used, engine_cache_dir and engine_cache_size will be ignored.
        use_explicit_typing (bool): This flag enables strong typing in TensorRT compilation which respects the precisions set in the Pytorch model. This is useful when users have mixed precision graphs.
        use_fp32_acc (bool): This option inserts cast to FP32 nodes around matmul layers and TensorRT ensures the accumulation of matmul happens in FP32. Use this only when FP16 precision is configured in enabled_precisions.
        refit_identical_engine_weights (bool): Refit engines with identical weights. This is useful when the same model is compiled multiple times with different inputs and the weights are the same. This will save time by reusing the same engine for different inputs.
        strip_engine_weights (bool): Strip engine weights from the serialized engine. This is useful when the engine is to be deployed in an environment where the weights are not required.
        immutable_weights (bool): Build non-refittable engines. This is useful for some layers that are not refittable. If this argument is set to true, `strip_engine_weights` and `refit_identical_engine_weights` will be ignored.
        enable_weight_streaming (bool): Enable weight streaming.
        **kwargs: Any,
    Returns:
        torch.fx.GraphModule: Compiled FX Module, when run it will execute via TensorRT
    """

    if debug:
        set_log_level(logger.parent, logging.DEBUG)
    if "truncate_long_and_double" in kwargs.keys():
        if truncate_double is not _defaults.TRUNCATE_DOUBLE:
            raise ValueError(
                'Provided configuration for "truncate_double" and deprecated API "truncate_long_and_double", please only use "truncate_double"'
            )
        else:
            truncate_double = kwargs["truncate_long_and_double"]
            warnings.warn(
                'Compiler option "truncate_long_and_double" is deprecated in favor of "truncate_double" as int64 is now natively supported, this option will be removed in the next version',
                DeprecationWarning,
                stacklevel=2,
            )

    if "refit" in kwargs.keys():
        warnings.warn(
            "`refit` is deprecated. Engines are refittable by default. Please set immutable_weights=True to build a non-refittable engine whose weights will be fixed.",
            DeprecationWarning,
            stacklevel=2,
        )

    if "make_refittable" in kwargs.keys():
        warnings.warn(
            "`make_refittable` is deprecated. Engines are refittable by default. Please set immutable_weights=True to build a non-refittable engine whose weights will be fixed.",
            DeprecationWarning,
            stacklevel=2,
        )

    if (
        "enable_cross_compile_for_windows" in kwargs.keys()
        and kwargs["enable_cross_compile_for_windows"]
    ):
        raise ValueError(
            "Please use cross_compile_for_windows() api if you want to cross compile the module in Linux for inferencing in Windows."
        )

    engine_capability = EngineCapability._from(engine_capability)

    if torch_executed_modules is not None and torch_executed_modules:
        logger.warning(
            f"Detected torch_executed_modules was non-empty: {torch_executed_modules}"
            "\nThis feature is unimplemented in Torch-TRT Dynamo currently."
        )

    if use_explicit_typing:
        if len(enabled_precisions) != 1 or not any(
            x in enabled_precisions for x in {torch.float32, dtype.f32}
        ):
            raise AssertionError(
                f"When use_explicit_typing is enabled, only torch.float32 is allowed in the enabled_precisions but found {enabled_precisions}"
            )

    if use_fp32_acc:
        logger.debug(
            "FP32 accumulation for matmul layers is enabled. This option should only be enabled if the model already has FP16 weights and has no effect if it has FP32 weights. \
                     This flag inserts casts around matmul layers and ensures TensorRT executes the matmul layers in FP16 with FP32 accumulation."
        )

    if enable_weight_streaming and not use_explicit_typing:
        raise AssertionError(
            "When enable_weight_streaming is enabled, it requires use_explicit_typing to be set to True"
        )
    # Aliasing inputs to arg_inputs for better understanding
    if not arg_inputs and not inputs:
        raise AssertionError("'arg_inputs' and 'inputs' should not both be None.")

    elif arg_inputs and inputs:
        raise AssertionError(
            "'arg_inputs' and 'inputs' should not be used at the same time."
        )

    arg_inputs = inputs or arg_inputs

    if kwarg_inputs is None:
        kwarg_inputs = {}

    if not isinstance(arg_inputs, collections.abc.Sequence):
        arg_inputs = [arg_inputs]  # type: ignore

    # Prepare torch_trt inputs
    trt_arg_inputs: Sequence[Input] = prepare_inputs(arg_inputs)
    trt_kwarg_inputs: Optional[dict[Any, Any]] = prepare_inputs(kwarg_inputs)
    device = to_torch_tensorrt_device(device)
    enabled_precisions = {dtype._from(p) for p in enabled_precisions}

    if not isinstance(exported_program, ExportedProgram):
        raise AssertionError(
            f"Input graph should be an ExportedProgram but got type {type(exported_program)}"
        )

    engine_cache = None
    if cache_built_engines or reuse_cached_engines:
        engine_cache = (
            custom_engine_cache
            if custom_engine_cache is not None
            else DiskEngineCache(engine_cache_dir, engine_cache_size)
        )

    compilation_options = {
        "enabled_precisions": (
            enabled_precisions if enabled_precisions else _defaults.ENABLED_PRECISIONS
        ),
        "debug": debug,
        "device": device,
        "assume_dynamic_shape_support": assume_dynamic_shape_support,
        "workspace_size": workspace_size,
        "min_block_size": min_block_size,
        "torch_executed_ops": (
            torch_executed_ops if torch_executed_ops is not None else set()
        ),
        "pass_through_build_failures": pass_through_build_failures,
        "max_aux_streams": max_aux_streams,
        "version_compatible": version_compatible,
        "optimization_level": optimization_level,
        "use_python_runtime": use_python_runtime,
        "truncate_double": truncate_double,
        "use_fast_partitioner": use_fast_partitioner,
        "num_avg_timing_iters": num_avg_timing_iters,
        "enable_experimental_decompositions": enable_experimental_decompositions,
        "require_full_compilation": require_full_compilation,
        "disable_tf32": disable_tf32,
        "sparse_weights": sparse_weights,
        "engine_capability": engine_capability,
        "dla_sram_size": dla_sram_size,
        "dla_local_dram_size": dla_local_dram_size,
        "dla_global_dram_size": dla_global_dram_size,
        "dryrun": dryrun,
        "hardware_compatible": hardware_compatible,
        "timing_cache_path": timing_cache_path,
        "lazy_engine_init": lazy_engine_init,
        "cache_built_engines": cache_built_engines,
        "reuse_cached_engines": reuse_cached_engines,
        "use_explicit_typing": use_explicit_typing,
        "use_fp32_acc": use_fp32_acc,
<<<<<<< HEAD
        "refit_identical_engine_weights": refit_identical_engine_weights,
        "strip_engine_weights": strip_engine_weights,
        "immutable_weights": immutable_weights,
=======
        "enable_cross_compile_for_windows": False,
>>>>>>> 233d0bfe
        "enable_weight_streaming": enable_weight_streaming,
    }

    settings = CompilationSettings(**compilation_options)
    logger.info("Compilation Settings: %s\n", settings)
    exported_program = pre_export_lowering(exported_program, settings)
    exported_program = exported_program.run_decompositions(
        get_decompositions(enable_experimental_decompositions)
    )

    gm = exported_program.module()
    logger.debug("Input graph: " + str(gm.graph))

    # Apply lowering on the graph module
    gm = post_lowering(gm, settings)
    logger.debug("Lowered Input graph: " + str(gm.graph))

    trt_gm = compile_module(
        gm, trt_arg_inputs, trt_kwarg_inputs, settings, engine_cache
    )
    return trt_gm


def compile_module(
    gm: torch.fx.GraphModule,
    sample_arg_inputs: Sequence[Input],
    sample_kwarg_inputs: Optional[dict[Any, Any]] = None,
    settings: CompilationSettings = CompilationSettings(),
    engine_cache: Optional[BaseEngineCache] = None,
) -> torch.fx.GraphModule:
    """Compile a traced FX module

    Includes: Partitioning + Conversion Phases

    Args:
        module: FX GraphModule to convert
        arg_inputs: Inputs to the module
        kwarg_inputs: kwargs to the module
        settings: Compilation settings
        engine_cache: Engine cache instance to store/load compiled engines
    Returns:
        Compiled FX GraphModule
    """
    dryrun_tracker = DryRunTracker()
    if sample_kwarg_inputs is None:
        sample_kwarg_inputs = {}

    # Configure user compilation settings to converters.
    CONVERTERS.set_compilation_settings(settings)

    # Check the number of supported operations in the graph
    num_supported_ops, total_ops = partitioning.get_graph_converter_support(
        gm, settings.debug, settings.torch_executed_ops
    )

    dryrun_tracker.total_ops_in_graph = total_ops
    dryrun_tracker.supported_ops_in_graph = num_supported_ops
    dryrun_tracker.compilation_settings = settings

    if settings.dryrun and settings.min_block_size > 1:
        logger.info(
            "It is recommended to run `dryrun` mode with `min_block_size=1`, "
            "for the most thorough analysis"
        )

    # If the number of supported operations is 0 or less than the block size, skip the subgraph
    # TODO: Add condition to second expression below when require_full_compilation is added
    if num_supported_ops == 0 or (
        num_supported_ops < settings.min_block_size and not settings.dryrun
    ):
        logger.warning(
            f"{num_supported_ops} supported operations detected in subgraph containing {total_ops} computational nodes. "
            f"Skipping this subgraph, since min_block_size was detected to be {settings.min_block_size}"
        )
        return gm
    else:
        logger.debug(
            f"Detected support for {num_supported_ops} operators out of {total_ops} in subgraph."
        )

    def contains_metadata(gm: torch.fx.GraphModule) -> bool:
        for node in gm.graph.nodes:
            if node.op != "output" and (not node.meta) and "val" not in node.meta:
                logger.warning(
                    f"Node {node.name} of op type {node.op} does not have metadata. This could sometimes lead to undefined behavior."
                )
                return False
        return True

    # Check if the module has metadata (shape, dtype).
    if not contains_metadata(gm):
        # TODO: For future, explore when nodes don't have metadata and if fake_tensor_prop can resolve this.
        logger.warning(
            "Some nodes do not have metadata (shape and dtype information). This could lead to problems sometimes if the graph has PyTorch and TensorRT segments."
        )

    # Partition module into components that can be TRT-accelerated
    fast_partitioner_failed = False
    # If specified, try using the fast partitioner and fall back to the global one on failure
    if settings.use_fast_partitioner:
        try:
            logger.info("Partitioning the graph via the fast partitioner")
            partitioned_module, supported_ops = partitioning.fast_partition(
                gm,
                verbose=settings.debug,
                min_block_size=settings.min_block_size,
                torch_executed_ops=settings.torch_executed_ops,
                require_full_compilation=settings.require_full_compilation,
            )
        except torch.fx.passes.splitter_base.FxNetSplitterInternalError:
            logger.error(
                "Partitioning failed on the subgraph with fast partition. See trace above. "
                "Retrying with global partition.",
                exc_info=True,
            )

            fast_partitioner_failed = True
            settings.use_fast_partitioner = False

    if not settings.use_fast_partitioner:
        logger.info("Partitioning the graph via the global partitioner")
        partitioned_module, supported_ops = partitioning.global_partition(
            gm,
            verbose=settings.debug,
            min_block_size=settings.min_block_size,
            torch_executed_ops=settings.torch_executed_ops,
            require_full_compilation=settings.require_full_compilation,
        )

    dryrun_tracker.unsupported_ops = supported_ops.unsupported_operators

    # The global partitioner leaves non-TRT nodes as-is
    if not settings.use_fast_partitioner:
        dryrun_tracker.to_run_in_torch.extend(parse_non_trt_nodes(partitioned_module))

    submodule_node_dict = {}
    for node in partitioned_module.graph.nodes:
        if "_run_on_acc" not in node.name:
            continue
        submodule_node_dict[node.name] = node

    # Store TRT replicas of Torch subgraphs
    trt_modules = {}
    # Iterate over all components that can be accelerated
    # Generate the corresponding TRT Module for those
    for name, _ in partitioned_module.named_children():
        submodule = getattr(partitioned_module, name)
        # filter on the GraphModule
        if not isinstance(submodule, torch.fx.graph_module.GraphModule):
            continue
        # Criteria for a module to be convertible to TRT
        if settings.use_fast_partitioner and "_run_on_acc" not in name:
            dryrun_tracker.to_run_in_torch.extend(parse_non_trt_nodes(submodule))
            logger.debug(
                "Submodule in PyTorch: %s\n %s",
                str(name),
                str(submodule.graph),
            )
            continue

        if name not in submodule_node_dict:
            raise ValueError(
                f"node_name: {name} does not exist in the submodule node dictionary"
            )

        # set the submodule metadata back to the parent trt_module_node
        metadata_list = get_output_metadata(submodule)
        assert len(metadata_list) > 0
        metadata_keys = ["val", "tensor_meta"]
        for key in metadata_keys:
            if key not in submodule_node_dict[name].meta:
                meta_val_list = [
                    metadata[key] for metadata in metadata_list if key in metadata
                ]
                submodule_node_dict[name].meta[key] = meta_val_list
                logger.debug(
                    f"Updated metadata for node: {name} with its corresponding submodule outputs"
                )
                break

        subgraph_data = PerSubgraphData()
        subgraph_data.subgraph_name = name
        subgraph_data.subgraph_op_count = len(
            [
                node
                for node in submodule.graph.nodes
                if node.op in ("call_function", "call_method", "call_module")
            ]
        )

        # Get the submodule inputs for min, opt, max shapes of the graph inputs
        submodule_inputs = partitioning.construct_submodule_inputs(submodule)

        assert submodule_inputs is not None

        logger.debug(
            "Converting submodule: %s\n Input shapes: %s\n %s",
            str(name),
            [input.shape for input in submodule_inputs],
            str(submodule.graph),
        )

        # Handle long/double inputs if requested by the user
        if settings.truncate_double:
            submodule_inputs = repair_double_inputs(
                partitioned_module,
                submodule,
                submodule_inputs,
                to_torch_device(settings.device),
                name,
            )

        # Parse the subgraph I/O and store it
        parse_graph_io(submodule, subgraph_data)
        dryrun_tracker.tensorrt_graph_count += 1
        dryrun_tracker.per_subgraph_data.append(subgraph_data)

        # Create TRT engines from submodule
        if not settings.dryrun:
            trt_module = convert_module(
                submodule,
                submodule_inputs,
                settings=settings,
                name=name,
                engine_cache=engine_cache,
            )

            trt_modules[name] = trt_module

    # Parse the graph I/O and store it in dryrun tracker
    parse_graph_io(gm, dryrun_tracker)

    # Replace all FX Modules with TRT Modules
    for name, trt_module in trt_modules.items():
        setattr(partitioned_module, name, trt_module)
        if settings.lazy_engine_init and not settings.enable_cross_compile_for_windows:
            getattr(partitioned_module, name).setup_engine()

    # Reset settings object to user specification after fallback to global partitioning mode
    if fast_partitioner_failed:
        settings.use_fast_partitioner = True

    dryrun_stats_display(dryrun_tracker, settings.dryrun)

    return partitioned_module


def convert_exported_program_to_serialized_trt_engine(
    exported_program: ExportedProgram,
    inputs: Optional[Sequence[Sequence[Any]]] = None,
    *,
    arg_inputs: Optional[Sequence[Sequence[Any]]] = None,
    kwarg_inputs: Optional[dict[Any, Any]] = None,
    enabled_precisions: (
        Set[torch.dtype | dtype] | Tuple[torch.dtype | dtype]
    ) = _defaults.ENABLED_PRECISIONS,
    debug: bool = _defaults.DEBUG,
    assume_dynamic_shape_support: bool = _defaults.ASSUME_DYNAMIC_SHAPE_SUPPORT,
    workspace_size: int = _defaults.WORKSPACE_SIZE,
    min_block_size: int = _defaults.MIN_BLOCK_SIZE,
    torch_executed_ops: Optional[Set[str]] = None,
    pass_through_build_failures: bool = _defaults.PASS_THROUGH_BUILD_FAILURES,
    max_aux_streams: Optional[int] = _defaults.MAX_AUX_STREAMS,
    version_compatible: bool = _defaults.VERSION_COMPATIBLE,
    optimization_level: Optional[int] = _defaults.OPTIMIZATION_LEVEL,
    use_python_runtime: Optional[bool] = _defaults.USE_PYTHON_RUNTIME,
    truncate_double: bool = _defaults.TRUNCATE_DOUBLE,
    use_fast_partitioner: bool = _defaults.USE_FAST_PARTITIONER,
    enable_experimental_decompositions: bool = _defaults.ENABLE_EXPERIMENTAL_DECOMPOSITIONS,
    device: Device = Device._current_device(),
    require_full_compilation: bool = _defaults.REQUIRE_FULL_COMPILATION,
    disable_tf32: bool = _defaults.DISABLE_TF32,
    sparse_weights: bool = _defaults.SPARSE_WEIGHTS,
    engine_capability: EngineCapability = _defaults.ENGINE_CAPABILITY,
    num_avg_timing_iters: int = _defaults.NUM_AVG_TIMING_ITERS,
    dla_sram_size: int = _defaults.DLA_SRAM_SIZE,
    dla_local_dram_size: int = _defaults.DLA_LOCAL_DRAM_SIZE,
    dla_global_dram_size: int = _defaults.DLA_GLOBAL_DRAM_SIZE,
    calibrator: object = None,
    allow_shape_tensors: bool = False,
    timing_cache_path: str = _defaults.TIMING_CACHE_PATH,
    use_explicit_typing: bool = _defaults.USE_EXPLICIT_TYPING,
    use_fp32_acc: bool = _defaults.USE_FP32_ACC,
    refit_identical_engine_weights: bool = _defaults.REFIT_IDENTICAL_ENGINE_WEIGHTS,
    strip_engine_weights: bool = _defaults.STRIP_ENGINE_WEIGHTS,
    immutable_weights: bool = _defaults.IMMUTABLE_WEIGHTS,
    enable_weight_streaming: bool = _defaults.ENABLE_WEIGHT_STREAMING,
    **kwargs: Any,
) -> bytes:
    """Convert an ExportedProgram to a serialized TensorRT engine

    Converts an ExportedProgram to a serialized TensorRT engine given a dictionary of conversion settings

    Arguments:
        exported_program (torch.export.ExportedProgram): Source module

    Keyword Args:
        inputs (Optional[Sequence[torch_tensorrt.Input | torch.Tensor]]): **Required** List of specifications of input shape, dtype and memory layout for inputs to the module. This argument is required. Input Sizes can be specified as torch sizes, tuples or lists. dtypes can be specified using
            torch datatypes or torch_tensorrt datatypes and you can use either torch devices or the torch_tensorrt device type enum
            to select device type.

                .. code-block:: py

                  inputs=[
                        torch_tensorrt.Input((1, 3, 224, 224)), # Static NCHW input shape for input #1
                        torch_tensorrt.Input(
                            min_shape=(1, 224, 224, 3),
                            opt_shape=(1, 512, 512, 3),
                            max_shape=(1, 1024, 1024, 3),
                            dtype=torch.int32
                            format=torch.channel_last
                        ), # Dynamic input shape for input #2
                        torch.randn((1, 3, 224, 244)) # Use an example tensor and let torch_tensorrt infer settings
                    ]
        enabled_precisions (Optional[Set[torch.dtype | _enums.dtype]]): The set of datatypes that TensorRT can use
        debug (bool): Whether to print out verbose debugging information
        workspace_size (int): Workspace TRT is allowed to use for the module (0 is default)
        min_block_size (int): Minimum number of operators per TRT-Engine Block
        torch_executed_ops (Set[str]): Set of operations to run in Torch, regardless of converter coverage
        pass_through_build_failures (bool): Whether to fail on TRT engine build errors (True) or not (False)
        max_aux_streams (Optional[int]): Maximum number of allowed auxiliary TRT streams for each engine
        version_compatible (bool): Provide version forward-compatibility for engine plan files
        optimization_level (Optional[int]): Builder optimization 0-5, higher levels imply longer build time,
            searching for more optimization options. TRT defaults to 3
        use_python_runtime (Optional[bool]): Whether to strictly use Python runtime or C++ runtime. To auto-select a runtime
            based on C++ dependency presence (preferentially choosing C++ runtime if available), leave the
            argument as None
        truncate_double (bool): Whether to truncate float64 TRT engine inputs or weights to float32
        use_fast_partitioner (bool): Whether to use the fast or global graph partitioning system
        enable_experimental_decompositions (bool): Whether to enable all core aten decompositions
            or only a selected subset of them
        device (Device): GPU to compile the model on
        require_full_compilation (bool): Whether to require the graph is fully compiled in TensorRT.
            Only applicable for `ir="dynamo"`; has no effect for `torch.compile` path
        disable_tf32 (bool): Whether to disable TF32 computation for TRT layers
        sparse_weights (bool): Whether to allow the builder to use sparse weights
        engine_capability (trt.EngineCapability): Restrict kernel selection to safe gpu kernels or safe dla kernels
        num_avg_timing_iters (int): Number of averaging timing iterations used to select kernels
        dla_sram_size (int): Fast software managed RAM used by DLA to communicate within a layer.
        dla_local_dram_size (int): Host RAM used by DLA to share intermediate tensor data across operations
        dla_global_dram_size (int): Host RAM used by DLA to store weights and metadata for execution
        calibrator (Union(torch_tensorrt._C.IInt8Calibrator, tensorrt.IInt8Calibrator)): Calibrator object which will provide data to the PTQ system for INT8 Calibration
        allow_shape_tensors: (Experimental) Allow aten::size to output shape tensors using IShapeLayer in TensorRT
        timing_cache_path (str): Path to the timing cache if it exists (or) where it will be saved after compilation
        use_explicit_typing (bool): This flag enables strong typing in TensorRT compilation which respects the precisions set in the Pytorch model. This is useful when users have mixed precision graphs.
        use_fp32_acc (bool): This option inserts cast to FP32 nodes around matmul layers and TensorRT ensures the accumulation of matmul happens in FP32. Use this only when FP16 precision is configured in enabled_precisions.
        refit_identical_engine_weights (bool): Refit engines with identical weights. This is useful when the same model is compiled multiple times with different inputs and the weights are the same. This will save time by reusing the same engine for different inputs.
        strip_engine_weights (bool): Strip engine weights from the serialized engine. This is useful when the engine is to be deployed in an environment where the weights are not required.
        immutable_weights (bool): Build non-refittable engines. This is useful for some layers that are not refittable. If this argument is set to true, `strip_engine_weights` and `refit_identical_engine_weights` will be ignored.
        enable_weight_streaming (bool): Enable weight streaming.
    Returns:
        bytes: Serialized TensorRT engine, can either be saved to a file or deserialized via TensorRT APIs
    """
    if debug:
        set_log_level(logger.parent, logging.DEBUG)

    if "truncate_long_and_double" in kwargs.keys():
        if truncate_double is not _defaults.TRUNCATE_DOUBLE:
            raise ValueError(
                'Provided configuration for "truncate_double" and deprecated API "truncate_long_and_double", please only use "truncate_double"'
            )
        else:
            truncate_double = kwargs["truncate_long_and_double"]
            warnings.warn(
                'Compiler option "truncate_long_and_double" is deprecated in favor of "truncate_double" as int64 is now natively supported, this option will be removed in the next version',
                DeprecationWarning,
                stacklevel=2,
            )
    if "refit" in kwargs.keys():
        warnings.warn(
            "`refit` is deprecated. Engines are refittable by default. Please set immutable_weights=True to build a non-refittable engine whose weights will be fixed.",
            DeprecationWarning,
            stacklevel=2,
        )
    if "make_refittable" in kwargs.keys():
        warnings.warn(
            "`make_refittable` is deprecated. Engines are refittable by default. Please set immutable_weights=True to build a non-refittable engine whose weights will be fixed.",
            DeprecationWarning,
            stacklevel=2,
        )

    if arg_inputs is None and inputs is None:
        raise AssertionError("'arg_inputs' and 'inputs' should not both be None.")

    elif arg_inputs is not None and inputs is not None:
        raise AssertionError(
            "'arg_inputs' and 'inputs' should not be used at the same time."
        )

    arg_inputs = inputs or arg_inputs
    torch_executed_ops = torch_executed_ops if torch_executed_ops is not None else set()
    if kwarg_inputs is None:
        kwarg_inputs = {}
    # Prepare torch_trt inputs
    arg_input_list = list(prepare_inputs(arg_inputs))
    kwarg_input_list = prepare_inputs(kwarg_inputs)

    flattened_input_list = get_flat_args_with_check(
        exported_program, arg_input_list, kwarg_input_list
    )[0]

    device = to_torch_tensorrt_device(device)
    enabled_precisions = {dtype._from(e) for e in enabled_precisions}

    compilation_options = {
        "assume_dynamic_shape_support": assume_dynamic_shape_support,
        "enabled_precisions": enabled_precisions,
        "debug": debug,
        "workspace_size": workspace_size,
        "min_block_size": min_block_size,
        "torch_executed_ops": torch_executed_ops,
        "pass_through_build_failures": pass_through_build_failures,
        "max_aux_streams": max_aux_streams,
        "version_compatible": version_compatible,
        "optimization_level": optimization_level,
        "use_python_runtime": use_python_runtime,
        "truncate_double": truncate_double,
        "use_fast_partitioner": use_fast_partitioner,
        "enable_experimental_decompositions": enable_experimental_decompositions,
        "device": device,
        "require_full_compilation": require_full_compilation,
        "disable_tf32": disable_tf32,
        "sparse_weights": sparse_weights,
        "engine_capability": engine_capability,
        "num_avg_timing_iters": num_avg_timing_iters,
        "dla_sram_size": dla_sram_size,
        "dla_local_dram_size": dla_local_dram_size,
        "dla_global_dram_size": dla_global_dram_size,
        "timing_cache_path": timing_cache_path,
        "use_explicit_typing": use_explicit_typing,
        "use_fp32_acc": use_fp32_acc,
        "refit_identical_engine_weights": refit_identical_engine_weights,
        "strip_engine_weights": strip_engine_weights,
        "immutable_weights": immutable_weights,
        "enable_weight_streaming": enable_weight_streaming,
    }

    settings = CompilationSettings(**compilation_options)
    logger.info("Compilation Settings: %s\n", settings)

    exported_program = pre_export_lowering(exported_program, settings)
    # Decompose the exported program
    exported_program = exported_program.run_decompositions(
        get_decompositions(enable_experimental_decompositions)
    )
    gm = exported_program.module()
    logger.debug("Input graph: " + str(gm.graph))

    # Apply lowering on the graph module
    gm = post_lowering(gm, settings)
    logger.debug("Lowered Input graph: " + str(gm.graph))

    # Configure user compilation settings to converters.
    CONVERTERS.set_compilation_settings(settings)

    try:
        interpreter_result = interpret_module_to_result(
            gm,
            inputs=flattened_input_list,
            arg_inputs=arg_input_list,
            kwarg_inputs=kwarg_input_list,
            settings=settings,
        )
    except UnsupportedOperatorException:
        logger.error(
            f"Conversion of module {gm} not currently fully supported or convertible!",
            exc_info=True,
        )
    except Exception as e:
        logger.error(
            f"While interpreting the module got an error: {e}",
            exc_info=True,
        )

    serialized_engine: bytes = interpreter_result.serialized_engine
    return serialized_engine


def save_cross_compiled_exported_program(
    gm: torch.fx.GraphModule,
    file_path: str,
) -> None:
    """
    Save cross compiled exported program to disk.

    Arguments:
        module (torch.fx.GraphModule): Cross compiled Torch-TensorRT module
        file_path (str): the file path where the exported program will be saved to disk
    """
    if not file_path:
        raise ValueError("File path cannot be empty. Please provide a valid file path")

    from torch_tensorrt.dynamo._exporter import export

    exp_program = export(gm, cross_compile_flag=True)
    torch.export.save(exp_program, file_path)
    logger.debug(f"successfully saved the module for windows at {file_path}")


def load_cross_compiled_exported_program(file_path: str = "") -> Any:
    """
    Load an ExportedProgram file in Windows which was previously cross compiled in Linux

    Arguments:
        file_path (str): Path to file on the disk

    Raises:
        ValueError: If the api is not called in windows or there is no file or the file is a valid ExportedProgram file
    """
    if not file_path:
        raise ValueError("File path cannot be empty. Please provide a valid file path")

    if platform.system() != "Windows" or platform.machine() != "AMD64":
        raise ValueError(
            "cross runtime compiled model for windows can only be loaded in Windows system"
        )

    try:
        logger.debug(f"Loading the provided file {file_path} using torch.export.load()")
        # TODO: think about how to handle the torch.jit.load route?
        exp_program = torch.export.load(file_path)
    except Exception as e:
        logger.info(
            f"Loading the provided file {file_path} via torch.export.load() failed with the following error: {e}",
            exc_info=True,
        )
        raise ValueError(
            f"cross_load the file {file_path} doesn't correspond to a valid ExportedProgram. Please verify the file path."
        )

    return replace_execute_engine_no_op_node(exp_program)<|MERGE_RESOLUTION|>--- conflicted
+++ resolved
@@ -590,13 +590,10 @@
         "reuse_cached_engines": reuse_cached_engines,
         "use_explicit_typing": use_explicit_typing,
         "use_fp32_acc": use_fp32_acc,
-<<<<<<< HEAD
         "refit_identical_engine_weights": refit_identical_engine_weights,
         "strip_engine_weights": strip_engine_weights,
         "immutable_weights": immutable_weights,
-=======
         "enable_cross_compile_for_windows": False,
->>>>>>> 233d0bfe
         "enable_weight_streaming": enable_weight_streaming,
     }
 
