from __future__ import annotations

import collections.abc
import logging
import warnings
from typing import Any, Collection, List, Optional, Sequence, Set, Tuple, Union

import torch
from torch.export import ExportedProgram
from torch.fx.node import Target
from torch_tensorrt._Device import Device
from torch_tensorrt._enums import EngineCapability, dtype
from torch_tensorrt._Input import Input
from torch_tensorrt.dynamo import _defaults, partitioning
from torch_tensorrt.dynamo._DryRunTracker import (
    DryRunTracker,
    PerSubgraphData,
    dryrun_stats_display,
    parse_non_trt_nodes,
)
from torch_tensorrt.dynamo._engine_cache import BaseEngineCache, DiskEngineCache
from torch_tensorrt.dynamo.conversion import (
    CompilationSettings,
    UnsupportedOperatorException,
    convert_module,
    interpret_module_to_result,
    repair_double_inputs,
)
from torch_tensorrt.dynamo.conversion._ConverterRegistry import (
    DYNAMO_CONVERTERS as CONVERTERS,
)
from torch_tensorrt.dynamo.lowering import (
    get_decompositions,
    post_lowering,
    pre_export_lowering,
)
from torch_tensorrt.dynamo.utils import (
    get_flat_args_with_check,
    get_output_metadata,
    parse_graph_io,
    prepare_inputs,
    set_log_level,
    to_torch_device,
    to_torch_tensorrt_device,
)

logger = logging.getLogger(__name__)


def compile(
    exported_program: ExportedProgram,
    inputs: Optional[Sequence[Sequence[Any]]] = None,
    *,
    arg_inputs: Optional[Sequence[Sequence[Any]]] = None,
    kwarg_inputs: Optional[dict[Any, Any]] = None,
    device: Optional[Union[Device, torch.device, str]] = _defaults.DEVICE,
    disable_tf32: bool = _defaults.DISABLE_TF32,
    assume_dynamic_shape_support: bool = _defaults.ASSUME_DYNAMIC_SHAPE_SUPPORT,
    sparse_weights: bool = _defaults.SPARSE_WEIGHTS,
    enabled_precisions: Union[
        Set[Union[torch.dtype, dtype]], Tuple[Union[torch.dtype, dtype]]
    ] = _defaults.ENABLED_PRECISIONS,
    engine_capability: EngineCapability = _defaults.ENGINE_CAPABILITY,
    debug: bool = _defaults.DEBUG,
    num_avg_timing_iters: int = _defaults.NUM_AVG_TIMING_ITERS,
    workspace_size: int = _defaults.WORKSPACE_SIZE,
    dla_sram_size: int = _defaults.DLA_SRAM_SIZE,
    dla_local_dram_size: int = _defaults.DLA_LOCAL_DRAM_SIZE,
    dla_global_dram_size: int = _defaults.DLA_GLOBAL_DRAM_SIZE,
    truncate_double: bool = _defaults.TRUNCATE_DOUBLE,
    require_full_compilation: bool = _defaults.REQUIRE_FULL_COMPILATION,
    min_block_size: int = _defaults.MIN_BLOCK_SIZE,
    torch_executed_ops: Optional[Collection[Target]] = None,
    torch_executed_modules: Optional[List[str]] = None,
    pass_through_build_failures: bool = _defaults.PASS_THROUGH_BUILD_FAILURES,
    max_aux_streams: Optional[int] = _defaults.MAX_AUX_STREAMS,
    version_compatible: bool = _defaults.VERSION_COMPATIBLE,
    optimization_level: Optional[int] = _defaults.OPTIMIZATION_LEVEL,
    use_python_runtime: bool = _defaults.USE_PYTHON_RUNTIME,
    use_fast_partitioner: bool = _defaults.USE_FAST_PARTITIONER,
    enable_experimental_decompositions: bool = _defaults.ENABLE_EXPERIMENTAL_DECOMPOSITIONS,
    dryrun: bool = _defaults.DRYRUN,
    hardware_compatible: bool = _defaults.HARDWARE_COMPATIBLE,
    timing_cache_path: str = _defaults.TIMING_CACHE_PATH,
    lazy_engine_init: bool = _defaults.LAZY_ENGINE_INIT,
    cache_built_engines: bool = _defaults.CACHE_BUILT_ENGINES,
    reuse_cached_engines: bool = _defaults.REUSE_CACHED_ENGINES,
    engine_cache_dir: str = _defaults.ENGINE_CACHE_DIR,
    engine_cache_size: int = _defaults.ENGINE_CACHE_SIZE,
    custom_engine_cache: Optional[BaseEngineCache] = _defaults.CUSTOM_ENGINE_CACHE,
    use_explicit_typing: bool = _defaults.USE_EXPLICIT_TYPING,
    use_fp32_acc: bool = _defaults.USE_FP32_ACC,
<<<<<<< HEAD
    refit_identical_engine_weights: bool = _defaults.REFIT_IDENTICAL_ENGINE_WEIGHTS,
    strip_engine_weights: bool = _defaults.STRIP_ENGINE_WEIGHTS,
    immutable_weights: bool = _defaults.IMMUTABLE_WEIGHTS,
=======
    enable_weight_streaming: bool = _defaults.ENABLE_WEIGHT_STREAMING,
>>>>>>> 8e2c82d8
    **kwargs: Any,
) -> torch.fx.GraphModule:
    """Compile an ExportedProgram module for NVIDIA GPUs using TensorRT

    Takes a existing TorchScript module and a set of settings to configure the compiler
    and will convert methods to JIT Graphs which call equivalent TensorRT engines

    Converts specifically the forward method of a TorchScript Module

    Arguments:
        exported_program (torch.export.ExportedProgram): Source module, running torch.export on a ``torch.nn.Module``
        inputs (Tuple[Any, ...]): List of specifications of input shape, dtype and memory layout for inputs to the module. This argument is required. Input Sizes can be specified as torch sizes, tuples or lists. dtypes can be specified using
            torch datatypes or torch_tensorrt datatypes and you can use either torch devices or the torch_tensorrt device type enum
            to select device type.

                .. code-block:: py

                    inputs=[
                        torch_tensorrt.Input((1, 3, 224, 224)), # Static NCHW input shape for input #1
                        torch_tensorrt.Input(
                            min_shape=(1, 224, 224, 3),
                            opt_shape=(1, 512, 512, 3),
                            max_shape=(1, 1024, 1024, 3),
                            dtype=torch.int32
                            format=torch.channel_last
                        ), # Dynamic input shape for input #2
                        torch.randn((1, 3, 224, 244)) # Use an example tensor and let torch_tensorrt infer settings
                    ]

    Keyword Arguments:
        arg_inputs (Tuple[Any, ...]): Same as inputs. Alias for better understanding with kwarg_inputs.
        kwarg_inputs (dict[Any, ...]): Optional, kwarg inputs to the module forward function.
        device (Union(torch_tensorrt.Device, torch.device, dict)): Target device for TensorRT engines to run on ::

            device=torch_tensorrt.Device("dla:1", allow_gpu_fallback=True)

        disable_tf32 (bool): Force FP32 layers to use traditional as FP32 format vs the default behavior of rounding the inputs to 10-bit mantissas before multiplying, but accumulates the sum using 23-bit mantissas
        assume_dynamic_shape_support (bool): Setting this to true enables the converters work for both dynamic and static shapes. Default: False
        sparse_weights (bool): Enable sparsity for convolution and fully connected layers.
        enabled_precision (Set(Union(torch.dtype, torch_tensorrt.dtype))): The set of datatypes that TensorRT can use when selecting kernels
        debug (bool): Enable debuggable engine
        capability (torch_tensorrt.EngineCapability): Restrict kernel selection to safe gpu kernels or safe dla kernels
        num_avg_timing_iters (int): Number of averaging timing iterations used to select kernels
        workspace_size (int): Maximum size of workspace given to TensorRT
        dla_sram_size (int): Fast software managed RAM used by DLA to communicate within a layer.
        dla_local_dram_size (int): Host RAM used by DLA to share intermediate tensor data across operations
        dla_global_dram_size (int): Host RAM used by DLA to store weights and metadata for execution
        truncate_double (bool): Truncate weights provided in double (float64) to float32
        calibrator (Union(torch_tensorrt._C.IInt8Calibrator, tensorrt.IInt8Calibrator)): Calibrator object which will provide data to the PTQ system for INT8 Calibration
        require_full_compilation (bool): Require modules to be compiled end to end or return an error as opposed to returning a hybrid graph where operations that cannot be run in TensorRT are run in PyTorch
        min_block_size (int): The minimum number of contiguous TensorRT convertible operations in order to run a set of operations in TensorRT
        torch_executed_ops (Collection[Target]): Set of aten operators that must be run in PyTorch. An error will be thrown if this set is not empty but ``require_full_compilation`` is True
        torch_executed_modules (List[str]): List of modules that must be run in PyTorch. An error will be thrown if this list is not empty but ``require_full_compilation`` is True
        pass_through_build_failures (bool): Error out if there are issues during compilation (only applicable to torch.compile workflows)
        max_aux_stream (Optional[int]): Maximum streams in the engine
        version_compatible (bool): Build the TensorRT engines compatible with future versions of TensorRT (Restrict to lean runtime operators to provide version forward compatibility for the engines)
        optimization_level: (Optional[int]): Setting a higher optimization level allows TensorRT to spend longer engine building time searching for more optimization options. The resulting engine may have better performance compared to an engine built with a lower optimization level. The default optimization level is 3. Valid values include integers from 0 to the maximum optimization level, which is currently 5. Setting it to be greater than the maximum level results in identical behavior to the maximum level.
        use_python_runtime: (bool): Return a graph using a pure Python runtime, reduces options for serialization
        use_fast_partitioner: (bool): Use the adjacency based partitioning scheme instead of the global partitioner. Adjacency partitioning is faster but may not be optimal. Use the global paritioner (``False``) if looking for best performance
        enable_experimental_decompositions (bool): Use the full set of operator decompositions. These decompositions may not be tested but serve to make the graph easier to convert to TensorRT, potentially increasing the amount of graphs run in TensorRT.
        dryrun (bool): Toggle for "Dryrun" mode, running everything except conversion to TRT and logging outputs
        hardware_compatible (bool): Build the TensorRT engines compatible with GPU architectures other than that of the GPU on which the engine was built (currently works for NVIDIA Ampere and newer)
        timing_cache_path (str): Path to the timing cache if it exists (or) where it will be saved after compilation
        lazy_engine_init (bool): Defer setting up engines until the compilation of all engines is complete. Can allow larger models with multiple graph breaks to compile but can lead to oversubscription of GPU memory at runtime.
        cache_built_engines (bool): Whether to save the compiled TRT engines to storage
        reuse_cached_engines (bool): Whether to load the compiled TRT engines from storage
        engine_cache_dir (Optional[str]): Directory to store the cached TRT engines
        engine_cache_size (Optional[int]): Maximum hard-disk space (bytes) to use for the engine cache, default is 1GB. If the cache exceeds this size, the oldest engines will be removed by default
        custom_engine_cache (Optional[BaseEngineCache]): Engine cache instance to use for saving and loading engines. Users can provide their own engine cache by inheriting from BaseEngineCache. If used, engine_cache_dir and engine_cache_size will be ignored.
        use_explicit_typing (bool): This flag enables strong typing in TensorRT compilation which respects the precisions set in the Pytorch model. This is useful when users have mixed precision graphs.
        use_fp32_acc (bool): This option inserts cast to FP32 nodes around matmul layers and TensorRT ensures the accumulation of matmul happens in FP32. Use this only when FP16 precision is configured in enabled_precisions.
<<<<<<< HEAD
        refit_identical_engine_weights (bool): Refit engines with identical weights. This is useful when the same model is compiled multiple times with different inputs and the weights are the same. This will save time by reusing the same engine for different inputs.
        strip_engine_weights (bool): Strip engine weights from the serialized engine. This is useful when the engine is to be deployed in an environment where the weights are not required.
        immutable_weights (bool): Build non-refittable engines. This is useful for some layers that are not refittable. If this argument is set to true, `strip_engine_weights` and `refit_identical_engine_weights` will be ignored.
=======
        enable_weight_streaming (bool): Enable weight streaming.
>>>>>>> 8e2c82d8
        **kwargs: Any,
    Returns:
        torch.fx.GraphModule: Compiled FX Module, when run it will execute via TensorRT
    """

    if debug:
        set_log_level(logger.parent, logging.DEBUG)
    if "truncate_long_and_double" in kwargs.keys():
        if truncate_double is not _defaults.TRUNCATE_DOUBLE:
            raise ValueError(
                'Provided configuration for "truncate_double" and deprecated API "truncate_long_and_double", please only use "truncate_double"'
            )
        else:
            truncate_double = kwargs["truncate_long_and_double"]
            warnings.warn(
                'Compiler option "truncate_long_and_double" is deprecated in favor of "truncate_double" as int64 is now natively supported, this option will be removed in the next version',
                DeprecationWarning,
                stacklevel=2,
            )

    if "refit" in kwargs.keys():
        warnings.warn(
            "`refit` is deprecated. Engines are refittable by default. Please set immutable_weights=True to build a non-refittable engine whose weights will be fixed.",
            DeprecationWarning,
            stacklevel=2,
        )

    if "make_refittable" in kwargs.keys():
        warnings.warn(
            "`make_refittable` is deprecated. Engines are refittable by default. Please set immutable_weights=True to build a non-refittable engine whose weights will be fixed.",
            DeprecationWarning,
            stacklevel=2,
        )

    engine_capability = EngineCapability._from(engine_capability)

    if torch_executed_modules is not None and torch_executed_modules:
        logger.warning(
            f"Detected torch_executed_modules was non-empty: {torch_executed_modules}"
            "\nThis feature is unimplemented in Torch-TRT Dynamo currently."
        )

    if use_explicit_typing:
        if len(enabled_precisions) != 1 or not any(
            x in enabled_precisions for x in {torch.float32, dtype.f32}
        ):
            raise AssertionError(
                f"When use_explicit_typing is enabled, only torch.float32 is allowed in the enabled_precisions but found {enabled_precisions}"
            )

    if use_fp32_acc:
        logger.debug(
            "FP32 accumulation for matmul layers is enabled. This option should only be enabled if the model already has FP16 weights and has no effect if it has FP32 weights. \
                     This flag inserts casts around matmul layers and ensures TensorRT executes the matmul layers in FP16 with FP32 accumulation."
        )

    if enable_weight_streaming and not use_explicit_typing:
        raise AssertionError(
            "When enable_weight_streaming is enabled, it requires use_explicit_typing to be set to True"
        )
    # Aliasing inputs to arg_inputs for better understanding
    if not arg_inputs and not inputs:
        raise AssertionError("'arg_inputs' and 'inputs' should not both be None.")

    elif arg_inputs and inputs:
        raise AssertionError(
            "'arg_inputs' and 'inputs' should not be used at the same time."
        )

    arg_inputs = inputs or arg_inputs

    if kwarg_inputs is None:
        kwarg_inputs = {}

    if not isinstance(arg_inputs, collections.abc.Sequence):
        arg_inputs = [arg_inputs]  # type: ignore

    # Prepare torch_trt inputs
    trt_arg_inputs: Sequence[Input] = prepare_inputs(arg_inputs)
    trt_kwarg_inputs: Optional[dict[Any, Any]] = prepare_inputs(kwarg_inputs)
    device = to_torch_tensorrt_device(device)
    enabled_precisions = {dtype._from(p) for p in enabled_precisions}

    if not isinstance(exported_program, ExportedProgram):
        raise AssertionError(
            f"Input graph should be an ExportedProgram but got type {type(exported_program)}"
        )

    engine_cache = None
    if cache_built_engines or reuse_cached_engines:
        engine_cache = (
            custom_engine_cache
            if custom_engine_cache is not None
            else DiskEngineCache(engine_cache_dir, engine_cache_size)
        )

    compilation_options = {
        "enabled_precisions": (
            enabled_precisions if enabled_precisions else _defaults.ENABLED_PRECISIONS
        ),
        "debug": debug,
        "device": device,
        "assume_dynamic_shape_support": assume_dynamic_shape_support,
        "workspace_size": workspace_size,
        "min_block_size": min_block_size,
        "torch_executed_ops": (
            torch_executed_ops if torch_executed_ops is not None else set()
        ),
        "pass_through_build_failures": pass_through_build_failures,
        "max_aux_streams": max_aux_streams,
        "version_compatible": version_compatible,
        "optimization_level": optimization_level,
        "use_python_runtime": use_python_runtime,
        "truncate_double": truncate_double,
        "use_fast_partitioner": use_fast_partitioner,
        "num_avg_timing_iters": num_avg_timing_iters,
        "enable_experimental_decompositions": enable_experimental_decompositions,
        "require_full_compilation": require_full_compilation,
        "disable_tf32": disable_tf32,
        "sparse_weights": sparse_weights,
        "engine_capability": engine_capability,
        "dla_sram_size": dla_sram_size,
        "dla_local_dram_size": dla_local_dram_size,
        "dla_global_dram_size": dla_global_dram_size,
        "dryrun": dryrun,
        "hardware_compatible": hardware_compatible,
        "timing_cache_path": timing_cache_path,
        "lazy_engine_init": lazy_engine_init,
        "cache_built_engines": cache_built_engines,
        "reuse_cached_engines": reuse_cached_engines,
        "use_explicit_typing": use_explicit_typing,
        "use_fp32_acc": use_fp32_acc,
<<<<<<< HEAD
        "refit_identical_engine_weights": refit_identical_engine_weights,
        "strip_engine_weights": strip_engine_weights,
        "immutable_weights": immutable_weights,
=======
        "enable_weight_streaming": enable_weight_streaming,
>>>>>>> 8e2c82d8
    }

    settings = CompilationSettings(**compilation_options)
    logger.info("Compilation Settings: %s\n", settings)
    exported_program = pre_export_lowering(exported_program, settings)
    exported_program = exported_program.run_decompositions(
        get_decompositions(enable_experimental_decompositions)
    )

    gm = exported_program.module()
    logger.debug("Input graph: " + str(gm.graph))

    # Apply lowering on the graph module
    gm = post_lowering(gm, settings)
    logger.debug("Lowered Input graph: " + str(gm.graph))

    trt_gm = compile_module(
        gm, trt_arg_inputs, trt_kwarg_inputs, settings, engine_cache
    )
    return trt_gm


def compile_module(
    gm: torch.fx.GraphModule,
    sample_arg_inputs: Sequence[Input],
    sample_kwarg_inputs: Optional[dict[Any, Any]] = None,
    settings: CompilationSettings = CompilationSettings(),
    engine_cache: Optional[BaseEngineCache] = None,
) -> torch.fx.GraphModule:
    """Compile a traced FX module

    Includes: Partitioning + Conversion Phases

    Args:
        module: FX GraphModule to convert
        arg_inputs: Inputs to the module
        kwarg_inputs: kwargs to the module
        settings: Compilation settings
        engine_cache: Engine cache instance to store/load compiled engines
    Returns:
        Compiled FX GraphModule
    """
    dryrun_tracker = DryRunTracker()
    if sample_kwarg_inputs is None:
        sample_kwarg_inputs = {}

    # Configure user compilation settings to converters.
    CONVERTERS.set_compilation_settings(settings)

    # Check the number of supported operations in the graph
    num_supported_ops, total_ops = partitioning.get_graph_converter_support(
        gm, settings.debug, settings.torch_executed_ops
    )

    dryrun_tracker.total_ops_in_graph = total_ops
    dryrun_tracker.supported_ops_in_graph = num_supported_ops
    dryrun_tracker.compilation_settings = settings

    if settings.dryrun and settings.min_block_size > 1:
        logger.info(
            "It is recommended to run `dryrun` mode with `min_block_size=1`, "
            "for the most thorough analysis"
        )

    # If the number of supported operations is 0 or less than the block size, skip the subgraph
    # TODO: Add condition to second expression below when require_full_compilation is added
    if num_supported_ops == 0 or (
        num_supported_ops < settings.min_block_size and not settings.dryrun
    ):
        logger.warning(
            f"{num_supported_ops} supported operations detected in subgraph containing {total_ops} computational nodes. "
            f"Skipping this subgraph, since min_block_size was detected to be {settings.min_block_size}"
        )
        return gm
    else:
        logger.debug(
            f"Detected support for {num_supported_ops} operators out of {total_ops} in subgraph."
        )

    def contains_metadata(gm: torch.fx.GraphModule) -> bool:
        for node in gm.graph.nodes:
            if node.op != "output" and (not node.meta) and "val" not in node.meta:
                logger.warning(
                    f"Node {node.name} of op type {node.op} does not have metadata. This could sometimes lead to undefined behavior."
                )
                return False
        return True

    # Check if the module has metadata (shape, dtype).
    if not contains_metadata(gm):
        # TODO: For future, explore when nodes don't have metadata and if fake_tensor_prop can resolve this.
        logger.warning(
            "Some nodes do not have metadata (shape and dtype information). This could lead to problems sometimes if the graph has PyTorch and TensorRT segments."
        )

    # Partition module into components that can be TRT-accelerated
    fast_partitioner_failed = False
    # If specified, try using the fast partitioner and fall back to the global one on failure
    if settings.use_fast_partitioner:
        try:
            logger.info("Partitioning the graph via the fast partitioner")
            partitioned_module, supported_ops = partitioning.fast_partition(
                gm,
                verbose=settings.debug,
                min_block_size=settings.min_block_size,
                torch_executed_ops=settings.torch_executed_ops,
                require_full_compilation=settings.require_full_compilation,
            )
        except torch.fx.passes.splitter_base.FxNetSplitterInternalError:
            logger.error(
                "Partitioning failed on the subgraph with fast partition. See trace above. "
                "Retrying with global partition.",
                exc_info=True,
            )

            fast_partitioner_failed = True
            settings.use_fast_partitioner = False

    if not settings.use_fast_partitioner:
        logger.info("Partitioning the graph via the global partitioner")
        partitioned_module, supported_ops = partitioning.global_partition(
            gm,
            verbose=settings.debug,
            min_block_size=settings.min_block_size,
            torch_executed_ops=settings.torch_executed_ops,
            require_full_compilation=settings.require_full_compilation,
        )

    dryrun_tracker.unsupported_ops = supported_ops.unsupported_operators

    # The global partitioner leaves non-TRT nodes as-is
    if not settings.use_fast_partitioner:
        dryrun_tracker.to_run_in_torch.extend(parse_non_trt_nodes(partitioned_module))

    submodule_node_dict = {}
    for node in partitioned_module.graph.nodes:
        if "_run_on_acc" not in node.name:
            continue
        submodule_node_dict[node.name] = node

    # Store TRT replicas of Torch subgraphs
    trt_modules = {}
    # Iterate over all components that can be accelerated
    # Generate the corresponding TRT Module for those
    for name, _ in partitioned_module.named_children():
        submodule = getattr(partitioned_module, name)
        # filter on the GraphModule
        if not isinstance(submodule, torch.fx.graph_module.GraphModule):
            continue
        # Criteria for a module to be convertible to TRT
        if settings.use_fast_partitioner and "_run_on_acc" not in name:
            dryrun_tracker.to_run_in_torch.extend(parse_non_trt_nodes(submodule))
            logger.debug(
                "Submodule in PyTorch: %s\n %s",
                str(name),
                str(submodule.graph),
            )
            continue

        if name not in submodule_node_dict:
            raise ValueError(
                f"node_name: {name} does not exist in the submodule node dictionary"
            )

        # set the submodule metadata back to the parent trt_module_node
        metadata_list = get_output_metadata(submodule)
        assert len(metadata_list) > 0
        metadata_keys = ["val", "tensor_meta"]
        for key in metadata_keys:
            if key not in submodule_node_dict[name].meta:
                meta_val_list = [
                    metadata[key] for metadata in metadata_list if key in metadata
                ]
                submodule_node_dict[name].meta[key] = meta_val_list
                logger.debug(
                    f"Updated metadata for node: {name} with its corresponding submodule outputs"
                )
                break

        subgraph_data = PerSubgraphData()
        subgraph_data.subgraph_name = name
        subgraph_data.subgraph_op_count = len(
            [
                node
                for node in submodule.graph.nodes
                if node.op in ("call_function", "call_method", "call_module")
            ]
        )

        # Get the submodule inputs for min, opt, max shapes of the graph inputs
        submodule_inputs = partitioning.construct_submodule_inputs(submodule)

        assert submodule_inputs is not None

        logger.debug(
            "Converting submodule: %s\n Input shapes: %s\n %s",
            str(name),
            [input.shape for input in submodule_inputs],
            str(submodule.graph),
        )

        # Handle long/double inputs if requested by the user
        if settings.truncate_double:
            submodule_inputs = repair_double_inputs(
                partitioned_module,
                submodule,
                submodule_inputs,
                to_torch_device(settings.device),
                name,
            )

        # Parse the subgraph I/O and store it
        parse_graph_io(submodule, subgraph_data)
        dryrun_tracker.tensorrt_graph_count += 1
        dryrun_tracker.per_subgraph_data.append(subgraph_data)

        # Create TRT engines from submodule
        if not settings.dryrun:
            trt_module = convert_module(
                submodule,
                submodule_inputs,
                settings=settings,
                name=name,
                engine_cache=engine_cache,
            )

            trt_modules[name] = trt_module

    # Parse the graph I/O and store it in dryrun tracker
    parse_graph_io(gm, dryrun_tracker)

    # Replace all FX Modules with TRT Modules
    for name, trt_module in trt_modules.items():
        setattr(partitioned_module, name, trt_module)
        if settings.lazy_engine_init:
            getattr(partitioned_module, name).setup_engine()

    # Reset settings object to user specification after fallback to global partitioning mode
    if fast_partitioner_failed:
        settings.use_fast_partitioner = True

    dryrun_stats_display(dryrun_tracker, settings.dryrun)

    return partitioned_module


def convert_exported_program_to_serialized_trt_engine(
    exported_program: ExportedProgram,
    inputs: Optional[Sequence[Sequence[Any]]] = None,
    *,
    arg_inputs: Optional[Sequence[Sequence[Any]]] = None,
    kwarg_inputs: Optional[dict[Any, Any]] = None,
    enabled_precisions: (
        Set[torch.dtype | dtype] | Tuple[torch.dtype | dtype]
    ) = _defaults.ENABLED_PRECISIONS,
    debug: bool = _defaults.DEBUG,
    assume_dynamic_shape_support: bool = _defaults.ASSUME_DYNAMIC_SHAPE_SUPPORT,
    workspace_size: int = _defaults.WORKSPACE_SIZE,
    min_block_size: int = _defaults.MIN_BLOCK_SIZE,
    torch_executed_ops: Optional[Set[str]] = None,
    pass_through_build_failures: bool = _defaults.PASS_THROUGH_BUILD_FAILURES,
    max_aux_streams: Optional[int] = _defaults.MAX_AUX_STREAMS,
    version_compatible: bool = _defaults.VERSION_COMPATIBLE,
    optimization_level: Optional[int] = _defaults.OPTIMIZATION_LEVEL,
    use_python_runtime: Optional[bool] = _defaults.USE_PYTHON_RUNTIME,
    truncate_double: bool = _defaults.TRUNCATE_DOUBLE,
    use_fast_partitioner: bool = _defaults.USE_FAST_PARTITIONER,
    enable_experimental_decompositions: bool = _defaults.ENABLE_EXPERIMENTAL_DECOMPOSITIONS,
    device: Device = Device._current_device(),
    require_full_compilation: bool = _defaults.REQUIRE_FULL_COMPILATION,
    disable_tf32: bool = _defaults.DISABLE_TF32,
    sparse_weights: bool = _defaults.SPARSE_WEIGHTS,
    engine_capability: EngineCapability = _defaults.ENGINE_CAPABILITY,
    num_avg_timing_iters: int = _defaults.NUM_AVG_TIMING_ITERS,
    dla_sram_size: int = _defaults.DLA_SRAM_SIZE,
    dla_local_dram_size: int = _defaults.DLA_LOCAL_DRAM_SIZE,
    dla_global_dram_size: int = _defaults.DLA_GLOBAL_DRAM_SIZE,
    calibrator: object = None,
    allow_shape_tensors: bool = False,
    timing_cache_path: str = _defaults.TIMING_CACHE_PATH,
    use_explicit_typing: bool = _defaults.USE_EXPLICIT_TYPING,
    use_fp32_acc: bool = _defaults.USE_FP32_ACC,
<<<<<<< HEAD
    refit_identical_engine_weights: bool = _defaults.REFIT_IDENTICAL_ENGINE_WEIGHTS,
    strip_engine_weights: bool = _defaults.STRIP_ENGINE_WEIGHTS,
    immutable_weights: bool = _defaults.IMMUTABLE_WEIGHTS,
=======
    enable_weight_streaming: bool = _defaults.ENABLE_WEIGHT_STREAMING,
>>>>>>> 8e2c82d8
    **kwargs: Any,
) -> bytes:
    """Convert an ExportedProgram to a serialized TensorRT engine

    Converts an ExportedProgram to a serialized TensorRT engine given a dictionary of conversion settings

    Arguments:
        exported_program (torch.export.ExportedProgram): Source module

    Keyword Args:
        inputs (Optional[Sequence[torch_tensorrt.Input | torch.Tensor]]): **Required** List of specifications of input shape, dtype and memory layout for inputs to the module. This argument is required. Input Sizes can be specified as torch sizes, tuples or lists. dtypes can be specified using
            torch datatypes or torch_tensorrt datatypes and you can use either torch devices or the torch_tensorrt device type enum
            to select device type.

                .. code-block:: py

                  inputs=[
                        torch_tensorrt.Input((1, 3, 224, 224)), # Static NCHW input shape for input #1
                        torch_tensorrt.Input(
                            min_shape=(1, 224, 224, 3),
                            opt_shape=(1, 512, 512, 3),
                            max_shape=(1, 1024, 1024, 3),
                            dtype=torch.int32
                            format=torch.channel_last
                        ), # Dynamic input shape for input #2
                        torch.randn((1, 3, 224, 244)) # Use an example tensor and let torch_tensorrt infer settings
                    ]
        enabled_precisions (Optional[Set[torch.dtype | _enums.dtype]]): The set of datatypes that TensorRT can use
        debug (bool): Whether to print out verbose debugging information
        workspace_size (int): Workspace TRT is allowed to use for the module (0 is default)
        min_block_size (int): Minimum number of operators per TRT-Engine Block
        torch_executed_ops (Set[str]): Set of operations to run in Torch, regardless of converter coverage
        pass_through_build_failures (bool): Whether to fail on TRT engine build errors (True) or not (False)
        max_aux_streams (Optional[int]): Maximum number of allowed auxiliary TRT streams for each engine
        version_compatible (bool): Provide version forward-compatibility for engine plan files
        optimization_level (Optional[int]): Builder optimization 0-5, higher levels imply longer build time,
            searching for more optimization options. TRT defaults to 3
        use_python_runtime (Optional[bool]): Whether to strictly use Python runtime or C++ runtime. To auto-select a runtime
            based on C++ dependency presence (preferentially choosing C++ runtime if available), leave the
            argument as None
        truncate_double (bool): Whether to truncate float64 TRT engine inputs or weights to float32
        use_fast_partitioner (bool): Whether to use the fast or global graph partitioning system
        enable_experimental_decompositions (bool): Whether to enable all core aten decompositions
            or only a selected subset of them
        device (Device): GPU to compile the model on
        require_full_compilation (bool): Whether to require the graph is fully compiled in TensorRT.
            Only applicable for `ir="dynamo"`; has no effect for `torch.compile` path
        disable_tf32 (bool): Whether to disable TF32 computation for TRT layers
        sparse_weights (bool): Whether to allow the builder to use sparse weights
        engine_capability (trt.EngineCapability): Restrict kernel selection to safe gpu kernels or safe dla kernels
        num_avg_timing_iters (int): Number of averaging timing iterations used to select kernels
        dla_sram_size (int): Fast software managed RAM used by DLA to communicate within a layer.
        dla_local_dram_size (int): Host RAM used by DLA to share intermediate tensor data across operations
        dla_global_dram_size (int): Host RAM used by DLA to store weights and metadata for execution
        calibrator (Union(torch_tensorrt._C.IInt8Calibrator, tensorrt.IInt8Calibrator)): Calibrator object which will provide data to the PTQ system for INT8 Calibration
        allow_shape_tensors: (Experimental) Allow aten::size to output shape tensors using IShapeLayer in TensorRT
        timing_cache_path (str): Path to the timing cache if it exists (or) where it will be saved after compilation
        use_explicit_typing (bool): This flag enables strong typing in TensorRT compilation which respects the precisions set in the Pytorch model. This is useful when users have mixed precision graphs.
        use_fp32_acc (bool): This option inserts cast to FP32 nodes around matmul layers and TensorRT ensures the accumulation of matmul happens in FP32. Use this only when FP16 precision is configured in enabled_precisions.
<<<<<<< HEAD
        refit_identical_engine_weights (bool): Refit engines with identical weights. This is useful when the same model is compiled multiple times with different inputs and the weights are the same. This will save time by reusing the same engine for different inputs.
        strip_engine_weights (bool): Strip engine weights from the serialized engine. This is useful when the engine is to be deployed in an environment where the weights are not required.
        immutable_weights (bool): Build non-refittable engines. This is useful for some layers that are not refittable. If this argument is set to true, `strip_engine_weights` and `refit_identical_engine_weights` will be ignored.
=======
        enable_weight_streaming (bool): Enable weight streaming.
>>>>>>> 8e2c82d8
    Returns:
        bytes: Serialized TensorRT engine, can either be saved to a file or deserialized via TensorRT APIs
    """
    if debug:
        set_log_level(logger.parent, logging.DEBUG)

    if "truncate_long_and_double" in kwargs.keys():
        if truncate_double is not _defaults.TRUNCATE_DOUBLE:
            raise ValueError(
                'Provided configuration for "truncate_double" and deprecated API "truncate_long_and_double", please only use "truncate_double"'
            )
        else:
            truncate_double = kwargs["truncate_long_and_double"]
            warnings.warn(
                'Compiler option "truncate_long_and_double" is deprecated in favor of "truncate_double" as int64 is now natively supported, this option will be removed in the next version',
                DeprecationWarning,
                stacklevel=2,
            )
    if "refit" in kwargs.keys():
        warnings.warn(
            "`refit` is deprecated. Engines are refittable by default. Please set immutable_weights=True to build a non-refittable engine whose weights will be fixed.",
            DeprecationWarning,
            stacklevel=2,
        )
    if "make_refittable" in kwargs.keys():
        warnings.warn(
            "`make_refittable` is deprecated. Engines are refittable by default. Please set immutable_weights=True to build a non-refittable engine whose weights will be fixed.",
            DeprecationWarning,
            stacklevel=2,
        )

    if arg_inputs is None and inputs is None:
        raise AssertionError("'arg_inputs' and 'inputs' should not both be None.")

    elif arg_inputs is not None and inputs is not None:
        raise AssertionError(
            "'arg_inputs' and 'inputs' should not be used at the same time."
        )

    arg_inputs = inputs or arg_inputs
    torch_executed_ops = torch_executed_ops if torch_executed_ops is not None else set()
    if kwarg_inputs is None:
        kwarg_inputs = {}
    # Prepare torch_trt inputs
    arg_input_list = list(prepare_inputs(arg_inputs))
    kwarg_input_list = prepare_inputs(kwarg_inputs)

    flattened_input_list = get_flat_args_with_check(
        exported_program, arg_input_list, kwarg_input_list
    )[0]

    device = to_torch_tensorrt_device(device)
    enabled_precisions = {dtype._from(e) for e in enabled_precisions}

    compilation_options = {
        "assume_dynamic_shape_support": assume_dynamic_shape_support,
        "enabled_precisions": enabled_precisions,
        "debug": debug,
        "workspace_size": workspace_size,
        "min_block_size": min_block_size,
        "torch_executed_ops": torch_executed_ops,
        "pass_through_build_failures": pass_through_build_failures,
        "max_aux_streams": max_aux_streams,
        "version_compatible": version_compatible,
        "optimization_level": optimization_level,
        "use_python_runtime": use_python_runtime,
        "truncate_double": truncate_double,
        "use_fast_partitioner": use_fast_partitioner,
        "enable_experimental_decompositions": enable_experimental_decompositions,
        "device": device,
        "require_full_compilation": require_full_compilation,
        "disable_tf32": disable_tf32,
        "sparse_weights": sparse_weights,
        "engine_capability": engine_capability,
        "num_avg_timing_iters": num_avg_timing_iters,
        "dla_sram_size": dla_sram_size,
        "dla_local_dram_size": dla_local_dram_size,
        "dla_global_dram_size": dla_global_dram_size,
        "timing_cache_path": timing_cache_path,
        "use_explicit_typing": use_explicit_typing,
        "use_fp32_acc": use_fp32_acc,
<<<<<<< HEAD
        "refit_identical_engine_weights": refit_identical_engine_weights,
        "strip_engine_weights": strip_engine_weights,
        "immutable_weights": immutable_weights,
=======
        "enable_weight_streaming": enable_weight_streaming,
>>>>>>> 8e2c82d8
    }

    settings = CompilationSettings(**compilation_options)
    logger.info("Compilation Settings: %s\n", settings)

    exported_program = pre_export_lowering(exported_program, settings)
    # Decompose the exported program
    exported_program = exported_program.run_decompositions(
        get_decompositions(enable_experimental_decompositions)
    )
    gm = exported_program.module()
    logger.debug("Input graph: " + str(gm.graph))

    # Apply lowering on the graph module
    gm = post_lowering(gm, settings)
    logger.debug("Lowered Input graph: " + str(gm.graph))

    # Configure user compilation settings to converters.
    CONVERTERS.set_compilation_settings(settings)

    try:
        interpreter_result = interpret_module_to_result(
            gm,
            inputs=flattened_input_list,
            arg_inputs=arg_input_list,
            kwarg_inputs=kwarg_input_list,
            settings=settings,
        )
    except UnsupportedOperatorException:
        logger.error(
            f"Conversion of module {gm} not currently fully supported or convertible!",
            exc_info=True,
        )
    except Exception as e:
        logger.error(
            f"While interpreting the module got an error: {e}",
            exc_info=True,
        )

    serialized_engine: bytes = interpreter_result.serialized_engine
    return serialized_engine<|MERGE_RESOLUTION|>--- conflicted
+++ resolved
@@ -90,13 +90,10 @@
     custom_engine_cache: Optional[BaseEngineCache] = _defaults.CUSTOM_ENGINE_CACHE,
     use_explicit_typing: bool = _defaults.USE_EXPLICIT_TYPING,
     use_fp32_acc: bool = _defaults.USE_FP32_ACC,
-<<<<<<< HEAD
     refit_identical_engine_weights: bool = _defaults.REFIT_IDENTICAL_ENGINE_WEIGHTS,
     strip_engine_weights: bool = _defaults.STRIP_ENGINE_WEIGHTS,
     immutable_weights: bool = _defaults.IMMUTABLE_WEIGHTS,
-=======
     enable_weight_streaming: bool = _defaults.ENABLE_WEIGHT_STREAMING,
->>>>>>> 8e2c82d8
     **kwargs: Any,
 ) -> torch.fx.GraphModule:
     """Compile an ExportedProgram module for NVIDIA GPUs using TensorRT
@@ -168,13 +165,10 @@
         custom_engine_cache (Optional[BaseEngineCache]): Engine cache instance to use for saving and loading engines. Users can provide their own engine cache by inheriting from BaseEngineCache. If used, engine_cache_dir and engine_cache_size will be ignored.
         use_explicit_typing (bool): This flag enables strong typing in TensorRT compilation which respects the precisions set in the Pytorch model. This is useful when users have mixed precision graphs.
         use_fp32_acc (bool): This option inserts cast to FP32 nodes around matmul layers and TensorRT ensures the accumulation of matmul happens in FP32. Use this only when FP16 precision is configured in enabled_precisions.
-<<<<<<< HEAD
         refit_identical_engine_weights (bool): Refit engines with identical weights. This is useful when the same model is compiled multiple times with different inputs and the weights are the same. This will save time by reusing the same engine for different inputs.
         strip_engine_weights (bool): Strip engine weights from the serialized engine. This is useful when the engine is to be deployed in an environment where the weights are not required.
         immutable_weights (bool): Build non-refittable engines. This is useful for some layers that are not refittable. If this argument is set to true, `strip_engine_weights` and `refit_identical_engine_weights` will be ignored.
-=======
         enable_weight_streaming (bool): Enable weight streaming.
->>>>>>> 8e2c82d8
         **kwargs: Any,
     Returns:
         torch.fx.GraphModule: Compiled FX Module, when run it will execute via TensorRT
@@ -307,13 +301,10 @@
         "reuse_cached_engines": reuse_cached_engines,
         "use_explicit_typing": use_explicit_typing,
         "use_fp32_acc": use_fp32_acc,
-<<<<<<< HEAD
         "refit_identical_engine_weights": refit_identical_engine_weights,
         "strip_engine_weights": strip_engine_weights,
         "immutable_weights": immutable_weights,
-=======
         "enable_weight_streaming": enable_weight_streaming,
->>>>>>> 8e2c82d8
     }
 
     settings = CompilationSettings(**compilation_options)
@@ -596,13 +587,10 @@
     timing_cache_path: str = _defaults.TIMING_CACHE_PATH,
     use_explicit_typing: bool = _defaults.USE_EXPLICIT_TYPING,
     use_fp32_acc: bool = _defaults.USE_FP32_ACC,
-<<<<<<< HEAD
     refit_identical_engine_weights: bool = _defaults.REFIT_IDENTICAL_ENGINE_WEIGHTS,
     strip_engine_weights: bool = _defaults.STRIP_ENGINE_WEIGHTS,
     immutable_weights: bool = _defaults.IMMUTABLE_WEIGHTS,
-=======
     enable_weight_streaming: bool = _defaults.ENABLE_WEIGHT_STREAMING,
->>>>>>> 8e2c82d8
     **kwargs: Any,
 ) -> bytes:
     """Convert an ExportedProgram to a serialized TensorRT engine
@@ -662,13 +650,10 @@
         timing_cache_path (str): Path to the timing cache if it exists (or) where it will be saved after compilation
         use_explicit_typing (bool): This flag enables strong typing in TensorRT compilation which respects the precisions set in the Pytorch model. This is useful when users have mixed precision graphs.
         use_fp32_acc (bool): This option inserts cast to FP32 nodes around matmul layers and TensorRT ensures the accumulation of matmul happens in FP32. Use this only when FP16 precision is configured in enabled_precisions.
-<<<<<<< HEAD
         refit_identical_engine_weights (bool): Refit engines with identical weights. This is useful when the same model is compiled multiple times with different inputs and the weights are the same. This will save time by reusing the same engine for different inputs.
         strip_engine_weights (bool): Strip engine weights from the serialized engine. This is useful when the engine is to be deployed in an environment where the weights are not required.
         immutable_weights (bool): Build non-refittable engines. This is useful for some layers that are not refittable. If this argument is set to true, `strip_engine_weights` and `refit_identical_engine_weights` will be ignored.
-=======
         enable_weight_streaming (bool): Enable weight streaming.
->>>>>>> 8e2c82d8
     Returns:
         bytes: Serialized TensorRT engine, can either be saved to a file or deserialized via TensorRT APIs
     """
@@ -750,13 +735,10 @@
         "timing_cache_path": timing_cache_path,
         "use_explicit_typing": use_explicit_typing,
         "use_fp32_acc": use_fp32_acc,
-<<<<<<< HEAD
         "refit_identical_engine_weights": refit_identical_engine_weights,
         "strip_engine_weights": strip_engine_weights,
         "immutable_weights": immutable_weights,
-=======
         "enable_weight_streaming": enable_weight_streaming,
->>>>>>> 8e2c82d8
     }
 
     settings = CompilationSettings(**compilation_options)
