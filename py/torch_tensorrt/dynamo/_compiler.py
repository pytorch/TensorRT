from __future__ import annotations

import collections.abc
import logging
import warnings
from typing import Any, Collection, List, Optional, Sequence, Set, Tuple, Union

import torch
from torch.export import ExportedProgram
from torch.fx.node import Target
from torch_tensorrt._Device import Device
from torch_tensorrt._enums import EngineCapability, dtype
from torch_tensorrt._Input import Input
from torch_tensorrt.dynamo import _defaults, partitioning
from torch_tensorrt.dynamo._DryRunTracker import (
    DryRunTracker,
    PerSubgraphData,
    dryrun_stats_display,
    parse_non_trt_nodes,
)
from torch_tensorrt.dynamo._engine_cache import BaseEngineCache, DiskEngineCache
from torch_tensorrt.dynamo.conversion import (
    CompilationSettings,
    UnsupportedOperatorException,
    convert_module,
    interpret_module_to_result,
    repair_double_inputs,
)
from torch_tensorrt.dynamo.conversion._ConverterRegistry import (
    DYNAMO_CONVERTERS as CONVERTERS,
)
from torch_tensorrt.dynamo.lowering import (
    get_decompositions,
    post_lowering,
    pre_export_lowering,
)
from torch_tensorrt.dynamo.utils import (
    get_flat_args_with_check,
    parse_graph_io,
    prepare_inputs,
    set_log_level,
    to_torch_device,
    to_torch_tensorrt_device,
)

logger = logging.getLogger(__name__)


def compile(
    exported_program: ExportedProgram,
    inputs: Optional[Sequence[Sequence[Any]]] = None,
    *,
    arg_inputs: Optional[Sequence[Sequence[Any]]] = None,
    kwarg_inputs: Optional[dict[Any, Any]] = None,
    device: Optional[Union[Device, torch.device, str]] = _defaults.DEVICE,
    disable_tf32: bool = _defaults.DISABLE_TF32,
    assume_dynamic_shape_support: bool = _defaults.ASSUME_DYNAMIC_SHAPE_SUPPORT,
    sparse_weights: bool = _defaults.SPARSE_WEIGHTS,
    enabled_precisions: Union[
        Set[Union[torch.dtype, dtype]], Tuple[Union[torch.dtype, dtype]]
    ] = _defaults.ENABLED_PRECISIONS,
    engine_capability: EngineCapability = _defaults.ENGINE_CAPABILITY,
    make_refittable: bool = _defaults.MAKE_REFITTABLE,
    debug: bool = _defaults.DEBUG,
    num_avg_timing_iters: int = _defaults.NUM_AVG_TIMING_ITERS,
    workspace_size: int = _defaults.WORKSPACE_SIZE,
    dla_sram_size: int = _defaults.DLA_SRAM_SIZE,
    dla_local_dram_size: int = _defaults.DLA_LOCAL_DRAM_SIZE,
    dla_global_dram_size: int = _defaults.DLA_GLOBAL_DRAM_SIZE,
    truncate_double: bool = _defaults.TRUNCATE_DOUBLE,
    require_full_compilation: bool = _defaults.REQUIRE_FULL_COMPILATION,
    min_block_size: int = _defaults.MIN_BLOCK_SIZE,
    torch_executed_ops: Optional[Collection[Target]] = None,
    torch_executed_modules: Optional[List[str]] = None,
    pass_through_build_failures: bool = _defaults.PASS_THROUGH_BUILD_FAILURES,
    max_aux_streams: Optional[int] = _defaults.MAX_AUX_STREAMS,
    version_compatible: bool = _defaults.VERSION_COMPATIBLE,
    optimization_level: Optional[int] = _defaults.OPTIMIZATION_LEVEL,
    use_python_runtime: bool = _defaults.USE_PYTHON_RUNTIME,
    use_fast_partitioner: bool = _defaults.USE_FAST_PARTITIONER,
    enable_experimental_decompositions: bool = _defaults.ENABLE_EXPERIMENTAL_DECOMPOSITIONS,
    dryrun: bool = _defaults.DRYRUN,
    hardware_compatible: bool = _defaults.HARDWARE_COMPATIBLE,
    timing_cache_path: str = _defaults.TIMING_CACHE_PATH,
    lazy_engine_init: bool = _defaults.LAZY_ENGINE_INIT,
<<<<<<< HEAD
    enable_cross_compile_for_windows: bool = _defaults.ENABLE_CROSS_COMPILE_FOR_WINDOWS,
=======
    cache_built_engines: bool = _defaults.CACHE_BUILT_ENGINES,
    reuse_cached_engines: bool = _defaults.REUSE_CACHED_ENGINES,
    engine_cache_dir: str = _defaults.ENGINE_CACHE_DIR,
    engine_cache_size: int = _defaults.ENGINE_CACHE_SIZE,
    custom_engine_cache: Optional[BaseEngineCache] = _defaults.CUSTOM_ENGINE_CACHE,
>>>>>>> c5870d06
    **kwargs: Any,
) -> torch.fx.GraphModule:
    """Compile an ExportedProgram module for NVIDIA GPUs using TensorRT

    Takes a existing TorchScript module and a set of settings to configure the compiler
    and will convert methods to JIT Graphs which call equivalent TensorRT engines

    Converts specifically the forward method of a TorchScript Module

    Arguments:
        exported_program (torch.export.ExportedProgram): Source module, running torch.export on a ``torch.nn.Module``
        inputs (Tuple[Any, ...]): List of specifications of input shape, dtype and memory layout for inputs to the module. This argument is required. Input Sizes can be specified as torch sizes, tuples or lists. dtypes can be specified using
            torch datatypes or torch_tensorrt datatypes and you can use either torch devices or the torch_tensorrt device type enum
            to select device type.

                .. code-block:: py

                    inputs=[
                        torch_tensorrt.Input((1, 3, 224, 224)), # Static NCHW input shape for input #1
                        torch_tensorrt.Input(
                            min_shape=(1, 224, 224, 3),
                            opt_shape=(1, 512, 512, 3),
                            max_shape=(1, 1024, 1024, 3),
                            dtype=torch.int32
                            format=torch.channel_last
                        ), # Dynamic input shape for input #2
                        torch.randn((1, 3, 224, 244)) # Use an example tensor and let torch_tensorrt infer settings
                    ]

    Keyword Arguments:
        arg_inputs (Tuple[Any, ...]): Same as inputs. Alias for better understanding with kwarg_inputs.
        kwarg_inputs (dict[Any, ...]): Optional, kwarg inputs to the module forward function.
        device (Union(torch_tensorrt.Device, torch.device, dict)): Target device for TensorRT engines to run on ::

            device=torch_tensorrt.Device("dla:1", allow_gpu_fallback=True)

        disable_tf32 (bool): Force FP32 layers to use traditional as FP32 format vs the default behavior of rounding the inputs to 10-bit mantissas before multiplying, but accumulates the sum using 23-bit mantissas
        assume_dynamic_shape_support (bool): Setting this to true enables the converters work for both dynamic and static shapes. Default: False
        sparse_weights (bool): Enable sparsity for convolution and fully connected layers.
        enabled_precision (Set(Union(torch.dtype, torch_tensorrt.dtype))): The set of datatypes that TensorRT can use when selecting kernels
        refit (bool): Enable refitting
        debug (bool): Enable debuggable engine
        capability (torch_tensorrt.EngineCapability): Restrict kernel selection to safe gpu kernels or safe dla kernels
        num_avg_timing_iters (int): Number of averaging timing iterations used to select kernels
        workspace_size (int): Maximum size of workspace given to TensorRT
        dla_sram_size (int): Fast software managed RAM used by DLA to communicate within a layer.
        dla_local_dram_size (int): Host RAM used by DLA to share intermediate tensor data across operations
        dla_global_dram_size (int): Host RAM used by DLA to store weights and metadata for execution
        truncate_double (bool): Truncate weights provided in double (float64) to float32
        calibrator (Union(torch_tensorrt._C.IInt8Calibrator, tensorrt.IInt8Calibrator)): Calibrator object which will provide data to the PTQ system for INT8 Calibration
        require_full_compilation (bool): Require modules to be compiled end to end or return an error as opposed to returning a hybrid graph where operations that cannot be run in TensorRT are run in PyTorch
        min_block_size (int): The minimum number of contiguous TensorRT convertible operations in order to run a set of operations in TensorRT
        torch_executed_ops (Collection[Target]): Set of aten operators that must be run in PyTorch. An error will be thrown if this set is not empty but ``require_full_compilation`` is True
        torch_executed_modules (List[str]): List of modules that must be run in PyTorch. An error will be thrown if this list is not empty but ``require_full_compilation`` is True
        pass_through_build_failures (bool): Error out if there are issues during compilation (only applicable to torch.compile workflows)
        max_aux_stream (Optional[int]): Maximum streams in the engine
        version_compatible (bool): Build the TensorRT engines compatible with future versions of TensorRT (Restrict to lean runtime operators to provide version forward compatibility for the engines)
        optimization_level: (Optional[int]): Setting a higher optimization level allows TensorRT to spend longer engine building time searching for more optimization options. The resulting engine may have better performance compared to an engine built with a lower optimization level. The default optimization level is 3. Valid values include integers from 0 to the maximum optimization level, which is currently 5. Setting it to be greater than the maximum level results in identical behavior to the maximum level.
        use_python_runtime: (bool): Return a graph using a pure Python runtime, reduces options for serialization
        use_fast_partitioner: (bool): Use the adjacency based partitioning scheme instead of the global partitioner. Adjacency partitioning is faster but may not be optimal. Use the global paritioner (``False``) if looking for best performance
        enable_experimental_decompositions (bool): Use the full set of operator decompositions. These decompositions may not be tested but serve to make the graph easier to convert to TensorRT, potentially increasing the amount of graphs run in TensorRT.
        dryrun (bool): Toggle for "Dryrun" mode, running everything except conversion to TRT and logging outputs
        hardware_compatible (bool): Build the TensorRT engines compatible with GPU architectures other than that of the GPU on which the engine was built (currently works for NVIDIA Ampere and newer)
        timing_cache_path (str): Path to the timing cache if it exists (or) where it will be saved after compilation
        lazy_engine_init (bool): Defer setting up engines until the compilation of all engines is complete. Can allow larger models with multiple graph breaks to compile but can lead to oversubscription of GPU memory at runtime.
<<<<<<< HEAD
        enable_cross_compile_for_windows (bool): flag whether to enable cross-platform compatibility.
=======
        cache_built_engines (bool): Whether to save the compiled TRT engines to storage
        reuse_cached_engines (bool): Whether to load the compiled TRT engines from storage
        engine_cache_dir (Optional[str]): Directory to store the cached TRT engines
        engine_cache_size (Optional[int]): Maximum hard-disk space (bytes) to use for the engine cache, default is 1GB. If the cache exceeds this size, the oldest engines will be removed by default
        custom_engine_cache (Optional[BaseEngineCache]): Engine cache instance to use for saving and loading engines. Users can provide their own engine cache by inheriting from BaseEngineCache. If used, engine_cache_dir and engine_cache_size will be ignored.
>>>>>>> c5870d06
        **kwargs: Any,
    Returns:
        torch.fx.GraphModule: Compiled FX Module, when run it will execute via TensorRT
    """

    if debug:
        set_log_level(logger.parent, logging.DEBUG)
    if "truncate_long_and_double" in kwargs.keys():
        if truncate_double is not _defaults.TRUNCATE_DOUBLE:
            raise ValueError(
                'Provided configuration for "truncate_double" and deprecated API "truncate_long_and_double", please only use "truncate_double"'
            )
        else:
            truncate_double = kwargs["truncate_long_and_double"]
            warnings.warn(
                'Compiler option "truncate_long_and_double" is deprecated in favor of "truncate_double" as int64 is now natively supported, this option will be removed in the next version',
                DeprecationWarning,
                stacklevel=2,
            )

    if "refit" in kwargs.keys():
        warnings.warn(
            "Refit is deprecated. Please use make_refittable=True if you want to enable refitting of the engine.",
            DeprecationWarning,
            stacklevel=2,
        )
        if make_refittable:
            raise ValueError("Use flag make_refittable only. Flag refit is deprecated.")
        else:
            make_refittable = kwargs["refit"]

    engine_capability = EngineCapability._from(engine_capability)

    if torch_executed_modules is not None and torch_executed_modules:
        logger.warning(
            f"Detected torch_executed_modules was non-empty: {torch_executed_modules}"
            "\nThis feature is unimplemented in Torch-TRT Dynamo currently."
        )

    # Aliasing inputs to arg_inputs for better understanding
    if not arg_inputs and not inputs:
        raise AssertionError("'arg_inputs' and 'inputs' should not both be None.")

    elif arg_inputs and inputs:
        raise AssertionError(
            "'arg_inputs' and 'inputs' should not be used at the same time."
        )

    arg_inputs = inputs or arg_inputs

    if kwarg_inputs is None:
        kwarg_inputs = {}

    if not isinstance(arg_inputs, collections.abc.Sequence):
        arg_inputs = [arg_inputs]  # type: ignore

    # Prepare torch_trt inputs
    trt_arg_inputs: Sequence[Input] = prepare_inputs(arg_inputs)
    trt_kwarg_inputs: Optional[dict[Any, Any]] = prepare_inputs(kwarg_inputs)
    device = to_torch_tensorrt_device(device)
    enabled_precisions = {dtype._from(p) for p in enabled_precisions}

    if not isinstance(exported_program, ExportedProgram):
        raise AssertionError(
            f"Input graph should be an ExportedProgram but got type {type(exported_program)}"
        )
    exported_program = pre_export_lowering(exported_program)
    exported_program = exported_program.run_decompositions(
        get_decompositions(enable_experimental_decompositions)
    )
    gm = exported_program.module()
    logger.debug("Input graph: " + str(gm.graph))

    # Apply lowering on the graph module
    gm = post_lowering(gm)
    logger.debug("Lowered Input graph: " + str(gm.graph))

    engine_cache = None
    if cache_built_engines or reuse_cached_engines:
        assert (
            make_refittable
        ), "Engine caching requires make_refittable to be set to True"
        engine_cache = (
            custom_engine_cache
            if custom_engine_cache is not None
            else DiskEngineCache(engine_cache_dir, engine_cache_size)
        )

    compilation_options = {
        "enabled_precisions": (
            enabled_precisions if enabled_precisions else _defaults.ENABLED_PRECISIONS
        ),
        "debug": debug,
        "device": device,
        "assume_dynamic_shape_support": assume_dynamic_shape_support,
        "workspace_size": workspace_size,
        "min_block_size": min_block_size,
        "torch_executed_ops": (
            torch_executed_ops if torch_executed_ops is not None else set()
        ),
        "pass_through_build_failures": pass_through_build_failures,
        "max_aux_streams": max_aux_streams,
        "version_compatible": version_compatible,
        "optimization_level": optimization_level,
        "use_python_runtime": use_python_runtime,
        "truncate_double": truncate_double,
        "use_fast_partitioner": use_fast_partitioner,
        "num_avg_timing_iters": num_avg_timing_iters,
        "enable_experimental_decompositions": enable_experimental_decompositions,
        "require_full_compilation": require_full_compilation,
        "disable_tf32": disable_tf32,
        "sparse_weights": sparse_weights,
        "make_refittable": make_refittable,
        "engine_capability": engine_capability,
        "dla_sram_size": dla_sram_size,
        "dla_local_dram_size": dla_local_dram_size,
        "dla_global_dram_size": dla_global_dram_size,
        "dryrun": dryrun,
        "hardware_compatible": hardware_compatible,
        "timing_cache_path": timing_cache_path,
        "lazy_engine_init": lazy_engine_init,
<<<<<<< HEAD
        "enable_cross_compile_for_windows": enable_cross_compile_for_windows,
=======
        "cache_built_engines": cache_built_engines,
        "reuse_cached_engines": reuse_cached_engines,
>>>>>>> c5870d06
    }

    settings = CompilationSettings(**compilation_options)
    logger.info("Compilation Settings: %s\n", settings)
    trt_gm = compile_module(
        gm, trt_arg_inputs, trt_kwarg_inputs, settings, engine_cache
    )
    return trt_gm


def compile_module(
    gm: torch.fx.GraphModule,
    sample_arg_inputs: Sequence[Input],
    sample_kwarg_inputs: Optional[dict[Any, Any]] = None,
    settings: CompilationSettings = CompilationSettings(),
    engine_cache: Optional[BaseEngineCache] = None,
) -> torch.fx.GraphModule:
    """Compile a traced FX module

    Includes: Partitioning + Conversion Phases

    Args:
        module: FX GraphModule to convert
        arg_inputs: Inputs to the module
        kwarg_inputs: kwargs to the module
        settings: Compilation settings
        engine_cache: Engine cache instance to store/load compiled engines
    Returns:
        Compiled FX GraphModule
    """
    dryrun_tracker = DryRunTracker()
    if sample_kwarg_inputs is None:
        sample_kwarg_inputs = {}

    # Configure user compilation settings to converters.
    CONVERTERS.set_compilation_settings(settings)

    # Check the number of supported operations in the graph
    num_supported_ops, total_ops = partitioning.get_graph_converter_support(
        gm, settings.debug, settings.torch_executed_ops
    )

    dryrun_tracker.total_ops_in_graph = total_ops
    dryrun_tracker.supported_ops_in_graph = num_supported_ops
    dryrun_tracker.compilation_settings = settings

    if settings.dryrun and settings.min_block_size > 1:
        logger.info(
            "It is recommended to run `dryrun` mode with `min_block_size=1`, "
            "for the most thorough analysis"
        )

    # If the number of supported operations is 0 or less than the block size, skip the subgraph
    # TODO: Add condition to second expression below when require_full_compilation is added
    if num_supported_ops == 0 or (
        num_supported_ops < settings.min_block_size and not settings.dryrun
    ):
        logger.warning(
            f"{num_supported_ops} supported operations detected in subgraph containing {total_ops} computational nodes. "
            f"Skipping this subgraph, since min_block_size was detected to be {settings.min_block_size}"
        )
        return gm
    else:
        logger.debug(
            f"Detected support for {num_supported_ops} operators out of {total_ops} in subgraph."
        )

    def contains_metadata(gm: torch.fx.GraphModule) -> bool:
        for node in gm.graph.nodes:
            if node.op != "output" and (not node.meta) and "val" not in node.meta:
                logger.warning(
                    f"Node {node.name} of op type {node.op} does not have metadata. This could sometimes lead to undefined behavior."
                )
                return False
        return True

    # Check if the module has metadata (shape, dtype).
    if not contains_metadata(gm):
        # TODO: For future, explore when nodes don't have metadata and if fake_tensor_prop can resolve this.
        logger.warning(
            "Some nodes do not have metadata (shape and dtype information). This could lead to problems sometimes if the graph has PyTorch and TensorRT segments."
        )

    # Partition module into components that can be TRT-accelerated
    fast_partitioner_failed = False

    # If specified, try using the fast partitioner and fall back to the global one on failure
    if settings.use_fast_partitioner:
        try:
            logger.info("Partitioning the graph via the fast partitioner")
            partitioned_module, supported_ops = partitioning.fast_partition(
                gm,
                verbose=settings.debug,
                min_block_size=settings.min_block_size,
                torch_executed_ops=settings.torch_executed_ops,
            )
        except torch.fx.passes.splitter_base.FxNetSplitterInternalError:
            logger.error(
                "Partitioning failed on the subgraph with fast partition. See trace above. "
                "Retrying with global partition.",
                exc_info=True,
            )

            fast_partitioner_failed = True
            settings.use_fast_partitioner = False

    if not settings.use_fast_partitioner:
        logger.info("Partitioning the graph via the global partitioner")
        partitioned_module, supported_ops = partitioning.global_partition(
            gm,
            verbose=settings.debug,
            min_block_size=settings.min_block_size,
            torch_executed_ops=settings.torch_executed_ops,
        )

    dryrun_tracker.unsupported_ops = supported_ops.unsupported_operators

    # The global partitioner leaves non-TRT nodes as-is
    if not settings.use_fast_partitioner:
        dryrun_tracker.to_run_in_torch.extend(parse_non_trt_nodes(partitioned_module))

    # Store TRT replicas of Torch subgraphs
    trt_modules = {}
    # Iterate over all components that can be accelerated
    # Generate the corresponding TRT Module for those
    for name, _ in partitioned_module.named_children():
        submodule = getattr(partitioned_module, name)
        # Criteria for a module to be convertible to TRT
        if settings.use_fast_partitioner and "_run_on_acc" not in name:
            dryrun_tracker.to_run_in_torch.extend(parse_non_trt_nodes(submodule))
            logger.debug(
                "Submodule in PyTorch: %s\n %s",
                str(name),
                str(submodule.graph),
            )
            continue

        subgraph_data = PerSubgraphData()
        subgraph_data.subgraph_name = name
        subgraph_data.subgraph_op_count = len(
            [
                node
                for node in submodule.graph.nodes
                if node.op in ("call_function", "call_method", "call_module")
            ]
        )

        # Get the submodule inputs for min, opt, max shapes of the graph inputs
        submodule_inputs = partitioning.construct_submodule_inputs(submodule)

        assert submodule_inputs is not None

        logger.debug(
            "Converting submodule: %s\n Input shapes: %s\n %s",
            str(name),
            [input.shape for input in submodule_inputs],
            str(submodule.graph),
        )

        # Handle long/double inputs if requested by the user
        if settings.truncate_double:
            submodule_inputs = repair_double_inputs(
                partitioned_module,
                submodule,
                submodule_inputs,
                to_torch_device(settings.device),
                name,
            )

        # Parse the subgraph I/O and store it
        parse_graph_io(submodule, subgraph_data)
        dryrun_tracker.tensorrt_graph_count += 1
        dryrun_tracker.per_subgraph_data.append(subgraph_data)

        # Create TRT engines from submodule
        if not settings.dryrun:
            trt_module = convert_module(
                submodule,
                submodule_inputs,
                settings=settings,
                name=name,
                engine_cache=engine_cache,
            )

            trt_modules[name] = trt_module

    # Parse the graph I/O and store it in dryrun tracker
    parse_graph_io(gm, dryrun_tracker)

    # Replace all FX Modules with TRT Modules
    for name, trt_module in trt_modules.items():
        setattr(partitioned_module, name, trt_module)
        # for the cross compile for windows, we don't setup engine in linux
        if settings.lazy_engine_init and not settings.enable_cross_compile_for_windows:
            getattr(partitioned_module, name).setup_engine()

    # Reset settings object to user specification after fallback to global partitioning mode
    if fast_partitioner_failed:
        settings.use_fast_partitioner = True

    dryrun_stats_display(dryrun_tracker, settings.dryrun)

    return partitioned_module


def convert_exported_program_to_serialized_trt_engine(
    exported_program: ExportedProgram,
    inputs: Optional[Sequence[Sequence[Any]]] = None,
    *,
    arg_inputs: Optional[Sequence[Sequence[Any]]] = None,
    kwarg_inputs: Optional[dict[Any, Any]] = None,
    enabled_precisions: (
        Set[torch.dtype | dtype] | Tuple[torch.dtype | dtype]
    ) = _defaults.ENABLED_PRECISIONS,
    debug: bool = _defaults.DEBUG,
    assume_dynamic_shape_support: bool = _defaults.ASSUME_DYNAMIC_SHAPE_SUPPORT,
    workspace_size: int = _defaults.WORKSPACE_SIZE,
    min_block_size: int = _defaults.MIN_BLOCK_SIZE,
    torch_executed_ops: Optional[Set[str]] = None,
    pass_through_build_failures: bool = _defaults.PASS_THROUGH_BUILD_FAILURES,
    max_aux_streams: Optional[int] = _defaults.MAX_AUX_STREAMS,
    version_compatible: bool = _defaults.VERSION_COMPATIBLE,
    optimization_level: Optional[int] = _defaults.OPTIMIZATION_LEVEL,
    use_python_runtime: Optional[bool] = _defaults.USE_PYTHON_RUNTIME,
    truncate_double: bool = _defaults.TRUNCATE_DOUBLE,
    use_fast_partitioner: bool = _defaults.USE_FAST_PARTITIONER,
    enable_experimental_decompositions: bool = _defaults.ENABLE_EXPERIMENTAL_DECOMPOSITIONS,
    device: Device = Device._current_device(),
    require_full_compilation: bool = _defaults.REQUIRE_FULL_COMPILATION,
    disable_tf32: bool = _defaults.DISABLE_TF32,
    sparse_weights: bool = _defaults.SPARSE_WEIGHTS,
    make_refittable: bool = _defaults.MAKE_REFITTABLE,
    engine_capability: EngineCapability = _defaults.ENGINE_CAPABILITY,
    num_avg_timing_iters: int = _defaults.NUM_AVG_TIMING_ITERS,
    dla_sram_size: int = _defaults.DLA_SRAM_SIZE,
    dla_local_dram_size: int = _defaults.DLA_LOCAL_DRAM_SIZE,
    dla_global_dram_size: int = _defaults.DLA_GLOBAL_DRAM_SIZE,
    calibrator: object = None,
    allow_shape_tensors: bool = False,
    timing_cache_path: str = _defaults.TIMING_CACHE_PATH,
    **kwargs: Any,
) -> bytes:
    """Convert an ExportedProgram to a serialized TensorRT engine

    Converts an ExportedProgram to a serialized TensorRT engine given a dictionary of conversion settings

    Arguments:
        exported_program (torch.export.ExportedProgram): Source module

    Keyword Args:
        inputs (Optional[Sequence[torch_tensorrt.Input | torch.Tensor]]): **Required** List of specifications of input shape, dtype and memory layout for inputs to the module. This argument is required. Input Sizes can be specified as torch sizes, tuples or lists. dtypes can be specified using
            torch datatypes or torch_tensorrt datatypes and you can use either torch devices or the torch_tensorrt device type enum
            to select device type.

                .. code-block:: py

                  inputs=[
                        torch_tensorrt.Input((1, 3, 224, 224)), # Static NCHW input shape for input #1
                        torch_tensorrt.Input(
                            min_shape=(1, 224, 224, 3),
                            opt_shape=(1, 512, 512, 3),
                            max_shape=(1, 1024, 1024, 3),
                            dtype=torch.int32
                            format=torch.channel_last
                        ), # Dynamic input shape for input #2
                        torch.randn((1, 3, 224, 244)) # Use an example tensor and let torch_tensorrt infer settings
                    ]
        enabled_precisions (Optional[Set[torch.dtype | _enums.dtype]]): The set of datatypes that TensorRT can use
        debug (bool): Whether to print out verbose debugging information
        workspace_size (int): Workspace TRT is allowed to use for the module (0 is default)
        min_block_size (int): Minimum number of operators per TRT-Engine Block
        torch_executed_ops (Set[str]): Set of operations to run in Torch, regardless of converter coverage
        pass_through_build_failures (bool): Whether to fail on TRT engine build errors (True) or not (False)
        max_aux_streams (Optional[int]): Maximum number of allowed auxiliary TRT streams for each engine
        version_compatible (bool): Provide version forward-compatibility for engine plan files
        optimization_level (Optional[int]): Builder optimization 0-5, higher levels imply longer build time,
            searching for more optimization options. TRT defaults to 3
        use_python_runtime (Optional[bool]): Whether to strictly use Python runtime or C++ runtime. To auto-select a runtime
            based on C++ dependency presence (preferentially choosing C++ runtime if available), leave the
            argument as None
        truncate_double (bool): Whether to truncate float64 TRT engine inputs or weights to float32
        use_fast_partitioner (bool): Whether to use the fast or global graph partitioning system
        enable_experimental_decompositions (bool): Whether to enable all core aten decompositions
            or only a selected subset of them
        device (Device): GPU to compile the model on
        require_full_compilation (bool): Whether to require the graph is fully compiled in TensorRT.
            Only applicable for `ir="dynamo"`; has no effect for `torch.compile` path
        disable_tf32 (bool): Whether to disable TF32 computation for TRT layers
        sparse_weights (bool): Whether to allow the builder to use sparse weights
        refit (bool): Whether to build a refittable engine
        engine_capability (trt.EngineCapability): Restrict kernel selection to safe gpu kernels or safe dla kernels
        num_avg_timing_iters (int): Number of averaging timing iterations used to select kernels
        dla_sram_size (int): Fast software managed RAM used by DLA to communicate within a layer.
        dla_local_dram_size (int): Host RAM used by DLA to share intermediate tensor data across operations
        dla_global_dram_size (int): Host RAM used by DLA to store weights and metadata for execution
        calibrator (Union(torch_tensorrt._C.IInt8Calibrator, tensorrt.IInt8Calibrator)): Calibrator object which will provide data to the PTQ system for INT8 Calibration
        allow_shape_tensors: (Experimental) Allow aten::size to output shape tensors using IShapeLayer in TensorRT
        timing_cache_path (str): Path to the timing cache if it exists (or) where it will be saved after compilation
    Returns:
        bytes: Serialized TensorRT engine, can either be saved to a file or deserialized via TensorRT APIs
    """
    if debug:
        set_log_level(logger.parent, logging.DEBUG)

    if "truncate_long_and_double" in kwargs.keys():
        if truncate_double is not _defaults.TRUNCATE_DOUBLE:
            raise ValueError(
                'Provided configuration for "truncate_double" and deprecated API "truncate_long_and_double", please only use "truncate_double"'
            )
        else:
            truncate_double = kwargs["truncate_long_and_double"]
            warnings.warn(
                'Compiler option "truncate_long_and_double" is deprecated in favor of "truncate_double" as int64 is now natively supported, this option will be removed in the next version',
                DeprecationWarning,
                stacklevel=2,
            )
    if "refit" in kwargs.keys():
        warnings.warn(
            "Refit is deprecated. Please use make_refittable=True if you want to enable refitting of the engine.",
            DeprecationWarning,
            stacklevel=2,
        )
    if arg_inputs is None and inputs is None:
        raise AssertionError("'arg_inputs' and 'inputs' should not both be None.")

    elif arg_inputs is not None and inputs is not None:
        raise AssertionError(
            "'arg_inputs' and 'inputs' should not be used at the same time."
        )

    arg_inputs = inputs or arg_inputs
    torch_executed_ops = torch_executed_ops if torch_executed_ops is not None else set()
    if kwarg_inputs is None:
        kwarg_inputs = {}
    # Prepare torch_trt inputs
    arg_input_list = list(prepare_inputs(arg_inputs))
    kwarg_input_list = prepare_inputs(kwarg_inputs)

    flattened_input_list = get_flat_args_with_check(
        exported_program, arg_input_list, kwarg_input_list
    )[0]

    device = to_torch_tensorrt_device(device)
    enabled_precisions = {dtype._from(e) for e in enabled_precisions}

    compilation_options = {
        "assume_dynamic_shape_support": assume_dynamic_shape_support,
        "enabled_precisions": enabled_precisions,
        "debug": debug,
        "workspace_size": workspace_size,
        "min_block_size": min_block_size,
        "torch_executed_ops": torch_executed_ops,
        "pass_through_build_failures": pass_through_build_failures,
        "max_aux_streams": max_aux_streams,
        "version_compatible": version_compatible,
        "optimization_level": optimization_level,
        "use_python_runtime": use_python_runtime,
        "truncate_double": truncate_double,
        "use_fast_partitioner": use_fast_partitioner,
        "enable_experimental_decompositions": enable_experimental_decompositions,
        "device": device,
        "require_full_compilation": require_full_compilation,
        "disable_tf32": disable_tf32,
        "sparse_weights": sparse_weights,
        "make_refittable": make_refittable,
        "engine_capability": engine_capability,
        "num_avg_timing_iters": num_avg_timing_iters,
        "dla_sram_size": dla_sram_size,
        "dla_local_dram_size": dla_local_dram_size,
        "dla_global_dram_size": dla_global_dram_size,
        "timing_cache_path": timing_cache_path,
    }

    exported_program = pre_export_lowering(exported_program)
    # Decompose the exported program
    exported_program = exported_program.run_decompositions(
        get_decompositions(enable_experimental_decompositions)
    )
    gm = exported_program.module()
    logger.debug("Input graph: " + str(gm.graph))

    # Apply lowering on the graph module
    gm = post_lowering(gm)
    logger.debug("Lowered Input graph: " + str(gm.graph))

    settings = CompilationSettings(**compilation_options)
    logger.info("Compilation Settings: %s\n", settings)

    # Configure user compilation settings to converters.
    CONVERTERS.set_compilation_settings(settings)

    try:
        interpreter_result = interpret_module_to_result(
            gm,
            inputs=flattened_input_list,
            arg_inputs=arg_input_list,
            kwarg_inputs=kwarg_input_list,
            settings=settings,
        )
    except UnsupportedOperatorException:
        logger.error(
            f"Conversion of module {gm} not currently fully supported or convertible!",
            exc_info=True,
        )
    except Exception as e:
        logger.error(
            f"While interpreting the module got an error: {e}",
            exc_info=True,
        )

    serialized_engine: bytes = interpreter_result.serialized_engine
    return serialized_engine<|MERGE_RESOLUTION|>--- conflicted
+++ resolved
@@ -83,15 +83,12 @@
     hardware_compatible: bool = _defaults.HARDWARE_COMPATIBLE,
     timing_cache_path: str = _defaults.TIMING_CACHE_PATH,
     lazy_engine_init: bool = _defaults.LAZY_ENGINE_INIT,
-<<<<<<< HEAD
     enable_cross_compile_for_windows: bool = _defaults.ENABLE_CROSS_COMPILE_FOR_WINDOWS,
-=======
     cache_built_engines: bool = _defaults.CACHE_BUILT_ENGINES,
     reuse_cached_engines: bool = _defaults.REUSE_CACHED_ENGINES,
     engine_cache_dir: str = _defaults.ENGINE_CACHE_DIR,
     engine_cache_size: int = _defaults.ENGINE_CACHE_SIZE,
     custom_engine_cache: Optional[BaseEngineCache] = _defaults.CUSTOM_ENGINE_CACHE,
->>>>>>> c5870d06
     **kwargs: Any,
 ) -> torch.fx.GraphModule:
     """Compile an ExportedProgram module for NVIDIA GPUs using TensorRT
@@ -157,15 +154,12 @@
         hardware_compatible (bool): Build the TensorRT engines compatible with GPU architectures other than that of the GPU on which the engine was built (currently works for NVIDIA Ampere and newer)
         timing_cache_path (str): Path to the timing cache if it exists (or) where it will be saved after compilation
         lazy_engine_init (bool): Defer setting up engines until the compilation of all engines is complete. Can allow larger models with multiple graph breaks to compile but can lead to oversubscription of GPU memory at runtime.
-<<<<<<< HEAD
         enable_cross_compile_for_windows (bool): flag whether to enable cross-platform compatibility.
-=======
         cache_built_engines (bool): Whether to save the compiled TRT engines to storage
         reuse_cached_engines (bool): Whether to load the compiled TRT engines from storage
         engine_cache_dir (Optional[str]): Directory to store the cached TRT engines
         engine_cache_size (Optional[int]): Maximum hard-disk space (bytes) to use for the engine cache, default is 1GB. If the cache exceeds this size, the oldest engines will be removed by default
         custom_engine_cache (Optional[BaseEngineCache]): Engine cache instance to use for saving and loading engines. Users can provide their own engine cache by inheriting from BaseEngineCache. If used, engine_cache_dir and engine_cache_size will be ignored.
->>>>>>> c5870d06
         **kwargs: Any,
     Returns:
         torch.fx.GraphModule: Compiled FX Module, when run it will execute via TensorRT
@@ -287,12 +281,9 @@
         "hardware_compatible": hardware_compatible,
         "timing_cache_path": timing_cache_path,
         "lazy_engine_init": lazy_engine_init,
-<<<<<<< HEAD
         "enable_cross_compile_for_windows": enable_cross_compile_for_windows,
-=======
         "cache_built_engines": cache_built_engines,
         "reuse_cached_engines": reuse_cached_engines,
->>>>>>> c5870d06
     }
 
     settings = CompilationSettings(**compilation_options)
