from __future__ import annotations

import collections.abc
import logging
import platform
import warnings
from typing import Any, Collection, List, Optional, Sequence, Set, Tuple, Union

import torch
from torch.export import ExportedProgram
from torch.fx.node import Target
from torch_tensorrt._Device import Device
from torch_tensorrt._enums import EngineCapability, dtype
from torch_tensorrt._Input import Input
from torch_tensorrt.dynamo import _defaults, partitioning
from torch_tensorrt.dynamo._DryRunTracker import (
    DryRunTracker,
    PerSubgraphData,
    dryrun_stats_display,
    parse_non_trt_nodes,
)
from torch_tensorrt.dynamo._engine_cache import BaseEngineCache, DiskEngineCache
from torch_tensorrt.dynamo.conversion import (
    CompilationSettings,
    UnsupportedOperatorException,
    convert_module,
    interpret_module_to_result,
    repair_double_inputs,
)
from torch_tensorrt.dynamo.conversion._ConverterRegistry import (
    DYNAMO_CONVERTERS as CONVERTERS,
)
from torch_tensorrt.dynamo.lowering import (
    get_decompositions,
    post_lowering,
    pre_export_lowering,
)
from torch_tensorrt.dynamo.utils import (
    get_flat_args_with_check,
    get_output_metadata,
    parse_graph_io,
    prepare_inputs,
    set_log_level,
    to_torch_device,
    to_torch_tensorrt_device,
)

logger = logging.getLogger(__name__)


def cross_compile_for_windows(
    exported_program: ExportedProgram,
    file_path: str,
    inputs: Optional[Sequence[Sequence[Any]]] = None,
    *,
    arg_inputs: Optional[Sequence[Sequence[Any]]] = None,
    kwarg_inputs: Optional[dict[Any, Any]] = None,
    enabled_precisions: Union[
        Set[Union[torch.dtype, dtype]], Tuple[Union[torch.dtype, dtype]]
    ] = _defaults.ENABLED_PRECISIONS,
    **kwargs: Any,
) -> None:

    if platform.system() != "Linux" or platform.architecture()[0] != "64bit":
        raise RuntimeError(
            f"Cross compile for windows is only supported on AMD 64bit Linux architecture, current platform: {platform.system()=}, {platform.architecture()[0]=}"
        )

    if not file_path:
        raise ValueError("File path cannot be empty. Please provide a valid file path")

    # enable cross compile for windows
    kwargs["enable_cross_compile_for_windows"] = True

    # disable the following settings which should not be enabled for cross compile for windows
    key_sets = {
        "use_python_runtime",
        "lazy_engine_init",
        "cache_built_engines",
        "reuse_cached_engines",
        "custom_engine_cache",
    }
    # disable these settings if anything is turned on
    kwarg_key_sets = set(kwargs.keys())
    for key in key_sets.intersection(kwarg_key_sets):
        if kwargs.get(key):
            logger.warning(
                f"arg: {key} should not be enabled for cross compile for windows feature, it is ignored."
            )
            kwargs[key] = False

    trt_gm = compile(
        exported_program,
        inputs=inputs,
        arg_inputs=arg_inputs,
        kwarg_inputs=kwarg_inputs,
        enabled_precisions=enabled_precisions,
        **kwargs,
    )

    from torch_tensorrt.dynamo._exporter import cross_save_for_windows

    cross_save_for_windows(trt_gm, file_path)
    logger.info(f"successfully saved the module for windows at {file_path}")


def compile(
    exported_program: ExportedProgram,
    inputs: Optional[Sequence[Sequence[Any]]] = None,
    *,
    arg_inputs: Optional[Sequence[Sequence[Any]]] = None,
    kwarg_inputs: Optional[dict[Any, Any]] = None,
    device: Optional[Union[Device, torch.device, str]] = _defaults.DEVICE,
    disable_tf32: bool = _defaults.DISABLE_TF32,
    assume_dynamic_shape_support: bool = _defaults.ASSUME_DYNAMIC_SHAPE_SUPPORT,
    sparse_weights: bool = _defaults.SPARSE_WEIGHTS,
    enabled_precisions: Union[
        Set[Union[torch.dtype, dtype]], Tuple[Union[torch.dtype, dtype]]
    ] = _defaults.ENABLED_PRECISIONS,
    engine_capability: EngineCapability = _defaults.ENGINE_CAPABILITY,
    make_refittable: bool = _defaults.MAKE_REFITTABLE,
    debug: bool = _defaults.DEBUG,
    num_avg_timing_iters: int = _defaults.NUM_AVG_TIMING_ITERS,
    workspace_size: int = _defaults.WORKSPACE_SIZE,
    dla_sram_size: int = _defaults.DLA_SRAM_SIZE,
    dla_local_dram_size: int = _defaults.DLA_LOCAL_DRAM_SIZE,
    dla_global_dram_size: int = _defaults.DLA_GLOBAL_DRAM_SIZE,
    truncate_double: bool = _defaults.TRUNCATE_DOUBLE,
    require_full_compilation: bool = _defaults.REQUIRE_FULL_COMPILATION,
    min_block_size: int = _defaults.MIN_BLOCK_SIZE,
    torch_executed_ops: Optional[Collection[Target]] = None,
    torch_executed_modules: Optional[List[str]] = None,
    pass_through_build_failures: bool = _defaults.PASS_THROUGH_BUILD_FAILURES,
    max_aux_streams: Optional[int] = _defaults.MAX_AUX_STREAMS,
    version_compatible: bool = _defaults.VERSION_COMPATIBLE,
    optimization_level: Optional[int] = _defaults.OPTIMIZATION_LEVEL,
    use_python_runtime: bool = _defaults.USE_PYTHON_RUNTIME,
    use_fast_partitioner: bool = _defaults.USE_FAST_PARTITIONER,
    enable_experimental_decompositions: bool = _defaults.ENABLE_EXPERIMENTAL_DECOMPOSITIONS,
    dryrun: bool = _defaults.DRYRUN,
    hardware_compatible: bool = _defaults.HARDWARE_COMPATIBLE,
    timing_cache_path: str = _defaults.TIMING_CACHE_PATH,
    lazy_engine_init: bool = _defaults.LAZY_ENGINE_INIT,
    cache_built_engines: bool = _defaults.CACHE_BUILT_ENGINES,
    reuse_cached_engines: bool = _defaults.REUSE_CACHED_ENGINES,
    engine_cache_dir: str = _defaults.ENGINE_CACHE_DIR,
    engine_cache_size: int = _defaults.ENGINE_CACHE_SIZE,
    custom_engine_cache: Optional[BaseEngineCache] = _defaults.CUSTOM_ENGINE_CACHE,
    use_explicit_typing: bool = _defaults.USE_EXPLICIT_TYPING,
    use_fp32_acc: bool = _defaults.USE_FP32_ACC,
<<<<<<< HEAD
    enable_cross_compile_for_windows: bool = _defaults.ENABLE_CROSS_COMPILE_FOR_WINDOWS,
=======
    enable_weight_streaming: bool = _defaults.ENABLE_WEIGHT_STREAMING,
>>>>>>> 96e93e4d
    **kwargs: Any,
) -> torch.fx.GraphModule:
    """Compile an ExportedProgram module for NVIDIA GPUs using TensorRT

    Takes a existing TorchScript module and a set of settings to configure the compiler
    and will convert methods to JIT Graphs which call equivalent TensorRT engines

    Converts specifically the forward method of a TorchScript Module

    Arguments:
        exported_program (torch.export.ExportedProgram): Source module, running torch.export on a ``torch.nn.Module``
        inputs (Tuple[Any, ...]): List of specifications of input shape, dtype and memory layout for inputs to the module. This argument is required. Input Sizes can be specified as torch sizes, tuples or lists. dtypes can be specified using
            torch datatypes or torch_tensorrt datatypes and you can use either torch devices or the torch_tensorrt device type enum
            to select device type.

                .. code-block:: py

                    inputs=[
                        torch_tensorrt.Input((1, 3, 224, 224)), # Static NCHW input shape for input #1
                        torch_tensorrt.Input(
                            min_shape=(1, 224, 224, 3),
                            opt_shape=(1, 512, 512, 3),
                            max_shape=(1, 1024, 1024, 3),
                            dtype=torch.int32
                            format=torch.channel_last
                        ), # Dynamic input shape for input #2
                        torch.randn((1, 3, 224, 244)) # Use an example tensor and let torch_tensorrt infer settings
                    ]

    Keyword Arguments:
        arg_inputs (Tuple[Any, ...]): Same as inputs. Alias for better understanding with kwarg_inputs.
        kwarg_inputs (dict[Any, ...]): Optional, kwarg inputs to the module forward function.
        device (Union(torch_tensorrt.Device, torch.device, dict)): Target device for TensorRT engines to run on ::

            device=torch_tensorrt.Device("dla:1", allow_gpu_fallback=True)

        disable_tf32 (bool): Force FP32 layers to use traditional as FP32 format vs the default behavior of rounding the inputs to 10-bit mantissas before multiplying, but accumulates the sum using 23-bit mantissas
        assume_dynamic_shape_support (bool): Setting this to true enables the converters work for both dynamic and static shapes. Default: False
        sparse_weights (bool): Enable sparsity for convolution and fully connected layers.
        enabled_precision (Set(Union(torch.dtype, torch_tensorrt.dtype))): The set of datatypes that TensorRT can use when selecting kernels
        refit (bool): Enable refitting
        debug (bool): Enable debuggable engine
        capability (torch_tensorrt.EngineCapability): Restrict kernel selection to safe gpu kernels or safe dla kernels
        num_avg_timing_iters (int): Number of averaging timing iterations used to select kernels
        workspace_size (int): Maximum size of workspace given to TensorRT
        dla_sram_size (int): Fast software managed RAM used by DLA to communicate within a layer.
        dla_local_dram_size (int): Host RAM used by DLA to share intermediate tensor data across operations
        dla_global_dram_size (int): Host RAM used by DLA to store weights and metadata for execution
        truncate_double (bool): Truncate weights provided in double (float64) to float32
        calibrator (Union(torch_tensorrt._C.IInt8Calibrator, tensorrt.IInt8Calibrator)): Calibrator object which will provide data to the PTQ system for INT8 Calibration
        require_full_compilation (bool): Require modules to be compiled end to end or return an error as opposed to returning a hybrid graph where operations that cannot be run in TensorRT are run in PyTorch
        min_block_size (int): The minimum number of contiguous TensorRT convertible operations in order to run a set of operations in TensorRT
        torch_executed_ops (Collection[Target]): Set of aten operators that must be run in PyTorch. An error will be thrown if this set is not empty but ``require_full_compilation`` is True
        torch_executed_modules (List[str]): List of modules that must be run in PyTorch. An error will be thrown if this list is not empty but ``require_full_compilation`` is True
        pass_through_build_failures (bool): Error out if there are issues during compilation (only applicable to torch.compile workflows)
        max_aux_stream (Optional[int]): Maximum streams in the engine
        version_compatible (bool): Build the TensorRT engines compatible with future versions of TensorRT (Restrict to lean runtime operators to provide version forward compatibility for the engines)
        optimization_level: (Optional[int]): Setting a higher optimization level allows TensorRT to spend longer engine building time searching for more optimization options. The resulting engine may have better performance compared to an engine built with a lower optimization level. The default optimization level is 3. Valid values include integers from 0 to the maximum optimization level, which is currently 5. Setting it to be greater than the maximum level results in identical behavior to the maximum level.
        use_python_runtime: (bool): Return a graph using a pure Python runtime, reduces options for serialization
        use_fast_partitioner: (bool): Use the adjacency based partitioning scheme instead of the global partitioner. Adjacency partitioning is faster but may not be optimal. Use the global paritioner (``False``) if looking for best performance
        enable_experimental_decompositions (bool): Use the full set of operator decompositions. These decompositions may not be tested but serve to make the graph easier to convert to TensorRT, potentially increasing the amount of graphs run in TensorRT.
        dryrun (bool): Toggle for "Dryrun" mode, running everything except conversion to TRT and logging outputs
        hardware_compatible (bool): Build the TensorRT engines compatible with GPU architectures other than that of the GPU on which the engine was built (currently works for NVIDIA Ampere and newer)
        timing_cache_path (str): Path to the timing cache if it exists (or) where it will be saved after compilation
        lazy_engine_init (bool): Defer setting up engines until the compilation of all engines is complete. Can allow larger models with multiple graph breaks to compile but can lead to oversubscription of GPU memory at runtime.
        cache_built_engines (bool): Whether to save the compiled TRT engines to storage
        reuse_cached_engines (bool): Whether to load the compiled TRT engines from storage
        engine_cache_dir (Optional[str]): Directory to store the cached TRT engines
        engine_cache_size (Optional[int]): Maximum hard-disk space (bytes) to use for the engine cache, default is 1GB. If the cache exceeds this size, the oldest engines will be removed by default
        custom_engine_cache (Optional[BaseEngineCache]): Engine cache instance to use for saving and loading engines. Users can provide their own engine cache by inheriting from BaseEngineCache. If used, engine_cache_dir and engine_cache_size will be ignored.
        use_explicit_typing (bool): This flag enables strong typing in TensorRT compilation which respects the precisions set in the Pytorch model. This is useful when users have mixed precision graphs.
        use_fp32_acc (bool): This option inserts cast to FP32 nodes around matmul layers and TensorRT ensures the accumulation of matmul happens in FP32. Use this only when FP16 precision is configured in enabled_precisions.
        enable_weight_streaming (bool): Enable weight streaming.
        **kwargs: Any,
    Returns:
        torch.fx.GraphModule: Compiled FX Module, when run it will execute via TensorRT
    """

    if debug:
        set_log_level(logger.parent, logging.DEBUG)
    if "truncate_long_and_double" in kwargs.keys():
        if truncate_double is not _defaults.TRUNCATE_DOUBLE:
            raise ValueError(
                'Provided configuration for "truncate_double" and deprecated API "truncate_long_and_double", please only use "truncate_double"'
            )
        else:
            truncate_double = kwargs["truncate_long_and_double"]
            warnings.warn(
                'Compiler option "truncate_long_and_double" is deprecated in favor of "truncate_double" as int64 is now natively supported, this option will be removed in the next version',
                DeprecationWarning,
                stacklevel=2,
            )

    if "refit" in kwargs.keys():
        warnings.warn(
            "Refit is deprecated. Please use make_refittable=True if you want to enable refitting of the engine.",
            DeprecationWarning,
            stacklevel=2,
        )
        if make_refittable:
            raise ValueError("Use flag make_refittable only. Flag refit is deprecated.")
        else:
            make_refittable = kwargs["refit"]

    engine_capability = EngineCapability._from(engine_capability)

    if torch_executed_modules is not None and torch_executed_modules:
        logger.warning(
            f"Detected torch_executed_modules was non-empty: {torch_executed_modules}"
            "\nThis feature is unimplemented in Torch-TRT Dynamo currently."
        )

    if use_explicit_typing:
        if len(enabled_precisions) != 1 or not any(
            x in enabled_precisions for x in {torch.float32, dtype.f32}
        ):
            raise AssertionError(
                f"When use_explicit_typing is enabled, only torch.float32 is allowed in the enabled_precisions but found {enabled_precisions}"
            )

    if use_fp32_acc:
        logger.debug(
            "FP32 accumulation for matmul layers is enabled. This option should only be enabled if the model already has FP16 weights and has no effect if it has FP32 weights. \
                     This flag inserts casts around matmul layers and ensures TensorRT executes the matmul layers in FP16 with FP32 accumulation."
        )

    if enable_weight_streaming and not use_explicit_typing:
        raise AssertionError(
            "When enable_weight_streaming is enabled, it requires use_explicit_typing to be set to True"
        )
    # Aliasing inputs to arg_inputs for better understanding
    if not arg_inputs and not inputs:
        raise AssertionError("'arg_inputs' and 'inputs' should not both be None.")

    elif arg_inputs and inputs:
        raise AssertionError(
            "'arg_inputs' and 'inputs' should not be used at the same time."
        )

    arg_inputs = inputs or arg_inputs

    if kwarg_inputs is None:
        kwarg_inputs = {}

    if not isinstance(arg_inputs, collections.abc.Sequence):
        arg_inputs = [arg_inputs]  # type: ignore

    # Prepare torch_trt inputs
    trt_arg_inputs: Sequence[Input] = prepare_inputs(arg_inputs)
    trt_kwarg_inputs: Optional[dict[Any, Any]] = prepare_inputs(kwarg_inputs)
    device = to_torch_tensorrt_device(device)
    enabled_precisions = {dtype._from(p) for p in enabled_precisions}

    if not isinstance(exported_program, ExportedProgram):
        raise AssertionError(
            f"Input graph should be an ExportedProgram but got type {type(exported_program)}"
        )

    engine_cache = None
    if cache_built_engines or reuse_cached_engines:
        assert (
            make_refittable
        ), "Engine caching requires make_refittable to be set to True"
        engine_cache = (
            custom_engine_cache
            if custom_engine_cache is not None
            else DiskEngineCache(engine_cache_dir, engine_cache_size)
        )

    compilation_options = {
        "enabled_precisions": (
            enabled_precisions if enabled_precisions else _defaults.ENABLED_PRECISIONS
        ),
        "debug": debug,
        "device": device,
        "assume_dynamic_shape_support": assume_dynamic_shape_support,
        "workspace_size": workspace_size,
        "min_block_size": min_block_size,
        "torch_executed_ops": (
            torch_executed_ops if torch_executed_ops is not None else set()
        ),
        "pass_through_build_failures": pass_through_build_failures,
        "max_aux_streams": max_aux_streams,
        "version_compatible": version_compatible,
        "optimization_level": optimization_level,
        "use_python_runtime": use_python_runtime,
        "truncate_double": truncate_double,
        "use_fast_partitioner": use_fast_partitioner,
        "num_avg_timing_iters": num_avg_timing_iters,
        "enable_experimental_decompositions": enable_experimental_decompositions,
        "require_full_compilation": require_full_compilation,
        "disable_tf32": disable_tf32,
        "sparse_weights": sparse_weights,
        "make_refittable": make_refittable,
        "engine_capability": engine_capability,
        "dla_sram_size": dla_sram_size,
        "dla_local_dram_size": dla_local_dram_size,
        "dla_global_dram_size": dla_global_dram_size,
        "dryrun": dryrun,
        "hardware_compatible": hardware_compatible,
        "timing_cache_path": timing_cache_path,
        "lazy_engine_init": lazy_engine_init,
        "cache_built_engines": cache_built_engines,
        "reuse_cached_engines": reuse_cached_engines,
<<<<<<< HEAD
        "enable_cross_compile_for_windows": enable_cross_compile_for_windows,
=======
        "use_explicit_typing": use_explicit_typing,
        "use_fp32_acc": use_fp32_acc,
        "enable_weight_streaming": enable_weight_streaming,
>>>>>>> 96e93e4d
    }

    settings = CompilationSettings(**compilation_options)
    logger.info("Compilation Settings: %s\n", settings)
    exported_program = pre_export_lowering(exported_program, settings)
    exported_program = exported_program.run_decompositions(
        get_decompositions(enable_experimental_decompositions)
    )

    gm = exported_program.module()
    logger.debug("Input graph: " + str(gm.graph))

    # Apply lowering on the graph module
    gm = post_lowering(gm, settings)
    logger.debug("Lowered Input graph: " + str(gm.graph))

    trt_gm = compile_module(
        gm, trt_arg_inputs, trt_kwarg_inputs, settings, engine_cache
    )
    return trt_gm


def compile_module(
    gm: torch.fx.GraphModule,
    sample_arg_inputs: Sequence[Input],
    sample_kwarg_inputs: Optional[dict[Any, Any]] = None,
    settings: CompilationSettings = CompilationSettings(),
    engine_cache: Optional[BaseEngineCache] = None,
) -> torch.fx.GraphModule:
    """Compile a traced FX module

    Includes: Partitioning + Conversion Phases

    Args:
        module: FX GraphModule to convert
        arg_inputs: Inputs to the module
        kwarg_inputs: kwargs to the module
        settings: Compilation settings
        engine_cache: Engine cache instance to store/load compiled engines
    Returns:
        Compiled FX GraphModule
    """
    dryrun_tracker = DryRunTracker()
    if sample_kwarg_inputs is None:
        sample_kwarg_inputs = {}

    # Configure user compilation settings to converters.
    CONVERTERS.set_compilation_settings(settings)

    # Check the number of supported operations in the graph
    num_supported_ops, total_ops = partitioning.get_graph_converter_support(
        gm, settings.debug, settings.torch_executed_ops
    )

    dryrun_tracker.total_ops_in_graph = total_ops
    dryrun_tracker.supported_ops_in_graph = num_supported_ops
    dryrun_tracker.compilation_settings = settings

    if settings.dryrun and settings.min_block_size > 1:
        logger.info(
            "It is recommended to run `dryrun` mode with `min_block_size=1`, "
            "for the most thorough analysis"
        )

    # If the number of supported operations is 0 or less than the block size, skip the subgraph
    # TODO: Add condition to second expression below when require_full_compilation is added
    if num_supported_ops == 0 or (
        num_supported_ops < settings.min_block_size and not settings.dryrun
    ):
        logger.warning(
            f"{num_supported_ops} supported operations detected in subgraph containing {total_ops} computational nodes. "
            f"Skipping this subgraph, since min_block_size was detected to be {settings.min_block_size}"
        )
        return gm
    else:
        logger.debug(
            f"Detected support for {num_supported_ops} operators out of {total_ops} in subgraph."
        )

    def contains_metadata(gm: torch.fx.GraphModule) -> bool:
        for node in gm.graph.nodes:
            if node.op != "output" and (not node.meta) and "val" not in node.meta:
                logger.warning(
                    f"Node {node.name} of op type {node.op} does not have metadata. This could sometimes lead to undefined behavior."
                )
                return False
        return True

    # Check if the module has metadata (shape, dtype).
    if not contains_metadata(gm):
        # TODO: For future, explore when nodes don't have metadata and if fake_tensor_prop can resolve this.
        logger.warning(
            "Some nodes do not have metadata (shape and dtype information). This could lead to problems sometimes if the graph has PyTorch and TensorRT segments."
        )

    # Partition module into components that can be TRT-accelerated
    fast_partitioner_failed = False
    # If specified, try using the fast partitioner and fall back to the global one on failure
    if settings.use_fast_partitioner:
        try:
            logger.info("Partitioning the graph via the fast partitioner")
            partitioned_module, supported_ops = partitioning.fast_partition(
                gm,
                verbose=settings.debug,
                min_block_size=settings.min_block_size,
                torch_executed_ops=settings.torch_executed_ops,
                require_full_compilation=settings.require_full_compilation,
            )
        except torch.fx.passes.splitter_base.FxNetSplitterInternalError:
            logger.error(
                "Partitioning failed on the subgraph with fast partition. See trace above. "
                "Retrying with global partition.",
                exc_info=True,
            )

            fast_partitioner_failed = True
            settings.use_fast_partitioner = False

    if not settings.use_fast_partitioner:
        logger.info("Partitioning the graph via the global partitioner")
        partitioned_module, supported_ops = partitioning.global_partition(
            gm,
            verbose=settings.debug,
            min_block_size=settings.min_block_size,
            torch_executed_ops=settings.torch_executed_ops,
            require_full_compilation=settings.require_full_compilation,
        )

    dryrun_tracker.unsupported_ops = supported_ops.unsupported_operators

    # The global partitioner leaves non-TRT nodes as-is
    if not settings.use_fast_partitioner:
        dryrun_tracker.to_run_in_torch.extend(parse_non_trt_nodes(partitioned_module))

    submodule_node_dict = {}
    for node in partitioned_module.graph.nodes:
        if "_run_on_acc" not in node.name:
            continue
        submodule_node_dict[node.name] = node

    # Store TRT replicas of Torch subgraphs
    trt_modules = {}
    # Iterate over all components that can be accelerated
    # Generate the corresponding TRT Module for those
    for name, _ in partitioned_module.named_children():
        submodule = getattr(partitioned_module, name)
        # filter on the GraphModule
        if not isinstance(submodule, torch.fx.graph_module.GraphModule):
            continue
        # Criteria for a module to be convertible to TRT
        if settings.use_fast_partitioner and "_run_on_acc" not in name:
            dryrun_tracker.to_run_in_torch.extend(parse_non_trt_nodes(submodule))
            logger.debug(
                "Submodule in PyTorch: %s\n %s",
                str(name),
                str(submodule.graph),
            )
            continue

        if name not in submodule_node_dict:
            raise ValueError(
                f"node_name: {name} does not exist in the submodule node dictionary"
            )

        # set the submodule metadata back to the parent trt_module_node
        metadata_list = get_output_metadata(submodule)
        assert len(metadata_list) > 0
        metadata_keys = ["val", "tensor_meta"]
        for key in metadata_keys:
            if key not in submodule_node_dict[name].meta:
                meta_val_list = [
                    metadata[key] for metadata in metadata_list if key in metadata
                ]
                submodule_node_dict[name].meta[key] = meta_val_list
                logger.debug(
                    f"Updated metadata for node: {name} with its corresponding submodule outputs"
                )
                break

        subgraph_data = PerSubgraphData()
        subgraph_data.subgraph_name = name
        subgraph_data.subgraph_op_count = len(
            [
                node
                for node in submodule.graph.nodes
                if node.op in ("call_function", "call_method", "call_module")
            ]
        )

        # Get the submodule inputs for min, opt, max shapes of the graph inputs
        submodule_inputs = partitioning.construct_submodule_inputs(submodule)

        assert submodule_inputs is not None

        logger.debug(
            "Converting submodule: %s\n Input shapes: %s\n %s",
            str(name),
            [input.shape for input in submodule_inputs],
            str(submodule.graph),
        )

        # Handle long/double inputs if requested by the user
        if settings.truncate_double:
            submodule_inputs = repair_double_inputs(
                partitioned_module,
                submodule,
                submodule_inputs,
                to_torch_device(settings.device),
                name,
            )

        # Parse the subgraph I/O and store it
        parse_graph_io(submodule, subgraph_data)
        dryrun_tracker.tensorrt_graph_count += 1
        dryrun_tracker.per_subgraph_data.append(subgraph_data)

        # Create TRT engines from submodule
        if not settings.dryrun:
            trt_module = convert_module(
                submodule,
                submodule_inputs,
                settings=settings,
                name=name,
                engine_cache=engine_cache,
            )

            trt_modules[name] = trt_module

    # Parse the graph I/O and store it in dryrun tracker
    parse_graph_io(gm, dryrun_tracker)

    # Replace all FX Modules with TRT Modules
    for name, trt_module in trt_modules.items():
        setattr(partitioned_module, name, trt_module)
        if settings.lazy_engine_init and not settings.enable_cross_compile_for_windows:
            getattr(partitioned_module, name).setup_engine()

    # Reset settings object to user specification after fallback to global partitioning mode
    if fast_partitioner_failed:
        settings.use_fast_partitioner = True

    dryrun_stats_display(dryrun_tracker, settings.dryrun)

    return partitioned_module


def convert_exported_program_to_serialized_trt_engine(
    exported_program: ExportedProgram,
    inputs: Optional[Sequence[Sequence[Any]]] = None,
    *,
    arg_inputs: Optional[Sequence[Sequence[Any]]] = None,
    kwarg_inputs: Optional[dict[Any, Any]] = None,
    enabled_precisions: (
        Set[torch.dtype | dtype] | Tuple[torch.dtype | dtype]
    ) = _defaults.ENABLED_PRECISIONS,
    debug: bool = _defaults.DEBUG,
    assume_dynamic_shape_support: bool = _defaults.ASSUME_DYNAMIC_SHAPE_SUPPORT,
    workspace_size: int = _defaults.WORKSPACE_SIZE,
    min_block_size: int = _defaults.MIN_BLOCK_SIZE,
    torch_executed_ops: Optional[Set[str]] = None,
    pass_through_build_failures: bool = _defaults.PASS_THROUGH_BUILD_FAILURES,
    max_aux_streams: Optional[int] = _defaults.MAX_AUX_STREAMS,
    version_compatible: bool = _defaults.VERSION_COMPATIBLE,
    optimization_level: Optional[int] = _defaults.OPTIMIZATION_LEVEL,
    use_python_runtime: Optional[bool] = _defaults.USE_PYTHON_RUNTIME,
    truncate_double: bool = _defaults.TRUNCATE_DOUBLE,
    use_fast_partitioner: bool = _defaults.USE_FAST_PARTITIONER,
    enable_experimental_decompositions: bool = _defaults.ENABLE_EXPERIMENTAL_DECOMPOSITIONS,
    device: Device = Device._current_device(),
    require_full_compilation: bool = _defaults.REQUIRE_FULL_COMPILATION,
    disable_tf32: bool = _defaults.DISABLE_TF32,
    sparse_weights: bool = _defaults.SPARSE_WEIGHTS,
    make_refittable: bool = _defaults.MAKE_REFITTABLE,
    engine_capability: EngineCapability = _defaults.ENGINE_CAPABILITY,
    num_avg_timing_iters: int = _defaults.NUM_AVG_TIMING_ITERS,
    dla_sram_size: int = _defaults.DLA_SRAM_SIZE,
    dla_local_dram_size: int = _defaults.DLA_LOCAL_DRAM_SIZE,
    dla_global_dram_size: int = _defaults.DLA_GLOBAL_DRAM_SIZE,
    calibrator: object = None,
    allow_shape_tensors: bool = False,
    timing_cache_path: str = _defaults.TIMING_CACHE_PATH,
    use_explicit_typing: bool = _defaults.USE_EXPLICIT_TYPING,
    use_fp32_acc: bool = _defaults.USE_FP32_ACC,
    enable_weight_streaming: bool = _defaults.ENABLE_WEIGHT_STREAMING,
    **kwargs: Any,
) -> bytes:
    """Convert an ExportedProgram to a serialized TensorRT engine

    Converts an ExportedProgram to a serialized TensorRT engine given a dictionary of conversion settings

    Arguments:
        exported_program (torch.export.ExportedProgram): Source module

    Keyword Args:
        inputs (Optional[Sequence[torch_tensorrt.Input | torch.Tensor]]): **Required** List of specifications of input shape, dtype and memory layout for inputs to the module. This argument is required. Input Sizes can be specified as torch sizes, tuples or lists. dtypes can be specified using
            torch datatypes or torch_tensorrt datatypes and you can use either torch devices or the torch_tensorrt device type enum
            to select device type.

                .. code-block:: py

                  inputs=[
                        torch_tensorrt.Input((1, 3, 224, 224)), # Static NCHW input shape for input #1
                        torch_tensorrt.Input(
                            min_shape=(1, 224, 224, 3),
                            opt_shape=(1, 512, 512, 3),
                            max_shape=(1, 1024, 1024, 3),
                            dtype=torch.int32
                            format=torch.channel_last
                        ), # Dynamic input shape for input #2
                        torch.randn((1, 3, 224, 244)) # Use an example tensor and let torch_tensorrt infer settings
                    ]
        enabled_precisions (Optional[Set[torch.dtype | _enums.dtype]]): The set of datatypes that TensorRT can use
        debug (bool): Whether to print out verbose debugging information
        workspace_size (int): Workspace TRT is allowed to use for the module (0 is default)
        min_block_size (int): Minimum number of operators per TRT-Engine Block
        torch_executed_ops (Set[str]): Set of operations to run in Torch, regardless of converter coverage
        pass_through_build_failures (bool): Whether to fail on TRT engine build errors (True) or not (False)
        max_aux_streams (Optional[int]): Maximum number of allowed auxiliary TRT streams for each engine
        version_compatible (bool): Provide version forward-compatibility for engine plan files
        optimization_level (Optional[int]): Builder optimization 0-5, higher levels imply longer build time,
            searching for more optimization options. TRT defaults to 3
        use_python_runtime (Optional[bool]): Whether to strictly use Python runtime or C++ runtime. To auto-select a runtime
            based on C++ dependency presence (preferentially choosing C++ runtime if available), leave the
            argument as None
        truncate_double (bool): Whether to truncate float64 TRT engine inputs or weights to float32
        use_fast_partitioner (bool): Whether to use the fast or global graph partitioning system
        enable_experimental_decompositions (bool): Whether to enable all core aten decompositions
            or only a selected subset of them
        device (Device): GPU to compile the model on
        require_full_compilation (bool): Whether to require the graph is fully compiled in TensorRT.
            Only applicable for `ir="dynamo"`; has no effect for `torch.compile` path
        disable_tf32 (bool): Whether to disable TF32 computation for TRT layers
        sparse_weights (bool): Whether to allow the builder to use sparse weights
        refit (bool): Whether to build a refittable engine
        engine_capability (trt.EngineCapability): Restrict kernel selection to safe gpu kernels or safe dla kernels
        num_avg_timing_iters (int): Number of averaging timing iterations used to select kernels
        dla_sram_size (int): Fast software managed RAM used by DLA to communicate within a layer.
        dla_local_dram_size (int): Host RAM used by DLA to share intermediate tensor data across operations
        dla_global_dram_size (int): Host RAM used by DLA to store weights and metadata for execution
        calibrator (Union(torch_tensorrt._C.IInt8Calibrator, tensorrt.IInt8Calibrator)): Calibrator object which will provide data to the PTQ system for INT8 Calibration
        allow_shape_tensors: (Experimental) Allow aten::size to output shape tensors using IShapeLayer in TensorRT
        timing_cache_path (str): Path to the timing cache if it exists (or) where it will be saved after compilation
        use_explicit_typing (bool): This flag enables strong typing in TensorRT compilation which respects the precisions set in the Pytorch model. This is useful when users have mixed precision graphs.
        use_fp32_acc (bool): This option inserts cast to FP32 nodes around matmul layers and TensorRT ensures the accumulation of matmul happens in FP32. Use this only when FP16 precision is configured in enabled_precisions.
        enable_weight_streaming (bool): Enable weight streaming.
    Returns:
        bytes: Serialized TensorRT engine, can either be saved to a file or deserialized via TensorRT APIs
    """
    if debug:
        set_log_level(logger.parent, logging.DEBUG)

    if "truncate_long_and_double" in kwargs.keys():
        if truncate_double is not _defaults.TRUNCATE_DOUBLE:
            raise ValueError(
                'Provided configuration for "truncate_double" and deprecated API "truncate_long_and_double", please only use "truncate_double"'
            )
        else:
            truncate_double = kwargs["truncate_long_and_double"]
            warnings.warn(
                'Compiler option "truncate_long_and_double" is deprecated in favor of "truncate_double" as int64 is now natively supported, this option will be removed in the next version',
                DeprecationWarning,
                stacklevel=2,
            )
    if "refit" in kwargs.keys():
        warnings.warn(
            "Refit is deprecated. Please use make_refittable=True if you want to enable refitting of the engine.",
            DeprecationWarning,
            stacklevel=2,
        )
    if arg_inputs is None and inputs is None:
        raise AssertionError("'arg_inputs' and 'inputs' should not both be None.")

    elif arg_inputs is not None and inputs is not None:
        raise AssertionError(
            "'arg_inputs' and 'inputs' should not be used at the same time."
        )

    arg_inputs = inputs or arg_inputs
    torch_executed_ops = torch_executed_ops if torch_executed_ops is not None else set()
    if kwarg_inputs is None:
        kwarg_inputs = {}
    # Prepare torch_trt inputs
    arg_input_list = list(prepare_inputs(arg_inputs))
    kwarg_input_list = prepare_inputs(kwarg_inputs)

    flattened_input_list = get_flat_args_with_check(
        exported_program, arg_input_list, kwarg_input_list
    )[0]

    device = to_torch_tensorrt_device(device)
    enabled_precisions = {dtype._from(e) for e in enabled_precisions}

    compilation_options = {
        "assume_dynamic_shape_support": assume_dynamic_shape_support,
        "enabled_precisions": enabled_precisions,
        "debug": debug,
        "workspace_size": workspace_size,
        "min_block_size": min_block_size,
        "torch_executed_ops": torch_executed_ops,
        "pass_through_build_failures": pass_through_build_failures,
        "max_aux_streams": max_aux_streams,
        "version_compatible": version_compatible,
        "optimization_level": optimization_level,
        "use_python_runtime": use_python_runtime,
        "truncate_double": truncate_double,
        "use_fast_partitioner": use_fast_partitioner,
        "enable_experimental_decompositions": enable_experimental_decompositions,
        "device": device,
        "require_full_compilation": require_full_compilation,
        "disable_tf32": disable_tf32,
        "sparse_weights": sparse_weights,
        "make_refittable": make_refittable,
        "engine_capability": engine_capability,
        "num_avg_timing_iters": num_avg_timing_iters,
        "dla_sram_size": dla_sram_size,
        "dla_local_dram_size": dla_local_dram_size,
        "dla_global_dram_size": dla_global_dram_size,
        "timing_cache_path": timing_cache_path,
        "use_explicit_typing": use_explicit_typing,
        "use_fp32_acc": use_fp32_acc,
        "enable_weight_streaming": enable_weight_streaming,
    }

    settings = CompilationSettings(**compilation_options)
    logger.info("Compilation Settings: %s\n", settings)

    exported_program = pre_export_lowering(exported_program, settings)
    # Decompose the exported program
    exported_program = exported_program.run_decompositions(
        get_decompositions(enable_experimental_decompositions)
    )
    gm = exported_program.module()
    logger.debug("Input graph: " + str(gm.graph))

    # Apply lowering on the graph module
    gm = post_lowering(gm, settings)
    logger.debug("Lowered Input graph: " + str(gm.graph))

    # Configure user compilation settings to converters.
    CONVERTERS.set_compilation_settings(settings)

    try:
        interpreter_result = interpret_module_to_result(
            gm,
            inputs=flattened_input_list,
            arg_inputs=arg_input_list,
            kwarg_inputs=kwarg_input_list,
            settings=settings,
        )
    except UnsupportedOperatorException:
        logger.error(
            f"Conversion of module {gm} not currently fully supported or convertible!",
            exc_info=True,
        )
    except Exception as e:
        logger.error(
            f"While interpreting the module got an error: {e}",
            exc_info=True,
        )

    serialized_engine: bytes = interpreter_result.serialized_engine
    return serialized_engine<|MERGE_RESOLUTION|>--- conflicted
+++ resolved
@@ -148,11 +148,8 @@
     custom_engine_cache: Optional[BaseEngineCache] = _defaults.CUSTOM_ENGINE_CACHE,
     use_explicit_typing: bool = _defaults.USE_EXPLICIT_TYPING,
     use_fp32_acc: bool = _defaults.USE_FP32_ACC,
-<<<<<<< HEAD
+    enable_weight_streaming: bool = _defaults.ENABLE_WEIGHT_STREAMING,
     enable_cross_compile_for_windows: bool = _defaults.ENABLE_CROSS_COMPILE_FOR_WINDOWS,
-=======
-    enable_weight_streaming: bool = _defaults.ENABLE_WEIGHT_STREAMING,
->>>>>>> 96e93e4d
     **kwargs: Any,
 ) -> torch.fx.GraphModule:
     """Compile an ExportedProgram module for NVIDIA GPUs using TensorRT
@@ -357,13 +354,8 @@
         "lazy_engine_init": lazy_engine_init,
         "cache_built_engines": cache_built_engines,
         "reuse_cached_engines": reuse_cached_engines,
-<<<<<<< HEAD
         "enable_cross_compile_for_windows": enable_cross_compile_for_windows,
-=======
-        "use_explicit_typing": use_explicit_typing,
-        "use_fp32_acc": use_fp32_acc,
         "enable_weight_streaming": enable_weight_streaming,
->>>>>>> 96e93e4d
     }
 
     settings = CompilationSettings(**compilation_options)
