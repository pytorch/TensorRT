from __future__ import annotations

import collections.abc
import logging
import platform
import warnings
from typing import Any, Collection, List, Optional, Sequence, Set, Tuple, Union

import torch
from torch.export import ExportedProgram
from torch.fx.node import Target
from torch_tensorrt._Device import Device
from torch_tensorrt._enums import EngineCapability, dtype
from torch_tensorrt._Input import Input
from torch_tensorrt.dynamo import _defaults, partitioning
from torch_tensorrt.dynamo._DryRunTracker import (
    DryRunTracker,
    PerSubgraphData,
    dryrun_stats_display,
    parse_non_trt_nodes,
)
from torch_tensorrt.dynamo._engine_cache import BaseEngineCache, DiskEngineCache
from torch_tensorrt.dynamo.conversion import (
    CompilationSettings,
    UnsupportedOperatorException,
    convert_module,
    interpret_module_to_result,
    repair_double_inputs,
)
from torch_tensorrt.dynamo.conversion._ConverterRegistry import (
    DYNAMO_CONVERTERS as CONVERTERS,
)
from torch_tensorrt.dynamo.lowering import (
    get_decompositions,
    post_lowering,
    pre_export_lowering,
)
from torch_tensorrt.dynamo.utils import (
    get_flat_args_with_check,
    parse_graph_io,
    prepare_inputs,
    set_log_level,
    to_torch_device,
    to_torch_tensorrt_device,
)

# from torch_tensorrt.dynamo._exporter import cross_save_for_windows

logger = logging.getLogger(__name__)


def cross_compile_save_for_windows(
    exported_program: ExportedProgram,
    file_path: str,
    inputs: Optional[Sequence[Sequence[Any]]] = None,
    *,
    arg_inputs: Optional[Sequence[Sequence[Any]]] = None,
    kwarg_inputs: Optional[dict[Any, Any]] = None,
    enabled_precisions: Union[
        Set[Union[torch.dtype, dtype]], Tuple[Union[torch.dtype, dtype]]
    ] = _defaults.ENABLED_PRECISIONS,
    **kwargs: Any,
) -> None:

    if platform.system() != "Linux" or platform.architecture()[0] != "64bit":
        raise RuntimeError(
            f"Cross compile for windows is only supported on AMD 64bit Linux architecture, current platform: {platform.system()=}, {platform.architecture()[0]=}"
        )

    if not file_path:
        raise ValueError("File path cannot be empty. Please provide a valid file path")

    # enable cross compile for windows
    kwargs["enable_cross_compile_for_windows"] = True

    # TODO: confirm with Naren whether to raise the error or just warning and ignore what user's settings for the following flags
    # disable the following settings which should not be enabled for cross compile for windows
    keys = (
        "use_python_runtime",
        "make_refittable",
        "lazy_engine_init",
        "cache_built_engines",
        "reuse_cached_engines",
        "custom_engine_cache",
    )
    # disable these settings
    for key in keys:
        if key in kwargs.keys() and kwargs.get(key):
            logger.warning(
                f"arg: {key} should not be enabled for cross compile for windows feature, it is ignored."
            )
            kwargs[key] = False

    trt_gm = compile(
        exported_program,
        inputs=inputs,
        arg_inputs=arg_inputs,
        kwarg_inputs=kwarg_inputs,
        enabled_precisions=enabled_precisions,
        **kwargs,
    )

    from torch_tensorrt.dynamo._exporter import cross_save_for_windows

    cross_save_for_windows(trt_gm, file_path)
    logger.info(f"successfully saved the module for windows at {file_path}")


def compile(
    exported_program: ExportedProgram,
    inputs: Optional[Sequence[Sequence[Any]]] = None,
    *,
    arg_inputs: Optional[Sequence[Sequence[Any]]] = None,
    kwarg_inputs: Optional[dict[Any, Any]] = None,
    device: Optional[Union[Device, torch.device, str]] = _defaults.DEVICE,
    disable_tf32: bool = _defaults.DISABLE_TF32,
    assume_dynamic_shape_support: bool = _defaults.ASSUME_DYNAMIC_SHAPE_SUPPORT,
    sparse_weights: bool = _defaults.SPARSE_WEIGHTS,
    enabled_precisions: Union[
        Set[Union[torch.dtype, dtype]], Tuple[Union[torch.dtype, dtype]]
    ] = _defaults.ENABLED_PRECISIONS,
    engine_capability: EngineCapability = _defaults.ENGINE_CAPABILITY,
    make_refittable: bool = _defaults.MAKE_REFITTABLE,
    debug: bool = _defaults.DEBUG,
    num_avg_timing_iters: int = _defaults.NUM_AVG_TIMING_ITERS,
    workspace_size: int = _defaults.WORKSPACE_SIZE,
    dla_sram_size: int = _defaults.DLA_SRAM_SIZE,
    dla_local_dram_size: int = _defaults.DLA_LOCAL_DRAM_SIZE,
    dla_global_dram_size: int = _defaults.DLA_GLOBAL_DRAM_SIZE,
    truncate_double: bool = _defaults.TRUNCATE_DOUBLE,
    require_full_compilation: bool = _defaults.REQUIRE_FULL_COMPILATION,
    min_block_size: int = _defaults.MIN_BLOCK_SIZE,
    torch_executed_ops: Optional[Collection[Target]] = None,
    torch_executed_modules: Optional[List[str]] = None,
    pass_through_build_failures: bool = _defaults.PASS_THROUGH_BUILD_FAILURES,
    max_aux_streams: Optional[int] = _defaults.MAX_AUX_STREAMS,
    version_compatible: bool = _defaults.VERSION_COMPATIBLE,
    optimization_level: Optional[int] = _defaults.OPTIMIZATION_LEVEL,
    use_python_runtime: bool = _defaults.USE_PYTHON_RUNTIME,
    use_fast_partitioner: bool = _defaults.USE_FAST_PARTITIONER,
    enable_experimental_decompositions: bool = _defaults.ENABLE_EXPERIMENTAL_DECOMPOSITIONS,
    dryrun: bool = _defaults.DRYRUN,
    hardware_compatible: bool = _defaults.HARDWARE_COMPATIBLE,
    timing_cache_path: str = _defaults.TIMING_CACHE_PATH,
    lazy_engine_init: bool = _defaults.LAZY_ENGINE_INIT,
    cache_built_engines: bool = _defaults.CACHE_BUILT_ENGINES,
    reuse_cached_engines: bool = _defaults.REUSE_CACHED_ENGINES,
    engine_cache_dir: str = _defaults.ENGINE_CACHE_DIR,
    engine_cache_size: int = _defaults.ENGINE_CACHE_SIZE,
    custom_engine_cache: Optional[BaseEngineCache] = _defaults.CUSTOM_ENGINE_CACHE,
<<<<<<< HEAD
    enable_cross_compile_for_windows: bool = _defaults.ENABLE_CROSS_COMPILE_FOR_WINDOWS,
=======
    use_explicit_typing: bool = _defaults.USE_EXPLICIT_TYPING,
    use_fp32_acc: bool = _defaults.USE_FP32_ACC,
>>>>>>> 3d94f8b2
    **kwargs: Any,
) -> torch.fx.GraphModule:
    """Compile an ExportedProgram module for NVIDIA GPUs using TensorRT

    Takes a existing TorchScript module and a set of settings to configure the compiler
    and will convert methods to JIT Graphs which call equivalent TensorRT engines

    Converts specifically the forward method of a TorchScript Module

    Arguments:
        exported_program (torch.export.ExportedProgram): Source module, running torch.export on a ``torch.nn.Module``
        inputs (Tuple[Any, ...]): List of specifications of input shape, dtype and memory layout for inputs to the module. This argument is required. Input Sizes can be specified as torch sizes, tuples or lists. dtypes can be specified using
            torch datatypes or torch_tensorrt datatypes and you can use either torch devices or the torch_tensorrt device type enum
            to select device type.

                .. code-block:: py

                    inputs=[
                        torch_tensorrt.Input((1, 3, 224, 224)), # Static NCHW input shape for input #1
                        torch_tensorrt.Input(
                            min_shape=(1, 224, 224, 3),
                            opt_shape=(1, 512, 512, 3),
                            max_shape=(1, 1024, 1024, 3),
                            dtype=torch.int32
                            format=torch.channel_last
                        ), # Dynamic input shape for input #2
                        torch.randn((1, 3, 224, 244)) # Use an example tensor and let torch_tensorrt infer settings
                    ]

    Keyword Arguments:
        arg_inputs (Tuple[Any, ...]): Same as inputs. Alias for better understanding with kwarg_inputs.
        kwarg_inputs (dict[Any, ...]): Optional, kwarg inputs to the module forward function.
        device (Union(torch_tensorrt.Device, torch.device, dict)): Target device for TensorRT engines to run on ::

            device=torch_tensorrt.Device("dla:1", allow_gpu_fallback=True)

        disable_tf32 (bool): Force FP32 layers to use traditional as FP32 format vs the default behavior of rounding the inputs to 10-bit mantissas before multiplying, but accumulates the sum using 23-bit mantissas
        assume_dynamic_shape_support (bool): Setting this to true enables the converters work for both dynamic and static shapes. Default: False
        sparse_weights (bool): Enable sparsity for convolution and fully connected layers.
        enabled_precision (Set(Union(torch.dtype, torch_tensorrt.dtype))): The set of datatypes that TensorRT can use when selecting kernels
        refit (bool): Enable refitting
        debug (bool): Enable debuggable engine
        capability (torch_tensorrt.EngineCapability): Restrict kernel selection to safe gpu kernels or safe dla kernels
        num_avg_timing_iters (int): Number of averaging timing iterations used to select kernels
        workspace_size (int): Maximum size of workspace given to TensorRT
        dla_sram_size (int): Fast software managed RAM used by DLA to communicate within a layer.
        dla_local_dram_size (int): Host RAM used by DLA to share intermediate tensor data across operations
        dla_global_dram_size (int): Host RAM used by DLA to store weights and metadata for execution
        truncate_double (bool): Truncate weights provided in double (float64) to float32
        calibrator (Union(torch_tensorrt._C.IInt8Calibrator, tensorrt.IInt8Calibrator)): Calibrator object which will provide data to the PTQ system for INT8 Calibration
        require_full_compilation (bool): Require modules to be compiled end to end or return an error as opposed to returning a hybrid graph where operations that cannot be run in TensorRT are run in PyTorch
        min_block_size (int): The minimum number of contiguous TensorRT convertible operations in order to run a set of operations in TensorRT
        torch_executed_ops (Collection[Target]): Set of aten operators that must be run in PyTorch. An error will be thrown if this set is not empty but ``require_full_compilation`` is True
        torch_executed_modules (List[str]): List of modules that must be run in PyTorch. An error will be thrown if this list is not empty but ``require_full_compilation`` is True
        pass_through_build_failures (bool): Error out if there are issues during compilation (only applicable to torch.compile workflows)
        max_aux_stream (Optional[int]): Maximum streams in the engine
        version_compatible (bool): Build the TensorRT engines compatible with future versions of TensorRT (Restrict to lean runtime operators to provide version forward compatibility for the engines)
        optimization_level: (Optional[int]): Setting a higher optimization level allows TensorRT to spend longer engine building time searching for more optimization options. The resulting engine may have better performance compared to an engine built with a lower optimization level. The default optimization level is 3. Valid values include integers from 0 to the maximum optimization level, which is currently 5. Setting it to be greater than the maximum level results in identical behavior to the maximum level.
        use_python_runtime: (bool): Return a graph using a pure Python runtime, reduces options for serialization
        use_fast_partitioner: (bool): Use the adjacency based partitioning scheme instead of the global partitioner. Adjacency partitioning is faster but may not be optimal. Use the global paritioner (``False``) if looking for best performance
        enable_experimental_decompositions (bool): Use the full set of operator decompositions. These decompositions may not be tested but serve to make the graph easier to convert to TensorRT, potentially increasing the amount of graphs run in TensorRT.
        dryrun (bool): Toggle for "Dryrun" mode, running everything except conversion to TRT and logging outputs
        hardware_compatible (bool): Build the TensorRT engines compatible with GPU architectures other than that of the GPU on which the engine was built (currently works for NVIDIA Ampere and newer)
        timing_cache_path (str): Path to the timing cache if it exists (or) where it will be saved after compilation
        lazy_engine_init (bool): Defer setting up engines until the compilation of all engines is complete. Can allow larger models with multiple graph breaks to compile but can lead to oversubscription of GPU memory at runtime.
        cache_built_engines (bool): Whether to save the compiled TRT engines to storage
        reuse_cached_engines (bool): Whether to load the compiled TRT engines from storage
        engine_cache_dir (Optional[str]): Directory to store the cached TRT engines
        engine_cache_size (Optional[int]): Maximum hard-disk space (bytes) to use for the engine cache, default is 1GB. If the cache exceeds this size, the oldest engines will be removed by default
        custom_engine_cache (Optional[BaseEngineCache]): Engine cache instance to use for saving and loading engines. Users can provide their own engine cache by inheriting from BaseEngineCache. If used, engine_cache_dir and engine_cache_size will be ignored.
        use_explicit_typing (bool): This flag enables strong typing in TensorRT compilation which respects the precisions set in the Pytorch model. This is useful when users have mixed precision graphs.
        use_fp32_acc (bool): This option inserts cast to FP32 nodes around matmul layers and TensorRT ensures the accumulation of matmul happens in FP32. Use this only when FP16 precision is configured in enabled_precisions.
        **kwargs: Any,
    Returns:
        torch.fx.GraphModule: Compiled FX Module, when run it will execute via TensorRT
    """

    if debug:
        set_log_level(logger.parent, logging.DEBUG)
    if "truncate_long_and_double" in kwargs.keys():
        if truncate_double is not _defaults.TRUNCATE_DOUBLE:
            raise ValueError(
                'Provided configuration for "truncate_double" and deprecated API "truncate_long_and_double", please only use "truncate_double"'
            )
        else:
            truncate_double = kwargs["truncate_long_and_double"]
            warnings.warn(
                'Compiler option "truncate_long_and_double" is deprecated in favor of "truncate_double" as int64 is now natively supported, this option will be removed in the next version',
                DeprecationWarning,
                stacklevel=2,
            )

    if "refit" in kwargs.keys():
        warnings.warn(
            "Refit is deprecated. Please use make_refittable=True if you want to enable refitting of the engine.",
            DeprecationWarning,
            stacklevel=2,
        )
        if make_refittable:
            raise ValueError("Use flag make_refittable only. Flag refit is deprecated.")
        else:
            make_refittable = kwargs["refit"]

    engine_capability = EngineCapability._from(engine_capability)

    if torch_executed_modules is not None and torch_executed_modules:
        logger.warning(
            f"Detected torch_executed_modules was non-empty: {torch_executed_modules}"
            "\nThis feature is unimplemented in Torch-TRT Dynamo currently."
        )

    if use_explicit_typing:
        if len(enabled_precisions) != 1 or not any(
            x in enabled_precisions for x in {torch.float32, dtype.f32}
        ):
            raise AssertionError(
                f"When use_explicit_typing is enabled, only torch.float32 is allowed in the enabled_precisions but found {enabled_precisions}"
            )

    if use_fp32_acc:
        logger.debug(
            "FP32 accumulation for matmul layers is enabled. This option should only be enabled if the model already has FP16 weights and has no effect if it has FP32 weights. \
                     This flag inserts casts around matmul layers and ensures TensorRT executes the matmul layers in FP16 with FP32 accumulation."
        )

    # Aliasing inputs to arg_inputs for better understanding
    if not arg_inputs and not inputs:
        raise AssertionError("'arg_inputs' and 'inputs' should not both be None.")

    elif arg_inputs and inputs:
        raise AssertionError(
            "'arg_inputs' and 'inputs' should not be used at the same time."
        )

    arg_inputs = inputs or arg_inputs

    if kwarg_inputs is None:
        kwarg_inputs = {}

    if not isinstance(arg_inputs, collections.abc.Sequence):
        arg_inputs = [arg_inputs]  # type: ignore

    # Prepare torch_trt inputs
    trt_arg_inputs: Sequence[Input] = prepare_inputs(arg_inputs)
    trt_kwarg_inputs: Optional[dict[Any, Any]] = prepare_inputs(kwarg_inputs)
    device = to_torch_tensorrt_device(device)
    enabled_precisions = {dtype._from(p) for p in enabled_precisions}

    if not isinstance(exported_program, ExportedProgram):
        raise AssertionError(
            f"Input graph should be an ExportedProgram but got type {type(exported_program)}"
        )
    exported_program = pre_export_lowering(exported_program)
    exported_program = exported_program.run_decompositions(
        get_decompositions(enable_experimental_decompositions)
    )
    gm = exported_program.module()
    logger.debug("Input graph: " + str(gm.graph))

    # Apply lowering on the graph module
    gm = post_lowering(gm, use_fp32_acc=use_fp32_acc)
    logger.debug("Lowered Input graph: " + str(gm.graph))

    engine_cache = None
    if cache_built_engines or reuse_cached_engines:
        assert (
            make_refittable
        ), "Engine caching requires make_refittable to be set to True"
        engine_cache = (
            custom_engine_cache
            if custom_engine_cache is not None
            else DiskEngineCache(engine_cache_dir, engine_cache_size)
        )

    compilation_options = {
        "enabled_precisions": (
            enabled_precisions if enabled_precisions else _defaults.ENABLED_PRECISIONS
        ),
        "debug": debug,
        "device": device,
        "assume_dynamic_shape_support": assume_dynamic_shape_support,
        "workspace_size": workspace_size,
        "min_block_size": min_block_size,
        "torch_executed_ops": (
            torch_executed_ops if torch_executed_ops is not None else set()
        ),
        "pass_through_build_failures": pass_through_build_failures,
        "max_aux_streams": max_aux_streams,
        "version_compatible": version_compatible,
        "optimization_level": optimization_level,
        "use_python_runtime": use_python_runtime,
        "truncate_double": truncate_double,
        "use_fast_partitioner": use_fast_partitioner,
        "num_avg_timing_iters": num_avg_timing_iters,
        "enable_experimental_decompositions": enable_experimental_decompositions,
        "require_full_compilation": require_full_compilation,
        "disable_tf32": disable_tf32,
        "sparse_weights": sparse_weights,
        "make_refittable": make_refittable,
        "engine_capability": engine_capability,
        "dla_sram_size": dla_sram_size,
        "dla_local_dram_size": dla_local_dram_size,
        "dla_global_dram_size": dla_global_dram_size,
        "dryrun": dryrun,
        "hardware_compatible": hardware_compatible,
        "timing_cache_path": timing_cache_path,
        "lazy_engine_init": lazy_engine_init,
        "cache_built_engines": cache_built_engines,
        "reuse_cached_engines": reuse_cached_engines,
<<<<<<< HEAD
        "enable_cross_compile_for_windows": enable_cross_compile_for_windows,
=======
        "use_explicit_typing": use_explicit_typing,
        "use_fp32_acc": use_fp32_acc,
>>>>>>> 3d94f8b2
    }

    settings = CompilationSettings(**compilation_options)
    logger.info("Compilation Settings: %s\n", settings)
    trt_gm = compile_module(
        gm, trt_arg_inputs, trt_kwarg_inputs, settings, engine_cache
    )
    return trt_gm


def compile_module(
    gm: torch.fx.GraphModule,
    sample_arg_inputs: Sequence[Input],
    sample_kwarg_inputs: Optional[dict[Any, Any]] = None,
    settings: CompilationSettings = CompilationSettings(),
    engine_cache: Optional[BaseEngineCache] = None,
) -> torch.fx.GraphModule:
    """Compile a traced FX module

    Includes: Partitioning + Conversion Phases

    Args:
        module: FX GraphModule to convert
        arg_inputs: Inputs to the module
        kwarg_inputs: kwargs to the module
        settings: Compilation settings
        engine_cache: Engine cache instance to store/load compiled engines
    Returns:
        Compiled FX GraphModule
    """
    dryrun_tracker = DryRunTracker()
    if sample_kwarg_inputs is None:
        sample_kwarg_inputs = {}

    # Configure user compilation settings to converters.
    CONVERTERS.set_compilation_settings(settings)

    # Check the number of supported operations in the graph
    num_supported_ops, total_ops = partitioning.get_graph_converter_support(
        gm, settings.debug, settings.torch_executed_ops
    )

    dryrun_tracker.total_ops_in_graph = total_ops
    dryrun_tracker.supported_ops_in_graph = num_supported_ops
    dryrun_tracker.compilation_settings = settings

    if settings.dryrun and settings.min_block_size > 1:
        logger.info(
            "It is recommended to run `dryrun` mode with `min_block_size=1`, "
            "for the most thorough analysis"
        )

    # If the number of supported operations is 0 or less than the block size, skip the subgraph
    # TODO: Add condition to second expression below when require_full_compilation is added
    if num_supported_ops == 0 or (
        num_supported_ops < settings.min_block_size and not settings.dryrun
    ):
        logger.warning(
            f"{num_supported_ops} supported operations detected in subgraph containing {total_ops} computational nodes. "
            f"Skipping this subgraph, since min_block_size was detected to be {settings.min_block_size}"
        )
        return gm
    else:
        logger.debug(
            f"Detected support for {num_supported_ops} operators out of {total_ops} in subgraph."
        )

    def contains_metadata(gm: torch.fx.GraphModule) -> bool:
        for node in gm.graph.nodes:
            if node.op != "output" and (not node.meta) and "val" not in node.meta:
                logger.warning(
                    f"Node {node.name} of op type {node.op} does not have metadata. This could sometimes lead to undefined behavior."
                )
                return False
        return True

    # Check if the module has metadata (shape, dtype).
    if not contains_metadata(gm):
        # TODO: For future, explore when nodes don't have metadata and if fake_tensor_prop can resolve this.
        logger.warning(
            "Some nodes do not have metadata (shape and dtype information). This could lead to problems sometimes if the graph has PyTorch and TensorRT segments."
        )

    # Partition module into components that can be TRT-accelerated
    fast_partitioner_failed = False
    # If specified, try using the fast partitioner and fall back to the global one on failure
    if settings.use_fast_partitioner:
        try:
            logger.info("Partitioning the graph via the fast partitioner")
            partitioned_module, supported_ops = partitioning.fast_partition(
                gm,
                verbose=settings.debug,
                min_block_size=settings.min_block_size,
                torch_executed_ops=settings.torch_executed_ops,
            )
        except torch.fx.passes.splitter_base.FxNetSplitterInternalError:
            logger.error(
                "Partitioning failed on the subgraph with fast partition. See trace above. "
                "Retrying with global partition.",
                exc_info=True,
            )

            fast_partitioner_failed = True
            settings.use_fast_partitioner = False

    if not settings.use_fast_partitioner:
        logger.info("Partitioning the graph via the global partitioner")
        partitioned_module, supported_ops = partitioning.global_partition(
            gm,
            verbose=settings.debug,
            min_block_size=settings.min_block_size,
            torch_executed_ops=settings.torch_executed_ops,
        )

    dryrun_tracker.unsupported_ops = supported_ops.unsupported_operators

    # The global partitioner leaves non-TRT nodes as-is
    if not settings.use_fast_partitioner:
        dryrun_tracker.to_run_in_torch.extend(parse_non_trt_nodes(partitioned_module))

    # Store TRT replicas of Torch subgraphs
    trt_modules = {}
    # Iterate over all components that can be accelerated
    # Generate the corresponding TRT Module for those
    for name, _ in partitioned_module.named_children():
        submodule = getattr(partitioned_module, name)
        # filter on the GraphModule
        if not isinstance(submodule, torch.fx.graph_module.GraphModule):
            continue
        # Criteria for a module to be convertible to TRT
        if settings.use_fast_partitioner and "_run_on_acc" not in name:
            dryrun_tracker.to_run_in_torch.extend(parse_non_trt_nodes(submodule))
            logger.debug(
                "Submodule in PyTorch: %s\n %s",
                str(name),
                str(submodule.graph),
            )
            continue

        subgraph_data = PerSubgraphData()
        subgraph_data.subgraph_name = name
        subgraph_data.subgraph_op_count = len(
            [
                node
                for node in submodule.graph.nodes
                if node.op in ("call_function", "call_method", "call_module")
            ]
        )

        # Get the submodule inputs for min, opt, max shapes of the graph inputs
        submodule_inputs = partitioning.construct_submodule_inputs(submodule)

        assert submodule_inputs is not None

        logger.debug(
            "Converting submodule: %s\n Input shapes: %s\n %s",
            str(name),
            [input.shape for input in submodule_inputs],
            str(submodule.graph),
        )

        # Handle long/double inputs if requested by the user
        if settings.truncate_double:
            submodule_inputs = repair_double_inputs(
                partitioned_module,
                submodule,
                submodule_inputs,
                to_torch_device(settings.device),
                name,
            )

        # Parse the subgraph I/O and store it
        parse_graph_io(submodule, subgraph_data)
        dryrun_tracker.tensorrt_graph_count += 1
        dryrun_tracker.per_subgraph_data.append(subgraph_data)

        # Create TRT engines from submodule
        if not settings.dryrun:
            trt_module = convert_module(
                submodule,
                submodule_inputs,
                settings=settings,
                name=name,
                engine_cache=engine_cache,
            )

            trt_modules[name] = trt_module
            print(f"lan added {name=}, {trt_module.output_shapes=}")

    # Parse the graph I/O and store it in dryrun tracker
    parse_graph_io(gm, dryrun_tracker)

    # Replace all FX Modules with TRT Modules
    for name, trt_module in trt_modules.items():
        setattr(partitioned_module, name, trt_module)
        if settings.lazy_engine_init and not settings.enable_cross_compile_for_windows:
            getattr(partitioned_module, name).setup_engine()

    # Reset settings object to user specification after fallback to global partitioning mode
    if fast_partitioner_failed:
        settings.use_fast_partitioner = True

    dryrun_stats_display(dryrun_tracker, settings.dryrun)

    return partitioned_module


def convert_exported_program_to_serialized_trt_engine(
    exported_program: ExportedProgram,
    inputs: Optional[Sequence[Sequence[Any]]] = None,
    *,
    arg_inputs: Optional[Sequence[Sequence[Any]]] = None,
    kwarg_inputs: Optional[dict[Any, Any]] = None,
    enabled_precisions: (
        Set[torch.dtype | dtype] | Tuple[torch.dtype | dtype]
    ) = _defaults.ENABLED_PRECISIONS,
    debug: bool = _defaults.DEBUG,
    assume_dynamic_shape_support: bool = _defaults.ASSUME_DYNAMIC_SHAPE_SUPPORT,
    workspace_size: int = _defaults.WORKSPACE_SIZE,
    min_block_size: int = _defaults.MIN_BLOCK_SIZE,
    torch_executed_ops: Optional[Set[str]] = None,
    pass_through_build_failures: bool = _defaults.PASS_THROUGH_BUILD_FAILURES,
    max_aux_streams: Optional[int] = _defaults.MAX_AUX_STREAMS,
    version_compatible: bool = _defaults.VERSION_COMPATIBLE,
    optimization_level: Optional[int] = _defaults.OPTIMIZATION_LEVEL,
    use_python_runtime: Optional[bool] = _defaults.USE_PYTHON_RUNTIME,
    truncate_double: bool = _defaults.TRUNCATE_DOUBLE,
    use_fast_partitioner: bool = _defaults.USE_FAST_PARTITIONER,
    enable_experimental_decompositions: bool = _defaults.ENABLE_EXPERIMENTAL_DECOMPOSITIONS,
    device: Device = Device._current_device(),
    require_full_compilation: bool = _defaults.REQUIRE_FULL_COMPILATION,
    disable_tf32: bool = _defaults.DISABLE_TF32,
    sparse_weights: bool = _defaults.SPARSE_WEIGHTS,
    make_refittable: bool = _defaults.MAKE_REFITTABLE,
    engine_capability: EngineCapability = _defaults.ENGINE_CAPABILITY,
    num_avg_timing_iters: int = _defaults.NUM_AVG_TIMING_ITERS,
    dla_sram_size: int = _defaults.DLA_SRAM_SIZE,
    dla_local_dram_size: int = _defaults.DLA_LOCAL_DRAM_SIZE,
    dla_global_dram_size: int = _defaults.DLA_GLOBAL_DRAM_SIZE,
    calibrator: object = None,
    allow_shape_tensors: bool = False,
    timing_cache_path: str = _defaults.TIMING_CACHE_PATH,
    use_explicit_typing: bool = _defaults.USE_EXPLICIT_TYPING,
    use_fp32_acc: bool = _defaults.USE_FP32_ACC,
    **kwargs: Any,
) -> bytes:
    """Convert an ExportedProgram to a serialized TensorRT engine

    Converts an ExportedProgram to a serialized TensorRT engine given a dictionary of conversion settings

    Arguments:
        exported_program (torch.export.ExportedProgram): Source module

    Keyword Args:
        inputs (Optional[Sequence[torch_tensorrt.Input | torch.Tensor]]): **Required** List of specifications of input shape, dtype and memory layout for inputs to the module. This argument is required. Input Sizes can be specified as torch sizes, tuples or lists. dtypes can be specified using
            torch datatypes or torch_tensorrt datatypes and you can use either torch devices or the torch_tensorrt device type enum
            to select device type.

                .. code-block:: py

                  inputs=[
                        torch_tensorrt.Input((1, 3, 224, 224)), # Static NCHW input shape for input #1
                        torch_tensorrt.Input(
                            min_shape=(1, 224, 224, 3),
                            opt_shape=(1, 512, 512, 3),
                            max_shape=(1, 1024, 1024, 3),
                            dtype=torch.int32
                            format=torch.channel_last
                        ), # Dynamic input shape for input #2
                        torch.randn((1, 3, 224, 244)) # Use an example tensor and let torch_tensorrt infer settings
                    ]
        enabled_precisions (Optional[Set[torch.dtype | _enums.dtype]]): The set of datatypes that TensorRT can use
        debug (bool): Whether to print out verbose debugging information
        workspace_size (int): Workspace TRT is allowed to use for the module (0 is default)
        min_block_size (int): Minimum number of operators per TRT-Engine Block
        torch_executed_ops (Set[str]): Set of operations to run in Torch, regardless of converter coverage
        pass_through_build_failures (bool): Whether to fail on TRT engine build errors (True) or not (False)
        max_aux_streams (Optional[int]): Maximum number of allowed auxiliary TRT streams for each engine
        version_compatible (bool): Provide version forward-compatibility for engine plan files
        optimization_level (Optional[int]): Builder optimization 0-5, higher levels imply longer build time,
            searching for more optimization options. TRT defaults to 3
        use_python_runtime (Optional[bool]): Whether to strictly use Python runtime or C++ runtime. To auto-select a runtime
            based on C++ dependency presence (preferentially choosing C++ runtime if available), leave the
            argument as None
        truncate_double (bool): Whether to truncate float64 TRT engine inputs or weights to float32
        use_fast_partitioner (bool): Whether to use the fast or global graph partitioning system
        enable_experimental_decompositions (bool): Whether to enable all core aten decompositions
            or only a selected subset of them
        device (Device): GPU to compile the model on
        require_full_compilation (bool): Whether to require the graph is fully compiled in TensorRT.
            Only applicable for `ir="dynamo"`; has no effect for `torch.compile` path
        disable_tf32 (bool): Whether to disable TF32 computation for TRT layers
        sparse_weights (bool): Whether to allow the builder to use sparse weights
        refit (bool): Whether to build a refittable engine
        engine_capability (trt.EngineCapability): Restrict kernel selection to safe gpu kernels or safe dla kernels
        num_avg_timing_iters (int): Number of averaging timing iterations used to select kernels
        dla_sram_size (int): Fast software managed RAM used by DLA to communicate within a layer.
        dla_local_dram_size (int): Host RAM used by DLA to share intermediate tensor data across operations
        dla_global_dram_size (int): Host RAM used by DLA to store weights and metadata for execution
        calibrator (Union(torch_tensorrt._C.IInt8Calibrator, tensorrt.IInt8Calibrator)): Calibrator object which will provide data to the PTQ system for INT8 Calibration
        allow_shape_tensors: (Experimental) Allow aten::size to output shape tensors using IShapeLayer in TensorRT
        timing_cache_path (str): Path to the timing cache if it exists (or) where it will be saved after compilation
        use_explicit_typing (bool): This flag enables strong typing in TensorRT compilation which respects the precisions set in the Pytorch model. This is useful when users have mixed precision graphs.
        use_fp32_acc (bool): This option inserts cast to FP32 nodes around matmul layers and TensorRT ensures the accumulation of matmul happens in FP32. Use this only when FP16 precision is configured in enabled_precisions.
    Returns:
        bytes: Serialized TensorRT engine, can either be saved to a file or deserialized via TensorRT APIs
    """
    if debug:
        set_log_level(logger.parent, logging.DEBUG)

    if "truncate_long_and_double" in kwargs.keys():
        if truncate_double is not _defaults.TRUNCATE_DOUBLE:
            raise ValueError(
                'Provided configuration for "truncate_double" and deprecated API "truncate_long_and_double", please only use "truncate_double"'
            )
        else:
            truncate_double = kwargs["truncate_long_and_double"]
            warnings.warn(
                'Compiler option "truncate_long_and_double" is deprecated in favor of "truncate_double" as int64 is now natively supported, this option will be removed in the next version',
                DeprecationWarning,
                stacklevel=2,
            )
    if "refit" in kwargs.keys():
        warnings.warn(
            "Refit is deprecated. Please use make_refittable=True if you want to enable refitting of the engine.",
            DeprecationWarning,
            stacklevel=2,
        )
    if arg_inputs is None and inputs is None:
        raise AssertionError("'arg_inputs' and 'inputs' should not both be None.")

    elif arg_inputs is not None and inputs is not None:
        raise AssertionError(
            "'arg_inputs' and 'inputs' should not be used at the same time."
        )

    arg_inputs = inputs or arg_inputs
    torch_executed_ops = torch_executed_ops if torch_executed_ops is not None else set()
    if kwarg_inputs is None:
        kwarg_inputs = {}
    # Prepare torch_trt inputs
    arg_input_list = list(prepare_inputs(arg_inputs))
    kwarg_input_list = prepare_inputs(kwarg_inputs)

    flattened_input_list = get_flat_args_with_check(
        exported_program, arg_input_list, kwarg_input_list
    )[0]

    device = to_torch_tensorrt_device(device)
    enabled_precisions = {dtype._from(e) for e in enabled_precisions}

    compilation_options = {
        "assume_dynamic_shape_support": assume_dynamic_shape_support,
        "enabled_precisions": enabled_precisions,
        "debug": debug,
        "workspace_size": workspace_size,
        "min_block_size": min_block_size,
        "torch_executed_ops": torch_executed_ops,
        "pass_through_build_failures": pass_through_build_failures,
        "max_aux_streams": max_aux_streams,
        "version_compatible": version_compatible,
        "optimization_level": optimization_level,
        "use_python_runtime": use_python_runtime,
        "truncate_double": truncate_double,
        "use_fast_partitioner": use_fast_partitioner,
        "enable_experimental_decompositions": enable_experimental_decompositions,
        "device": device,
        "require_full_compilation": require_full_compilation,
        "disable_tf32": disable_tf32,
        "sparse_weights": sparse_weights,
        "make_refittable": make_refittable,
        "engine_capability": engine_capability,
        "num_avg_timing_iters": num_avg_timing_iters,
        "dla_sram_size": dla_sram_size,
        "dla_local_dram_size": dla_local_dram_size,
        "dla_global_dram_size": dla_global_dram_size,
        "timing_cache_path": timing_cache_path,
        "use_explicit_typing": use_explicit_typing,
        "use_fp32_acc": use_fp32_acc,
    }

    exported_program = pre_export_lowering(exported_program)
    # Decompose the exported program
    exported_program = exported_program.run_decompositions(
        get_decompositions(enable_experimental_decompositions)
    )
    gm = exported_program.module()
    logger.debug("Input graph: " + str(gm.graph))

    # Apply lowering on the graph module
    gm = post_lowering(gm)
    logger.debug("Lowered Input graph: " + str(gm.graph))

    settings = CompilationSettings(**compilation_options)
    logger.info("Compilation Settings: %s\n", settings)

    # Configure user compilation settings to converters.
    CONVERTERS.set_compilation_settings(settings)

    try:
        _, interpreter_result = interpret_module_to_result(
            gm,
            inputs=flattened_input_list,
            arg_inputs=arg_input_list,
            kwarg_inputs=kwarg_input_list,
            settings=settings,
        )
    except UnsupportedOperatorException:
        logger.error(
            f"Conversion of module {gm} not currently fully supported or convertible!",
            exc_info=True,
        )
    except Exception as e:
        logger.error(
            f"While interpreting the module got an error: {e}",
            exc_info=True,
        )

    serialized_engine: bytes = interpreter_result.serialized_engine
    return serialized_engine<|MERGE_RESOLUTION|>--- conflicted
+++ resolved
@@ -148,12 +148,9 @@
     engine_cache_dir: str = _defaults.ENGINE_CACHE_DIR,
     engine_cache_size: int = _defaults.ENGINE_CACHE_SIZE,
     custom_engine_cache: Optional[BaseEngineCache] = _defaults.CUSTOM_ENGINE_CACHE,
-<<<<<<< HEAD
-    enable_cross_compile_for_windows: bool = _defaults.ENABLE_CROSS_COMPILE_FOR_WINDOWS,
-=======
     use_explicit_typing: bool = _defaults.USE_EXPLICIT_TYPING,
     use_fp32_acc: bool = _defaults.USE_FP32_ACC,
->>>>>>> 3d94f8b2
+    enable_cross_compile_for_windows: bool = _defaults.ENABLE_CROSS_COMPILE_FOR_WINDOWS,
     **kwargs: Any,
 ) -> torch.fx.GraphModule:
     """Compile an ExportedProgram module for NVIDIA GPUs using TensorRT
@@ -363,12 +360,6 @@
         "lazy_engine_init": lazy_engine_init,
         "cache_built_engines": cache_built_engines,
         "reuse_cached_engines": reuse_cached_engines,
-<<<<<<< HEAD
-        "enable_cross_compile_for_windows": enable_cross_compile_for_windows,
-=======
-        "use_explicit_typing": use_explicit_typing,
-        "use_fp32_acc": use_fp32_acc,
->>>>>>> 3d94f8b2
     }
 
     settings = CompilationSettings(**compilation_options)
