import logging
import operator

import torch
from torch_tensorrt.dynamo.lowering.passes.pass_utils import (
    clean_up_graph_after_modifications,
)

logger = logging.getLogger(__name__)


def replace_max_pool_with_indices(
    gm: torch.fx.GraphModule,
) -> torch.fx.GraphModule:
    """Replace MaxPool nodes which return unused indices"""
    replacement_dict = {
        torch.ops.aten.max_pool1d_with_indices.default: torch.ops.aten.max_pool1d.default,
        torch.ops.aten.max_pool2d_with_indices.default: torch.ops.aten.max_pool2d.default,
        torch.ops.aten.max_pool3d_with_indices.default: torch.ops.aten.max_pool3d.default,
    }

    modified_graph = False

    for node in gm.graph.nodes:
        # If the node is a placeholder and its only user is a clone node
        # it was modified by the input alias-fixing pass, and the change
        # needs to be undone
        if (
            node.target in replacement_dict
            and len(node.users) == 1
            and list(node.users)[0].target == operator.getitem
            and list(node.users)[0].args[1] == 0
        ):
            modified_graph = True

            # Replace all uses of the clone with the placeholder, delete the clone
            getitem_node = list(node.users)[0]

            with gm.graph.inserting_after(getitem_node):
                maxpool_fused = gm.graph.call_function(
                    replacement_dict[node.target],
                    args=node.args,
                    kwargs=node.kwargs,
                )
                maxpool_fused.meta = node.meta
                # The metadata for this node should exclude the indices metadata
                maxpool_fused.meta["val"] = maxpool_fused.meta["val"][0]
<<<<<<< HEAD

=======
>>>>>>> 39f82550
            logger.debug(
                f"Replacing all uses of nodes {node}, {getitem_node} with fused maxpool node {maxpool_fused} "
                f"is the only user of placeholder {node} and was inserted by the compiler."
            )

            getitem_node.replace_all_uses_with(maxpool_fused)
            gm.graph.erase_node(getitem_node)
            gm.graph.erase_node(node)

    if modified_graph:
        gm = clean_up_graph_after_modifications(gm)
        logger.debug(f"Graph after fusing maxpool operators with indices:\n{gm.graph}")

    return gm<|MERGE_RESOLUTION|>--- conflicted
+++ resolved
@@ -45,10 +45,6 @@
                 maxpool_fused.meta = node.meta
                 # The metadata for this node should exclude the indices metadata
                 maxpool_fused.meta["val"] = maxpool_fused.meta["val"][0]
-<<<<<<< HEAD
-
-=======
->>>>>>> 39f82550
             logger.debug(
                 f"Replacing all uses of nodes {node}, {getitem_node} with fused maxpool node {maxpool_fused} "
                 f"is the only user of placeholder {node} and was inserted by the compiler."
