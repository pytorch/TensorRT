import logging
from typing import Any

import torch
from torch_tensorrt._utils import sanitized_torch_version
from torch_tensorrt.dynamo._settings import CompilationSettings
from torch_tensorrt.dynamo.lowering.passes.pass_utils import (
    clean_up_graph_after_modifications,
)

from packaging import version

# Modify import location of utilities based on Torch version
if version.parse(sanitized_torch_version()) < version.parse("2.1.1"):
    from torch._inductor.freezing import ConstantFolder
else:
    from torch._inductor.constant_folding import ConstantFolder

logger = logging.getLogger(__name__)


@torch.utils._python_dispatch._disable_current_modes()  # type: ignore
def constant_fold(
    gm: torch.fx.GraphModule, settings: CompilationSettings
) -> torch.fx.GraphModule:
    """Adapted from:
    https://github.com/pytorch/pytorch/blob/3a79621c9dce17f77fbddc06aab21f6bc477f313/torch/_inductor/freezing.py#L178-L197

    Folds constants in the graph module, not skipping constructors

    Modifies the graph in-place and replaces node with constants
    """
    cf = _TorchTensorRTConstantFolder(gm, skip_constructors=False)
    cf.run()

    # The constants are created on CPU to save GPU memory for TensorRT compilation.
    # For TRT INetwork construction the constants are moved to CPU in get_attr call.
    for node, constant in cf.node_replacements.items():
        replace_node_with_constant(
            gm, node, torch.nn.Parameter(constant, requires_grad=False)
        )

    erased_params = []
    for node in gm.graph.nodes:
        # If get_attr node has no users, mark it for deletion
        if node.op == "get_attr" and len(node.users) == 0:
            erased_params.append(node)

    # Remove unused nodes from the graph
    for node in erased_params:
        gm.graph.erase_node(node)

    gm = clean_up_graph_after_modifications(gm)
    # Delete the constant folder instance which holds GPU memory
    del cf

    logger.debug(f"Graph after constant folding:\n{gm.graph}")

    return gm


def replace_node_with_constant(
    gm: torch.fx.GraphModule, node: torch.fx.Node, constant: torch.Tensor
) -> None:
    """Adapted from:
    https://github.com/pytorch/pytorch/blob/bcf35c6ae62bb6560befa3550e37a8283944e5f4/torch/_inductor/constant_folding.py#L17-L43

    Modified to register parameters, instead of buffers for frozen constants
    """
    g = gm.graph

    if not hasattr(gm, "_frozen_param_count"):
        gm._frozen_param_count = 0

    i = gm._frozen_param_count

    while True:
        qualname = f"_frozen_param{i}"
        if not hasattr(gm, qualname):
            break
        i += 1

    gm._frozen_param_count = i + 1

    with g.inserting_before(node):
        new_input_node = g.create_node("get_attr", qualname, (), {})
        node.replace_all_uses_with(new_input_node)
        new_input_node.meta.update(node.meta)
        g.erase_node(node)

    # Needed to suppress `does not reference an nn.Module, nn.Parameter, or buffer` warning
    gm.register_parameter(qualname, constant)
    setattr(gm, qualname, constant)


# TODO: Delete this class when the following code is fixed in nightly:
# https://github.com/pytorch/pytorch/blob/4b881b0da390c1290bb12850ef9daad6f6eb2cb6/torch/_inductor/constant_folding.py#L53-L63
class _TorchTensorRTConstantFolder(ConstantFolder):  # type: ignore[misc]
    def __init__(self, *args: Any, **kwargs: Any) -> None:
        super().__init__(*args, **kwargs)

    def is_impure(self, node: torch.fx.node.Node) -> bool:
<<<<<<< HEAD
        if node.target in (
            torch.ops.tensorrt.quantize_op.default,
            torch.ops.tensorrt.dynamic_block_quantize_op.default,
        ):
=======
        # Set of known quantization ops to be excluded from constant folding. 
        # Currently, we exclude all quantization ops coming from modelopt library.
        quantization_ops = {}
        try:
            # modelopt import ensures torch.ops.tensorrt.quantize_op.default is registered 
            import modelopt.torch.quantization as mtq
            assert torch.ops.tensorrt.quantize_op.default
            quantization_ops.add(torch.ops.tensorrt.quantize_op.default)
        except Exception as e:
            pass
        if quantization_ops and node.target in quantization_ops:
>>>>>>> dd06bd8a
            return True
        return False<|MERGE_RESOLUTION|>--- conflicted
+++ resolved
@@ -100,12 +100,6 @@
         super().__init__(*args, **kwargs)
 
     def is_impure(self, node: torch.fx.node.Node) -> bool:
-<<<<<<< HEAD
-        if node.target in (
-            torch.ops.tensorrt.quantize_op.default,
-            torch.ops.tensorrt.dynamic_block_quantize_op.default,
-        ):
-=======
         # Set of known quantization ops to be excluded from constant folding. 
         # Currently, we exclude all quantization ops coming from modelopt library.
         quantization_ops = {}
@@ -114,9 +108,9 @@
             import modelopt.torch.quantization as mtq
             assert torch.ops.tensorrt.quantize_op.default
             quantization_ops.add(torch.ops.tensorrt.quantize_op.default)
+            quantization_ops.add(torch.ops.tensorrt.dynamic_block_quantize_op.default)
         except Exception as e:
             pass
         if quantization_ops and node.target in quantization_ops:
->>>>>>> dd06bd8a
             return True
         return False