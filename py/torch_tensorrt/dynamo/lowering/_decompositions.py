--- conflicted
+++ resolved
@@ -288,17 +288,6 @@
     return scatter_add_tensor
 
 
-<<<<<<< HEAD
-@register_torch_trt_decomposition(aten._log_softmax, registry=TORCH_TRT_DECOMPOSITIONS)
-def log_softmax_decomposition(
-    x: torch.Tensor,
-    dim: int,
-    half_to_float: bool,
-) -> torch.Tensor:
-    return torch.log(
-        torch.softmax(x, dim, dtype=torch.float if half_to_float else None)
-    )
-=======
 # enum class for reduce operation of scatter_reduce
 class ReduceOperation(Enum):
     SUM = ("Sum reduce operation", lambda x, y: torch.add(x, y))
@@ -392,7 +381,17 @@
             rounding_mode="trunc",
         )
     return scatter_loop_tensor
->>>>>>> a6d37eee
+
+
+@register_torch_trt_decomposition(aten._log_softmax, registry=TORCH_TRT_DECOMPOSITIONS)
+def log_softmax_decomposition(
+    x: torch.Tensor,
+    dim: int,
+    half_to_float: bool,
+) -> torch.Tensor:
+    return torch.log(
+        torch.softmax(x, dim, dtype=torch.float if half_to_float else None)
+    )
 
 
 def get_decompositions(
