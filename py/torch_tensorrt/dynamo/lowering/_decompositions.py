--- conflicted
+++ resolved
@@ -435,15 +435,6 @@
     return torch.full(shape, fill_value, dtype=kwargs["dtype"], device=kwargs["device"])
 
 
-<<<<<<< HEAD
-@register_torch_trt_decomposition(
-    aten.cudnn_grid_sampler, registry=TORCH_TRT_DECOMPOSITIONS
-)
-def cudnn_grid_sampler_decomposition(
-    x: torch.Tensor, grid: torch.Tensor
-) -> torch.Tensor:
-    return torch.grid_sampler_2d(x, grid, 0, 0, True)
-=======
 @register_torch_trt_decomposition(aten.view.default, registry=TORCH_TRT_DECOMPOSITIONS)
 def view_decomposition(x: torch.Tensor, size: List[torch.SymInt]) -> torch.Tensor:
     return aten._reshape_copy.default(x, size)
@@ -573,7 +564,15 @@
         query, key, value, attn_bias, dropout_p, is_causal, scale=scale
     )
     return attn, None, None, None, 0, 0, None, None, None
->>>>>>> 4f0bb6fb
+
+
+@register_torch_trt_decomposition(
+    aten.cudnn_grid_sampler, registry=TORCH_TRT_DECOMPOSITIONS
+)
+def cudnn_grid_sampler_decomposition(
+    x: torch.Tensor, grid: torch.Tensor
+) -> torch.Tensor:
+    return torch.grid_sampler_2d(x, grid, 0, 0, True)
 
 
 def get_decompositions(
