--- conflicted
+++ resolved
@@ -5,17 +5,11 @@
 from typing import Any, List, Tuple
 
 import torch
-<<<<<<< HEAD
-from torch._export import export
-from torch_tensorrt.dynamo.lowering import get_decompositions
-from torch_tensorrt.dynamo.utils import set_log_level
-=======
 from torch._export import dynamic_dim, export
 from torch_tensorrt._Input import Input
 from torch_tensorrt.dynamo._defaults import default_device
 from torch_tensorrt.dynamo.lowering import get_decompositions
 from torch_tensorrt.dynamo.utils import get_torch_inputs, set_log_level, to_torch_device
->>>>>>> 65712528
 
 logger = logging.getLogger(__name__)
 
@@ -86,15 +80,6 @@
     with unittest.mock.patch(
         "torch._export.DECOMP_TABLE", get_decompositions(experimental_decompositions)
     ):
-<<<<<<< HEAD
-        exp_program = export(model, tuple(inputs))
+        exp_program = export(model, tuple(trace_inputs), constraints=constraints)
 
-    return exp_program
-=======
-        graph_module = export(
-            model, tuple(trace_inputs), constraints=constraints
-        ).module()
-
-    logger.debug("Post export graph: " + str(graph_module.graph))
-    return graph_module
->>>>>>> 65712528
+    return exp_program