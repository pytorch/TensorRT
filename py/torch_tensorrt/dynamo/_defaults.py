import os
import platform
import tempfile

import torch
from torch_tensorrt._Device import Device
from torch_tensorrt._enums import EngineCapability, dtype

ENABLED_PRECISIONS = {dtype.f32}
DEVICE = None
DISABLE_TF32 = False
ASSUME_DYNAMIC_SHAPE_SUPPORT = False
DLA_LOCAL_DRAM_SIZE = 1073741824
DLA_GLOBAL_DRAM_SIZE = 536870912
DLA_SRAM_SIZE = 1048576
ENGINE_CAPABILITY = EngineCapability.STANDARD
WORKSPACE_SIZE = 0
MIN_BLOCK_SIZE = 5
PASS_THROUGH_BUILD_FAILURES = False
MAX_AUX_STREAMS = None
NUM_AVG_TIMING_ITERS = 1
VERSION_COMPATIBLE = False
OPTIMIZATION_LEVEL = None
SPARSE_WEIGHTS = False
TRUNCATE_DOUBLE = False
USE_PYTHON_RUNTIME = False
USE_FAST_PARTITIONER = True
ENABLE_EXPERIMENTAL_DECOMPOSITIONS = False
REQUIRE_FULL_COMPILATION = False
DRYRUN = False
HARDWARE_COMPATIBLE = False
SUPPORTED_KERNEL_PRECISIONS = {
    dtype.f32,
    dtype.f16,
    dtype.bf16,
    dtype.i8,
    dtype.f8,
    dtype.f4,
}
TIMING_CACHE_PATH = os.path.join(
    tempfile.gettempdir(), "torch_tensorrt_engine_cache", "timing_cache.bin"
)
LAZY_ENGINE_INIT = False
CACHE_BUILT_ENGINES = False
REUSE_CACHED_ENGINES = False
ENGINE_CACHE_DIR = os.path.join(tempfile.gettempdir(), "torch_tensorrt_engine_cache")
ENGINE_CACHE_SIZE = 5368709120  # 5GB
CUSTOM_ENGINE_CACHE = None
USE_EXPLICIT_TYPING = False
USE_FP32_ACC = False
REFIT_IDENTICAL_ENGINE_WEIGHTS = False
STRIP_ENGINE_WEIGHTS = False
IMMUTABLE_WEIGHTS = True
ENABLE_WEIGHT_STREAMING = False
ENABLE_CROSS_COMPILE_FOR_WINDOWS = False
TILING_OPTIMIZATION_LEVEL = "none"
L2_LIMIT_FOR_TILING = -1
USE_DISTRIBUTED_MODE_TRACE = False
OFFLOAD_MODULE_TO_CPU = False

if platform.system() == "Linux":
    import pwd

    current_user = pwd.getpwuid(os.getuid())[0]
else:
    import getpass

    current_user = getpass.getuser()

DEBUG_LOGGING_DIR = os.path.join(
<<<<<<< HEAD
    tempfile.gettempdir(), current_user, "torch_tensorrt/debug_logs"
=======
    tempfile.gettempdir(), f"torch_tensorrt_{current_user}/debug_logs"
>>>>>>> 84f14b2f
)


def default_device() -> Device:
    return Device(gpu_id=torch.cuda.current_device())<|MERGE_RESOLUTION|>--- conflicted
+++ resolved
@@ -68,11 +68,7 @@
     current_user = getpass.getuser()
 
 DEBUG_LOGGING_DIR = os.path.join(
-<<<<<<< HEAD
-    tempfile.gettempdir(), current_user, "torch_tensorrt/debug_logs"
-=======
     tempfile.gettempdir(), f"torch_tensorrt_{current_user}/debug_logs"
->>>>>>> 84f14b2f
 )
 
 
