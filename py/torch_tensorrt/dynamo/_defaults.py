--- conflicted
+++ resolved
@@ -13,12 +13,8 @@
 TRUNCATE_LONG_AND_DOUBLE = False
 USE_PYTHON_RUNTIME = False
 USE_FAST_PARTITIONER = True
-<<<<<<< HEAD
-ENABLE_EXPERIMENTAL_DECOMPOSITIONS = False
-=======
 ENABLE_EXPERIMENTAL_DECOMPOSITIONS = False
 
 
 def default_device() -> Device:
-    return Device(gpu_id=torch.cuda.current_device())
->>>>>>> 2860be64
+    return Device(gpu_id=torch.cuda.current_device())