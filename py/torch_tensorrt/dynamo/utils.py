--- conflicted
+++ resolved
@@ -711,17 +711,7 @@
 
 def get_output_dtypes(output: Any, truncate_doulbe: bool = False) -> List[dtype]:
     output_dtypes = []
-<<<<<<< HEAD
-    if isinstance(output, int):
-        output_dtypes.append(dtype.int64)
-    elif isinstance(output, bool):
-        output_dtypes.append(dtype.bool)
-    elif isinstance(output, float):
-        output_dtypes.append(dtype.float32)
-    elif isinstance(output, torch.fx.node.Node):
-=======
     if isinstance(output, torch.fx.node.Node):
->>>>>>> c62a1ea1
         if "val" in output.meta:
             output_meta = output.meta["val"]
             if isinstance(output_meta, (FakeTensor, torch.Tensor)):
