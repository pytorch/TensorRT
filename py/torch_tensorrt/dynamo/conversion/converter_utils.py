import collections
import ctypes
import functools
import logging
import os
from typing import Any, Callable, Dict, List, Optional, Sequence, Tuple, Union, overload

import numpy as np
import tensorrt as trt
import torch
import torch_tensorrt.dynamo.conversion.impl as impl
from torch.fx.experimental.proxy_tensor import unset_fake_temporarily
from torch.fx.node import Argument, Target
from torch.fx.passes.shape_prop import TensorMetadata
from torch_tensorrt import _enums
from torch_tensorrt.dynamo._settings import CompilationSettings
from torch_tensorrt.dynamo._SourceIR import SourceIR
from torch_tensorrt.dynamo.conversion._ConversionContext import ConversionContext
from torch_tensorrt.dynamo.conversion._ConverterRegistry import (
    ConverterRegistry,
    DynamoConverterImplSignature,
)

from ..types import Shape, TRTDataType, TRTLayer, TRTTensor

_LOGGER: logging.Logger = logging.getLogger(__name__)


def get_node_name(node: torch.fx.Node) -> str:
    # nn_module_stack preserves the call stack of pytorch nn.modules
    # The call stack contains a detailed name of the module
    # which shows exactly where the module is located in the
    # network architecture.
    stack_item = node.meta.get("nn_module_stack", None)
    # The current node is the last item in the stack
    mod_stack = stack_item.popitem() if stack_item else ""
    node_name = str(node)
    if mod_stack:
        mod_name = mod_stack[1][0]
        node_name = mod_name + "/" + node_name
    else:
        # Try an alternative way to get the module info
        # like the node.meta['source_fn'] attr
        pass

    return node_name


def get_node_io(
    node: torch.fx.Node, constant_mapping: Dict[str, Tuple[Sequence[int], str]]
) -> str:
    """Gets a string representing the node inputs and outputs including tensor shapes and dtypes"""

    def format_tensor_metadata(metadata: Union[Any, Sequence[Any]]) -> str:
        """Formats the metadata for a single node"""
        # If the provided data is a simple TensorMetadata object, parse it
        if isinstance(metadata, TensorMetadata) or issubclass(
            type(metadata), torch.Tensor
        ):
            return f"{tuple(metadata.shape)}@{metadata.dtype}"  # type: ignore
        # If the provided data is a scalar, return it as is
        elif isinstance(metadata, (int, float, bool)):
            return f"{metadata}@Python-{type(metadata)}"
        # If the provided data is a sequence, recursively parse it
        elif isinstance(metadata, collections.abc.Sequence):
            formatted_str = "("
            for meta in metadata:
                formatted_str += format_tensor_metadata(meta) + ", "

            return formatted_str[:-2] + ")"
        else:
            _LOGGER.warning(
                f"Detected unparsable type in node formatting: {type(metadata)}"
            )
            return ""

    # Format input tensors
    metadata_string = "Inputs: ("

    # For each input argument, format it accordingly
    for arg in node.args:
        if isinstance(arg, torch.fx.Node):
            if arg.op == "get_attr":
                shape, dtype = constant_mapping[str(arg)]
                arg_repr = f"{shape}@{dtype}"
            elif arg.meta.get("tensor_meta") is not None:
                arg_repr = format_tensor_metadata(arg.meta["tensor_meta"])
            elif arg.meta.get("val") is not None:
                arg_repr = format_tensor_metadata(arg.meta["val"])
            else:
                arg_repr = ""

            metadata_string += f"{arg}: {arg_repr}, "
        else:
            metadata_string += f"{arg}, "

    metadata_string = (
        metadata_string[:-2] if metadata_string[-1] != "(" else metadata_string
    ) + ")"

    # Format output tensors and arguments
    metadata_string += " | Outputs: ("
    if node.op == "get_attr":
        shape, dtype = constant_mapping[str(node)]
        node_repr = f"{shape}@{dtype}"
    elif node.meta.get("tensor_meta") is not None:
        node_repr = format_tensor_metadata(node.meta["tensor_meta"])
    elif node.meta.get("val") is not None:
        node_repr = format_tensor_metadata(node.meta["val"])
    else:
        node_repr = ""
    metadata_string += f"{node}: {node_repr}, "
    metadata_string = metadata_string[:-2] + ")"

    return metadata_string


def is_only_operator_on_placeholder(
    node: torch.fx.Node, settings: CompilationSettings = None
) -> bool:
    """Detects whether a call_function node is the only operator on a placeholder"""
    # Returns true if the node operates on a placeholder and is a direct output
    return (
        node.op == "call_function"
        and any(
            arg.op == "placeholder"
            for arg in node.args
            if isinstance(arg, torch.fx.Node)
        )
        and any(user.op == "output" for user in list(node.users.keys()))
    )


def cast_trt_tensor(
    ctx: ConversionContext,
    input_val: TRTTensor,
    dtype: Union[TRTDataType, torch.dtype, np.dtype, _enums.dtype],
    name: str,
    target: Target = "",
    source_ir: Optional[SourceIR] = None,
) -> TRTTensor:
    """Given a TRT Tensor, convert that Tensor to the specified dtype

    Adds an Identity layer to the network which performs the conversion
    if the input's dtype is different from the cast type. Otherwise returns
    input unchanged

    Args:
        ctx (ConversionContext): A ConversionContext containing the TensorRT network
        input_val (TRTTensor): A TRT Tensor to cast to a new data type
        dtype (TRTDataType, torch.dtype, np.dtype): The data type to cast the input Tensor to
        name (str): Name of the calling layer
        target (Target): Target of calling node
        source_ir (SourceIR): SourceIR of calling converter
    Returns:
        A TensorRT ITensor which has been casted to the specified dtype
    """
    trt_dtype = _enums.dtype._from(dtype).to(trt.DataType)

    if input_val.dtype != trt_dtype:
        source_ir = source_ir if source_ir is not None else SourceIR.UNKNOWN
        target_str = ConverterRegistry.qualified_name_or_str(target)
        target_name = f"{source_ir}_ops{('.' + target_str) if target_str else ''}"

        cast_layer = ctx.net.add_cast(input_val, trt_dtype)
        cast_layer.name = f"Cast ITensor {input_val.name} from {input_val.dtype} to {trt_dtype} - [{target_name}]-[{name}]"
        return cast_layer.get_output(0)
    else:
        return input_val


def cast_int_int_div_trt_tensor(
    ctx: ConversionContext,
    lhs_val: TRTTensor,
    rhs_val: TRTTensor,
    name: str,
) -> List[TRTTensor]:
    """
    Given two `int` data type TRT Tensor to div operation, cast the TRT Tensor to float type
    Args:
        ctx (ConversionContext): A ConversionContext object
        lhs_val (TRTTensor): A TRT Tensor numerator
        rhs_val (TRTTensor): A TRT Tensor numerator
        name (str): Name of calling layer
    Returns:
        A list of lhs_val and rhs_val casted to the appropriate datatype
    """
    if lhs_val.dtype == trt.int32 and rhs_val.dtype == trt.int32:
        lhs_val = cast_trt_tensor(ctx, lhs_val, trt.float32, name)
        rhs_val = cast_trt_tensor(ctx, rhs_val, trt.float32, name)
    return [lhs_val, rhs_val]


def broadcastable(
    a: Union[TRTTensor, np.ndarray], b: Union[TRTTensor, np.ndarray]
) -> bool:
    "Check if two tensors are broadcastable according to torch rules"
    a_shape = tuple(a.shape)
    b_shape = tuple(b.shape)

    # check from the trailing
    diff = len(a_shape) - len(b_shape)

    # Validate tensors have same rank and shape
    if diff == 0 and all(a_shape[i] == b_shape[i] for i in range(len(a_shape))):
        return True

    # Left-pad the shorter dimension with ones
    if diff > 0:
        b_shape = (1,) * abs(diff) + b_shape
    else:
        a_shape = (1,) * abs(diff) + a_shape

    # Validate one of the following conditions for broadcastability per-dimension
    # 1. Equal number of dimensions or 2. Dimension has shape 1
    for i in range(len(a_shape)):
        if not (a_shape[i] == b_shape[i] or a_shape[i] == 1 or b_shape[i] == 1):
            return False
    return True


def broadcast_to_same_shape(
    ctx: ConversionContext,
    target: Target,
    source_ir: Optional[SourceIR],
    name: str,
    lhs_val: TRTTensor,
    rhs_val: TRTTensor,
) -> Tuple[TRTTensor, TRTTensor]:
    """Broadcast ITensors `lhs_val` and `rhs_val` to the same shape. If the shapes are already the same, return the
    original tensors. If the shapes are different, broadcast the tensors to the same shape.

    This helper function is different from fx/converter_utils.broadcast.
    fx/converter_utils.broadcast only broadcasts two ITensors to the same number of dimensions (ranks)
    by prepending 1s, while this function broadcasts two ITensors to the same shape.

    For example, we have original ITensors: lhs_val.shape: (2, 3) rhs_val.shape: (2, 2, 1, 3)
    If calling fx/converter_utils.broadcast, lhs_val.shape: (1, 1, 2, 3) lhs_val.shape: (2, 2, 1, 3).
    If calling this function broadcast_to_same_shape, lhs_val.shape: (2, 2, 2, 3) lhs_val.shape: (2, 2, 2, 3).

    Args:
        lhs_val (TRTTensor): A TensorRT ITensor.
        rhs_val (TRTTensor): A TensorRT ITensor.

    Returns:
        Tuple[TRTTensor, TRTTensor]: Two TensorRT ITensors that are broadcasted to the same shape

    """
    lhs_val, rhs_val = broadcast(ctx, lhs_val, rhs_val, f"{name}_lhs", f"{name}_rhs")

    lhs_val_shape = lhs_val.shape
    rhs_val_shape = rhs_val.shape

    if tuple(lhs_val_shape) != tuple(rhs_val_shape):
        rank = len(lhs_val_shape)
        expanded_dims = [-1] * len(lhs_val_shape)

        for dim in range(rank):
            expanded_dims[dim] = max(lhs_val_shape[dim], rhs_val_shape[dim])

        expanded_shape = tuple(expanded_dims)

        if lhs_val_shape != expanded_shape:
            lhs_val = impl.slice.expand(
                ctx,
                target,
                source_ir,
                f"{name}_expand_lhs_val",
                lhs_val,
                expanded_shape,
            )

        if rhs_val_shape != expanded_shape:
            rhs_val = impl.slice.expand(
                ctx,
                target,
                source_ir,
                f"{name}_expand_rhs_val",
                rhs_val,
                expanded_shape,
            )

    return lhs_val, rhs_val


def extend_attr_to_tuple(
    val: Any,
    num_elem: int,
) -> Tuple[Any, ...]:
    """
    If `val` is not a tuple or a list, then we make a tuple of size `num_elem` by
    replicating `val` `num_elem` times.

    Args:
        val (Any): Value that we want to process.

    Returns:
        A tuple.
    """
    if not isinstance(val, (tuple, list)):
        val = (val,) * num_elem
    elif len(val) == 1:
        val = (val[0],) * num_elem

    if isinstance(val, list):
        val = tuple(val)

    if isinstance(val, tuple):
        return val
    else:
        raise AssertionError(f"Object {val} could not be extended to tuple")


def cast_int_or_float_to_bool(
    ctx: ConversionContext, name: str, tensor: TRTTensor
) -> TRTTensor:
    if tensor.dtype != trt.bool:
        return cast_trt_tensor(ctx, tensor, trt.bool, name)

    return tensor


def create_constant(
    ctx: ConversionContext,
    value: Union[int, float, bool, np.ndarray, torch.Tensor],
    name: str,
    dtype: Optional[Union[torch.dtype, np.dtype, TRTDataType, _enums.dtype]],
    min_rank: Optional[int] = 1,
    target_quantized_type: Optional[TRTDataType] = None,
) -> TRTTensor:
    """
    Add a TensorRT constant layer whose value is `value` to `ctx.net`.
    Args:
        ctx (ConversionContext): A TensorRT ConversionContext to which we want to add
            a constant layer.
        value (Union[int, float, bool, np.ndarray, torch.Tensor]): A literal value, Numpy array,
            or a PyTorch tensor that will be used as value of the added TensorRT Constant layer.
        name (str): Name of the added TensorRT Constant layer.
        dtype (Optional[Union[torch.dtype, np.dtype, TRTDataType]]):
            If a dtype is given, we will convert the type of the given `value` to this dtype.
        min_rank (int): minimum rank of the constant tensor.
        target_quantized_type (Optional[TRTDataType]): If a quantized type is given, we will convert the type of the given `value` to this dtype.
    Returns:
        A TensorRT ITensor that represents the given value.
    """
    with unset_fake_temporarily():

        torch_value = to_torch(value, dtype)
        if torch_value is None:
            raise ValueError(
                f"Cannot convert tensor '{name}' to a TensorRT constant because its value is None."
            )
        if torch_value.dtype == torch.float64:
            raise ValueError(
                "TensorRT does not support float64 (double) precision. To resolve this, please set truncate_double=True in your compilation settings and re-run the model."
            )
        # Rank 0 constant is required in IFillLayer inputs.
        if min_rank == 0 and isinstance(value, (int, float, bool)):
            shape = trt.Dims()
        elif list(torch_value.shape) == []:
            shape = trt.Dims()
        else:
            shape = list(torch_value.shape)

        if torch_value is not None:
<<<<<<< HEAD
            # TODO : We should switch the mapping to use torch.Tensor instead of numpy.
=======
            if torch_value.dtype == torch.float8_e4m3fn:
                weights = trt.Weights(
                    type=trt.DataType.FP8,
                    ptr=torch_value.data_ptr(),
                    count=torch_value.numel(),
                )
                constant = ctx.net.add_constant(
                    shape,
                    weights,
                )
                constant.name = name
                ctx.cpu_weights_reference_holder[name + " FP8_CONSTANT"] = torch_value
                return constant.get_output(0)

            if torch_value.dtype == torch.uint8:
                if (
                    target_quantized_type is None
                    or target_quantized_type != trt.DataType.FP4
                ):
                    # Iconstant layer does not support Uint8, it only support that FP4 data packed in uint8
                    raise ValueError(
                        "Currently supported target_quantized_type for uint8 is FP4, got {target_quantized_type=}"
                    )
                shape[-1] = shape[-1] * 2
                weights = trt.Weights(
                    type=trt.DataType.FP4,
                    ptr=torch_value.data_ptr(),
                    count=torch_value.numel() * 2,
                )
                constant = ctx.net.add_constant(
                    shape,
                    weights,
                )
                constant.name = name
                ctx.cpu_weights_reference_holder[name + " FP4_CONSTANT"] = torch_value
                return constant.get_output(0)

>>>>>>> 60863a32
            if torch_value.dtype == torch.bfloat16:
                torch_value_fp32 = torch_value.to(torch.float32)
                numpy_value = torch_value_fp32.numpy()
            else:
                numpy_value = torch_value.numpy()
            ctx.mapping[name + " CONSTANT"] = numpy_value.reshape(-1)

            trt_weights = to_trt_weights(torch_value)
            constant = ctx.net.add_constant(
                shape,
                trt_weights,
            )
            constant.name = name

<<<<<<< HEAD
=======
            if torch_value.dtype == torch.bfloat16:
                return cast_trt_tensor(
                    ctx,
                    constant.get_output(0),
                    trt.DataType.BF16,
                    name + "_bf16_cast",
                )
>>>>>>> 60863a32
            return constant.get_output(0)
        else:
            raise ValueError(
                f"Cannot convert tensor '{name}' to a TensorRT constant because its value is None."
            )


def get_trt_tensor(
    ctx: ConversionContext,
    input_val: Any,
    name: str,
    dtype: Optional[Union[torch.dtype, np.dtype, TRTDataType, _enums.dtype]] = None,
    min_rank: int = 1,
    target_quantized_type: Optional[TRTDataType] = None,
) -> TRTTensor:
    """
    Given a value of random type, we try to convert it to a TensorRT ITensor.
    An runtime error is raised if we're not able to do that.
    Args:
        ctx (ConversionContext): A TensorRT ConversionContext. If we want to
            add a TensorRT Constant layer, we will add it to this network.
        input_val (Any): An value that we want to convert to a TensorRT ITensor.
        name (str): The name of the created TensorRT Constant layer if there's
            one.
        dtype (Optional[Union[torch.dtype, np.dtype, TRTDataType]]):
            If dtype is provided, the given value will be converted to this dtype.
        min_rank (int): minimum rank of the constant tensor.
        target_quantized_type (Optional[TRTDataType]): If a quantized type is given, we will convert the type of the given `value` to this dtype.
    Returns:
        A TensorRT ITensor that represents the given value.
    """
    # If the input is 64-bit, cast it to 32-bit for TRT freezing
    if isinstance(input_val, torch.Tensor) and ctx.compilation_settings.truncate_double:
        if input_val.dtype == torch.float64:
            input_val = input_val.to(torch.float32)
    elif isinstance(input_val, np.ndarray) and ctx.compilation_settings.truncate_double:
        if input_val.dtype == np.float64:
            input_val = input_val.astype(np.float32)

    if isinstance(input_val, (torch.Tensor, np.ndarray, int, float, bool)):
        return create_constant(
            ctx, input_val, name, dtype, min_rank, target_quantized_type
        )
    elif isinstance(input_val, TRTTensor):
        return input_val
    else:
        raise AssertionError(f"Cannot convert {input_val} to TRT constant")


@overload
def get_positive_dim(dim: int, dim_size: int) -> int: ...


@overload
def get_positive_dim(dim: Sequence[int], dim_size: int) -> Tuple[int, ...]: ...


def get_positive_dim(
    dim: Union[int, Sequence[int]], dim_size: int
) -> Union[int, Tuple[int, ...]]:
    """
    Given an integer number or tuple that represents dimension(s) in the array,
    transform it to a positive integer dim if it's negative.
    Otherwise, truncate it to the dimension size

    Args:
        dim (Union[int, Sequence[int]]): A integer or Sequence of integers that represent dimension(s) in an array.
        dim_size (int): The size of the dimension in the array.

    Returns:
        A positive integer or tuple of integers that represent the same dimension as the given dim.
    """

    def positive_dim(d: int) -> int:
        if d < 0:
            return d % dim_size
        else:
            return min(d, dim_size)

    return (
        positive_dim(dim)
        if isinstance(dim, int)
        else tuple(positive_dim(d) for d in dim)
    )


def enforce_tensor_types(
    type_dictionary: Dict[Union[int, str], Tuple[Union[TRTTensor, np.ndarray], ...]],
    promote: bool = True,
) -> Callable[[DynamoConverterImplSignature], DynamoConverterImplSignature]:
    """Decorator to enforce tensor types for input arguments to converters

    Keys in the type dictionary must be integers if they refer to a positional
    argument in args, or strings if they refer to a keyword argument in kwargs

    Values must be tuples of data types denoting the approved data types for a given position
    The approved types are TRTTensor, np.ndarray, and torch.Tensor.

    Note: torch.Tensor cannot be present without np.ndarray

    The promote argument controls whether tensors will be promoted if they are of the
    incorrect format
    """
    assert all(
        isinstance(key, (int, str)) for key in type_dictionary
    ), "Invalid key for type enforcement"
    assert all(
        (
            isinstance(val, tuple)
            and not (torch.Tensor in val and np.ndarray not in val)
            and all((dtype in (TRTTensor, np.ndarray, torch.Tensor)) for dtype in val)
        )
        for val in type_dictionary.values()
    ), (
        "Invalid value(s) specified in type enforcement."
        "Note that torch.Tensor cannot be present as a type without np.ndarray."
    )

    def wrapper(func: DynamoConverterImplSignature) -> DynamoConverterImplSignature:
        @functools.wraps(func)
        def convert_with_type_enforcement(
            ctx: ConversionContext,
            target: Target,
            args: Tuple[Argument, ...],
            kwargs: Dict[str, Argument],
            name: str,
        ) -> Union[TRTTensor, Sequence[TRTTensor]]:
            new_args = args
            new_kwargs = {**kwargs}
            new_value = None

            # Go through type dictionary and promote types accordingly
            for index, approved_dtypes in type_dictionary.items():
                # Referencing an arg
                if isinstance(index, int):
                    candidate = args[index]
                # Referencing a kwarg
                elif isinstance(index, str):
                    candidate = kwargs[index]

                # If the candidate Tensor is already an approved type, do nothing
                if isinstance(candidate, approved_dtypes):
                    continue
                # If the candidate Tensor is not an approved type, but promotion is disabled, error
                elif not promote:
                    raise AssertionError(
                        f"Detected argument at index {index} had type {type(candidate)} "
                        f"which is not one of the approved types {approved_dtypes}"
                    )

                promoted = False

                # Type-promotion preference order depends on tuple order
                for dtype in approved_dtypes:
                    # Currently, we do not cast to Torch tensor, due to issues with such casts
                    # in FakeTensor contexts
                    if dtype == np.ndarray and not isinstance(candidate, TRTTensor):
                        new_value = to_numpy(candidate)
                        promoted = True
                        break
                    # As a fallback, freeze tensors to IConstantLayers if they cannot be handled as Numpy arrays
                    elif dtype == TRTTensor:
                        _LOGGER.debug(
                            f"Freezing tensor {name}_constant_{index} to TRT IConstantLayer"
                        )
                        # If the candidate is a scalar Numpy array, handle it accordingly
                        if isinstance(candidate, np.ndarray) and candidate.shape == ():
                            _LOGGER.debug(
                                f"Scalar numpy detected at {name}_constant_{index}, adding rank (1,)"
                            )
                            # Convert the scalar to a 1D array (with a single element)
                            candidate = np.expand_dims(candidate, axis=0)
                        new_value = get_trt_tensor(
                            ctx, candidate, name + f"_constant_{index}"
                        )
                        promoted = True
                        break

                if not promoted:
                    raise AssertionError(
                        f"Argument {candidate} at index {index} was not able to be "
                        f"converted to one of the following types: {approved_dtypes}"
                    )

                # Reassemble args or kwargs if the value was modified
                if isinstance(index, int):
                    new_args = new_args[:index] + (new_value,) + new_args[index + 1 :]
                elif isinstance(index, str):
                    new_kwargs[index] = new_value

            return func(ctx, target, new_args, new_kwargs, name)

        return convert_with_type_enforcement

    return wrapper


def to_numpy(
    value: Optional[Union[torch.Tensor, np.ndarray, int, float, bool]],
    dtype: Optional[Union[torch.dtype, np.dtype, TRTDataType, _enums.dtype]] = None,
) -> Optional[np.ndarray]:
    """
    Convert a PyTorch Tensor, Numpy array, or scalar to a Numpy Array. If the tensor is
    quantized it will be dequantized first.
    Args:
        value (Optional[Union[torch.Tensor, np.ndarray, int, float, bool]]):
            A PyTorch tensor, Numpy array, int, float, or bool
        dtype (Optional[Union[torch.dtype, np.dtype, TRTDataType]]):
            If a dtype is given, we will convert the type of the given `value` to this dtype.
    Returns:
        A Numpy array or None, if the input was None.
    """
    with unset_fake_temporarily():
        output = None

        if value is None or isinstance(value, np.ndarray):
            output = value

        elif isinstance(value, torch.Tensor):
            if value.is_quantized:
                value = value.dequantize()
            elif value.dtype == torch.bfloat16:
                # TODO: Remove when numpy has a BF16 type
                _LOGGER.warning(
                    "Requested a conversion of bfloat16 tensor from torch to numpy which isn't supported. Casting this tensor to FP32 precision currently. Please use to_torch() API for better data representation",
                )
                value = value.to(torch.float)

            output = value.cpu().detach().contiguous().numpy()

        elif isinstance(value, int):
            output = np.array([value], dtype=np.int32)

        elif isinstance(value, float):
            output = np.array([value], dtype=np.float32)

        elif isinstance(value, bool):
            output = np.array([value], dtype=np.bool_)

        if isinstance(output, np.ndarray) or output is None:
            return (
                output
                if (dtype is None or output is None)
                else output.astype(
                    _enums.dtype._from(dtype).to(np.dtype, use_default=True)
                )
            )
        else:
            raise AssertionError(
                f"to_numpy can only be called on None, bool, int, float, np.ndarray, or torch.Tensor, got: {value}"
            )


def to_torch(
    value: Optional[Union[torch.Tensor, np.ndarray, int, float, bool]],
    dtype: Optional[Union[torch.dtype, np.dtype, TRTDataType, _enums.dtype]] = None,
) -> Optional[torch.Tensor]:
    """
    Convert a Numpy array, or scalar to a PyTorch tensor and move it to CPU
    Args:
        value (Optional[Union[torch.Tensor, np.ndarray, int, float, bool]]):
            A PyTorch tensor, Numpy array, int, float, or bool
        dtype (Optional[Union[torch.dtype, np.dtype, TRTDataType]]):
            If a dtype is given, we will convert the type of the given `value` to this dtype.
    Returns:
        A PyTorch tensor or None, if the input was None.
    """

    cpu_device = torch.device("cpu")
    torch_dtype = (
        _enums.dtype._from(dtype).to(torch.dtype, use_default=True) if dtype else None
    )

    with unset_fake_temporarily():
        if value is None:
            return None

        elif isinstance(value, torch.Tensor):
            output = value.to(cpu_device).contiguous()

        elif isinstance(value, np.ndarray):
            output = torch.from_numpy(value).to(cpu_device).contiguous()

        elif isinstance(value, int):
            output = torch.tensor([value], device=cpu_device, dtype=torch.int32)

        elif isinstance(value, float):
            output = torch.tensor([value], device=cpu_device, dtype=torch.float32)

        elif isinstance(value, bool):
            output = torch.tensor([value], device=cpu_device, dtype=torch.bool)

        else:
            raise AssertionError(
                f"to_torch can only be called on None, bool, int, float, np.ndarray, or torch.Tensor, got an object of type: {type(value)}"
            )

        return output.to(torch_dtype) if torch_dtype else output


def to_trt_weights(value: Union[torch.Tensor, np.ndarray]) -> trt.Weights:
    """
    Convert a PyTorch tensor or NumPy array to TensorRT weights.

    Args:
        value (Union[torch.Tensor, np.ndarray]): The tensor or array to convert to TRT weights

    Returns:
        trt.Weights: TensorRT weights object with appropriate data type

    Note:
        - Input tensors are made contiguous before conversion
        - Data type is preserved from the original tensor/array
    """
    if isinstance(value, torch.Tensor):
        value = value.contiguous()
        value_trt_dtype = _enums.dtype._from(value.dtype).to(trt.DataType)
        return trt.Weights(value_trt_dtype, value.data_ptr(), value.nelement())
    elif isinstance(value, np.ndarray):
        value = np.ascontiguousarray(value)
        value_np_dtype = _enums.dtype._from(value.dtype).to(np.dtype, use_default=True)
        return trt.Weights(value_np_dtype, value.data, value.size)
    else:
        raise AssertionError(
            f"to_trt_weights can only be called on torch.Tensor or np.ndarray, got an object of type: {type(value)}"
        )


def flatten_dims(
    input: Sequence[Union[TRTTensor, torch.Tensor, np.ndarray]],
    start_dim: int,
    end_dim: int,
) -> Tuple[int, ...]:
    """
    Given an input, start and end indices of dimension,
    this function will return a flattened new shape.

    Args:
        input (Sequence[Union[TRTTensor, torch.Tensor, np.ndarray]]):
            an input value waiting to be flattened
        start_dim (int): the first dim to flatten
        end_dim (int): the last dim to flatten (this dim is included)

    Returns:
        Tuple[int]: new_shape
    """
    shape = input.shape
    dim_size = len(shape)
    start_dim = get_positive_dim(start_dim, dim_size)
    end_dim = get_positive_dim(end_dim, dim_size)

    num_elements = 1
    for i in range(start_dim, end_dim + 1):
        num_elements *= shape[i]

    new_shape = tuple(shape[:start_dim]) + (num_elements,) + tuple(shape[end_dim + 1 :])

    return new_shape


def append(
    ctx: ConversionContext,
    target: Target,
    source_ir: Optional[SourceIR],
    name: str,
    original_tensor: TRTTensor,
    new_value: Union[TRTTensor, int, float, torch.Tensor, np.ndarray],
    dim: int = 0,
) -> TRTTensor:
    """
    Append a new value to the last of the original tensor along the specified dimension (default 0).
    For example, if the original tensor is [1, 2, 3], the new value is 4, and the dim is 0,
    the new tensor will be [1, 2, 3, 4].

    Args:
        ctx (ConversionContext): A ConversionContext containing the TensorRT network
        target (Target): Target of calling node
        source_ir (Optional[SourceIR]): SourceIR of calling converter
        name (str): Name of the calling layer
        original_tensor (TRTTensor): A TRTTensor to append the new value to
        new_value (Union[TRTTensor, int, float, torch.Tensor, np.ndarray]): A new value to append
        dim (int, optional): Dimension to append the new value. Defaults to 0.

    Returns:
        TRTTensor: A new TRTTensor that is the result of appending the new value to the original tensor
    """
    if isinstance(new_value, (int, float)):
        new_value = np.array([new_value])
    new_value = get_trt_tensor(ctx, new_value, name, original_tensor.dtype)

    return impl.cat.cat(
        ctx,
        target,
        source_ir,
        f"{name}_concat",
        [original_tensor, new_value],
        get_positive_dim(dim, len(original_tensor.shape)),
    )


def set_item(
    ctx: ConversionContext,
    target: Target,
    source_ir: Optional[SourceIR],
    name: str,
    original_tensor: TRTTensor,
    index: int,
    new_value: Union[TRTTensor, int, float, torch.Tensor, np.ndarray],
) -> TRTTensor:
    """
    Set a new value to the original tensor at the specified index. For example,
    if the original tensor is [1, 2, 3], the new value is 4, and the index is 1,
    the new tensor will be [1, 4, 3].
    If the index is out of bound, the new value will be appended to the end.

    Args:
        ctx (ConversionContext): A ConversionContext containing the TensorRT network
        target (Target): Target of calling node
        source_ir (Optional[SourceIR]): SourceIR of calling converter
        name (str): Name of the calling layer
        original_tensor (TRTTensor): A TRTTensor to set the new value to
        index (int): The index to set the new value
        new_value (Union[TRTTensor, int, float, torch.Tensor, np.ndarray]): A new value to set

    Returns:
        TRTTensor: A new TRTTensor that is the result of setting the new value to the original tensor
    """
    if isinstance(new_value, (int, float)):
        new_value = np.array([new_value])
    new_value = get_trt_tensor(ctx, new_value, name, original_tensor.dtype)

    len_original_tensor = original_tensor.shape[0]
    index = get_positive_dim(index, len_original_tensor)

    front_tensor = impl.slice.slice_op(
        ctx,
        target,
        source_ir,
        f"{name}_slice_front",
        original_tensor,
        dim=0,
        start=0,
        stop=index,
        step=1,
    )
    rear_tensor = impl.slice.slice_op(
        ctx,
        target,
        source_ir,
        f"{name}_slice_rear",
        original_tensor,
        dim=0,
        start=index + 1,
        stop=len_original_tensor,
        step=1,
    )

    ans = impl.cat.cat(
        ctx,
        target,
        source_ir,
        f"{name}_concat",
        [front_tensor, new_value, rear_tensor],
        0,
    )
    return ans


def calculate_strides(shape: Sequence[int]) -> Sequence[int]:
    """
    Calculate the strides for a given shape of a multi-dimensional array.

    The output stride for each dimension indicates the number of elements to skip in
    memory to move to the next element along that dimension. The last dimension always
    has a stride of 1 because elements are stored contiguously along this dimension.

    Example:
        For a 3-dimensional array with shape [2, 3, 4]:
        - shape = [2, 3, 4]
        - The function will calculate the strides as follows:
            1. Initialize strides: [1, 1, 1]
            2. Calculate strides for each dimension from right to left:
               - For i = 1: strides[1] = strides[2] * shape[2] = 1 * 4 = 4
               - For i = 0: strides[0] = strides[1] * shape[1] = 4 * 3 = 12
            - Final strides: [12, 4, 1]

        Therefore, the output will be [12, 4, 1].

        This means:
        - To move along the first dimension, skip 12 elements.
        - To move along the second dimension, skip 4 elements.
        - To move along the third dimension, skip 1 element.
    """
    strides = [1] * len(shape)
    for i in range(len(shape) - 2, -1, -1):
        strides[i] = strides[i + 1] * shape[i + 1]
    return strides


def broadcast(
    ctx: ConversionContext,
    a: TRTTensor,
    b: TRTTensor,
    a_name: str,
    b_name: str,
    preset_diff: int = 0,
) -> Tuple[TRTTensor, TRTTensor]:
    """
    Broadcast two TensorRT tensors to the same number of dimensions by
    prepending 1s to the tensor with less number of dimensions.

    Args:
        ctx (ConversionContext): A ConversionContext containing the TensorRT network
        a (TRTTensor): A TensorRT ITensor.
        b (TRTTensor): A TensorRT ITensor.
        a_name (str): Name of tensor a.
        b_name (str): Name of tensor b.
        preset_diff (int): The difference of number of dimensions after broadcast.
            A positive number means after broadcast, tensor `a` would have `preset_diff`
            more dimensions than `b`. This is used in matmul, since we need to broadcast
            tensors but not always to the same number of dimension. The reason is that
            matmul supports Matrix x Vector and in this case broadcasted vector should
            have 1 less number of dimensions than the matrix tensor.

    Returns:
        Two TensorRT ITensors that are broadcasted to the same number of dimensions.
    """
    a_shape = tuple(a.shape)
    b_shape = tuple(b.shape)

    diff = len(a_shape) - len(b_shape) - preset_diff
    if diff > 0:
        b = prepend_ones(ctx, b, f"{b_name}_broadcast", diff)
    elif diff < 0:
        a = prepend_ones(ctx, a, f"{a_name}_broadcast", -diff)

    return a, b


def get_axes_for_reduce_op(
    dim: Union[int, Sequence[int]],
) -> int:
    """
    TensorRT reduce layer relies on the binary representation of axes to
    determine which dims to reduce. For example, if we want to reduce on
    dim 1 and 2 then axes should be 6(110).

    Args:
        dim (Union[int, Sequence[int]]): An integer or a sequence of integers
            that will be used to generate axes for TensorRT.

    Returns:
        An integer which binary form can be used as axes for TensorRT reduce
        layer.
    """
    if isinstance(dim, int):
        dim = (dim,)

    axes = 0
    for d in dim:
        axes |= 1 << d

    return axes


def has_dynamic_shape(shape: Shape) -> bool:
    """
    Determine if the given shape has dynamic dim. i.e. if there're -1 in shape.

    Args:
        shape (Shape): Shape of a tensor. Essentially is a sequence of integers.

    Returns:
        A boolean value indicates whether there's dynamic dim in the shape.
    """
    count = 0
    for s in shape:
        count += 1 if s == -1 else 0
    return count > 0


def prepend_ones(
    ctx: ConversionContext,
    tensor: TRTTensor,
    name: str,
    num_prepend_ones: int,
) -> TRTTensor:
    """
    Prepend 1s to the shape of TensorRT ITensor `tensor`.

    Args:
        ctx (ConversionContext): A ConversionContext containing the TensorRT network
        tensor (TRTTensor): A TensorRT tensor.
        name (str): Name of the TensorRT Shuffle layer which is used to prepend
            1s.
        num_prepend_ones (int): Number of 1s that will be prepend.

    Returns:
        A Tensorrt ITensor which contains the same value as `tensor` but with
        more 1s prepended to the beginning of `tensor` shape.
    """
    layer = ctx.net.add_shuffle(tensor)

    # If there're dynamic dim in tensor's shape, we need to use shape layer to
    # compute the final shape.
    if has_dynamic_shape(tensor.shape):
        tensor_shape_layer = ctx.net.add_shape(tensor)
        tensor_shape = tensor_shape_layer.get_output(0)
        tensor_shape = cast_trt_tensor(
            ctx, tensor_shape, trt.int32, name + "shape_casted", "shape"
        )
        tensor_shape_layer.name = f"{name}_broadcast_orig_shape"
        prepend_shape_layer = ctx.net.add_constant(
            (num_prepend_ones,), np.ones((num_prepend_ones,), dtype=np.int32)
        )
        prepend_shape_layer.name = f"{name}_broadcast_prepend_ones"
        reshape_dim_layer = ctx.net.add_concatenation(
            [prepend_shape_layer.get_output(0), tensor_shape]
        )
        reshape_dim_layer.axis = 0
        reshape_dim_layer.name = f"{name}_broadcast_final_shape"
        layer.set_input(1, reshape_dim_layer.get_output(0))
    else:
        layer.reshape_dims = (1,) * num_prepend_ones + tuple(tensor.shape)

    layer.name = name
    return layer.get_output(0)


def set_layer_name(
    layer: TRTLayer,
    target: Union[Target, torch.nn.Module, str],
    name: str,
    source_ir: Optional[SourceIR] = None,
) -> None:
    """
    Set the TensorRT layer name to "[TensorRT Layer Type]_[Original Op Name]_[FX Node Name with Suffix]"

    Args:
        layer (TRTLayer): A TensorRT layer of which we want to set the name.
        target (Target): A fx node.target or submodule. For call_function node, it's the function that
            the node represents.
        name (str): Consists of fx node.name with optional suffix.
        source_ir: (Optional[SourceIR]): The IR producing the op.
    """

    source_ir = source_ir if source_ir is not None else SourceIR.UNKNOWN

    target_name = (
        f"{source_ir}_ops.{target}"
        if isinstance(target, str)
        else f"{source_ir}_ops.{target.__name__}"
    )
    layer.name = f"[{layer.type.name}]-[{target_name}]-[{name}]"


def args_bounds_check(
    args: Tuple[Argument, ...], i: int, replacement: Optional[Any] = None
) -> Any:
    return args[i] if len(args) > i and args[i] is not None else replacement


def load_tensorrt_llm() -> bool:
    """
    Attempts to load the TensorRT-LLM plugin and initialize it.

    Returns:
        bool: True if the plugin was successfully loaded and initialized, False otherwise.
    """
    try:
        import tensorrt_llm as trt_llm  # noqa: F401

        _LOGGER.info("TensorRT-LLM successfully imported")
        return True
    except (ImportError, AssertionError) as e_import_error:
        # Check for environment variable for the plugin library path
        plugin_lib_path = os.environ.get("TRTLLM_PLUGINS_PATH")
        if not plugin_lib_path:
            _LOGGER.warning(
                "TensorRT-LLM is not installed. Please install TensorRT-LLM or set TRTLLM_PLUGINS_PATH to the directory containing libnvinfer_plugin_tensorrt_llm.so to use converters for torch.distributed ops",
            )
            return False

        _LOGGER.info(f"TensorRT-LLM Plugin lib path found: {plugin_lib_path}")
        try:
            # Load the shared library
            handle = ctypes.CDLL(plugin_lib_path)
            _LOGGER.info(f"Successfully loaded plugin library: {plugin_lib_path}")
        except OSError as e_os_error:
            _LOGGER.error(
                f"Failed to load libnvinfer_plugin_tensorrt_llm.so from {plugin_lib_path}"
                f"Ensure the path is correct and the library is compatible",
                exc_info=e_os_error,
            )
            return False

        try:
            # Configure plugin initialization arguments
            handle.initTrtLlmPlugins.argtypes = [ctypes.c_void_p, ctypes.c_char_p]
            handle.initTrtLlmPlugins.restype = ctypes.c_bool
        except AttributeError as e_plugin_unavailable:
            _LOGGER.warning(
                "Unable to initialize the TensorRT-LLM plugin library",
                exc_info=e_plugin_unavailable,
            )
            return False

        try:
            # Initialize the plugin
            TRT_LLM_PLUGIN_NAMESPACE = "tensorrt_llm"
            if handle.initTrtLlmPlugins(None, TRT_LLM_PLUGIN_NAMESPACE.encode("utf-8")):
                _LOGGER.info("TensorRT-LLM plugin successfully initialized")
                return True
            else:
                _LOGGER.warning("TensorRT-LLM plugin library failed in initialization")
                return False
        except Exception as e_initialization_error:
            _LOGGER.warning(
                "Exception occurred during TensorRT-LLM plugin library initialization",
                exc_info=e_initialization_error,
            )
            return False
    return False


def promote_trt_tensors_to_same_dtype(
    ctx: ConversionContext, lhs: TRTTensor, rhs: TRTTensor, name_prefix: str
) -> tuple[TRTTensor, TRTTensor]:
    """
    Promotes two TensorRT tensors to a common data type to ensure type compatibility
    during operations (e.g., select, where, etc.), following simplified PyTorch promotion rules.

    Args:
        ctx: Conversion context containing the TRT network definition.
        lhs: The left-hand-side TensorRT tensor.
        rhs: The right-hand-side TensorRT tensor.
        name_prefix: A prefix string used to name any cast operations.

    Returns:
        A tuple of (lhs_cast, rhs_cast) TensorRT tensors, both cast to the promoted dtype.
    """

    # Define supported float types (TensorRT supports float16 and float32)
    float_types = {trt.float16, trt.float32}

    # Case 1: If either tensor is a float, promote to the wider float type
    if lhs.dtype in float_types or rhs.dtype in float_types:
        # Prefer float32 if either tensor is float32
        if lhs.dtype == trt.float32 or rhs.dtype == trt.float32:
            promoted_dtype = trt.float32
        else:
            promoted_dtype = trt.float16
    else:
        # Case 2: If both tensors are int types (e.g., int32, int64), promote to int32
        # (Note: TensorRT does not support int64 for many ops like select/where)
        promoted_dtype = trt.int32

    # Cast both tensors to the promoted dtype
    lhs_cast = cast_trt_tensor(ctx, lhs, promoted_dtype, f"{name_prefix}lhs_cast")
    rhs_cast = cast_trt_tensor(ctx, rhs, promoted_dtype, f"{name_prefix}rhs_cast")

    return lhs_cast, rhs_cast<|MERGE_RESOLUTION|>--- conflicted
+++ resolved
@@ -320,6 +320,37 @@
     return tensor
 
 
+def to_trt_weights(
+    value: Any, target_quantized_type: Optional[trt.DataType] = None
+) -> trt.Weights:
+    """
+    Convert a PyTorch tensor or NumPy array to TensorRT weights.
+
+    Args:
+        value (Union[torch.Tensor, np.ndarray]): The tensor or array to convert to TRT weights
+
+    Returns:
+        trt.Weights: TensorRT weights object with appropriate data type
+
+    Note:
+        - Input tensors are made contiguous before conversion
+        - Data type is preserved from the original tensor/array
+    """
+    if isinstance(value, torch.Tensor):
+        # Tensor must be contiguous before conversion
+        value = value.contiguous()
+        value_trt_dtype = _enums.dtype._from(value.dtype).to(trt.DataType)
+        return trt.Weights(value_trt_dtype, value.data_ptr(), value.nelement())
+    elif isinstance(value, np.ndarray):
+        value = np.ascontiguousarray(value)
+        value_np_dtype = _enums.dtype._from(value.dtype).to(np.dtype, use_default=True)
+        return trt.Weights(value_np_dtype, value.data, value.size)
+    else:
+        raise AssertionError(
+            f"to_trt_weights can only be called on torch.Tensor or np.ndarray, got an object of type: {type(value)}"
+        )
+
+
 def create_constant(
     ctx: ConversionContext,
     value: Union[int, float, bool, np.ndarray, torch.Tensor],
@@ -363,22 +394,6 @@
             shape = list(torch_value.shape)
 
         if torch_value is not None:
-<<<<<<< HEAD
-            # TODO : We should switch the mapping to use torch.Tensor instead of numpy.
-=======
-            if torch_value.dtype == torch.float8_e4m3fn:
-                weights = trt.Weights(
-                    type=trt.DataType.FP8,
-                    ptr=torch_value.data_ptr(),
-                    count=torch_value.numel(),
-                )
-                constant = ctx.net.add_constant(
-                    shape,
-                    weights,
-                )
-                constant.name = name
-                ctx.cpu_weights_reference_holder[name + " FP8_CONSTANT"] = torch_value
-                return constant.get_output(0)
 
             if torch_value.dtype == torch.uint8:
                 if (
@@ -403,14 +418,20 @@
                 ctx.cpu_weights_reference_holder[name + " FP4_CONSTANT"] = torch_value
                 return constant.get_output(0)
 
->>>>>>> 60863a32
+            # TODO: Refit map uses numpy arrays. Remove this once refit is updated to use torch.Tensor
             if torch_value.dtype == torch.bfloat16:
                 torch_value_fp32 = torch_value.to(torch.float32)
                 numpy_value = torch_value_fp32.numpy()
             else:
                 numpy_value = torch_value.numpy()
-            ctx.mapping[name + " CONSTANT"] = numpy_value.reshape(-1)
-
+
+            # Used for refit
+            ctx.weight_refit_map[name + " CONSTANT"] = numpy_value.reshape(-1)
+
+            # This is a buffer to hold the torch.Tensor so that they are alive during the course of TRT compilation.
+            ctx.cpu_weights_reference_holder[name] = torch_value
+
+            # Convert the torch.Tensor to a trt.Weights object
             trt_weights = to_trt_weights(torch_value)
             constant = ctx.net.add_constant(
                 shape,
@@ -418,16 +439,6 @@
             )
             constant.name = name
 
-<<<<<<< HEAD
-=======
-            if torch_value.dtype == torch.bfloat16:
-                return cast_trt_tensor(
-                    ctx,
-                    constant.get_output(0),
-                    trt.DataType.BF16,
-                    name + "_bf16_cast",
-                )
->>>>>>> 60863a32
             return constant.get_output(0)
         else:
             raise ValueError(
@@ -728,34 +739,6 @@
         return output.to(torch_dtype) if torch_dtype else output
 
 
-def to_trt_weights(value: Union[torch.Tensor, np.ndarray]) -> trt.Weights:
-    """
-    Convert a PyTorch tensor or NumPy array to TensorRT weights.
-
-    Args:
-        value (Union[torch.Tensor, np.ndarray]): The tensor or array to convert to TRT weights
-
-    Returns:
-        trt.Weights: TensorRT weights object with appropriate data type
-
-    Note:
-        - Input tensors are made contiguous before conversion
-        - Data type is preserved from the original tensor/array
-    """
-    if isinstance(value, torch.Tensor):
-        value = value.contiguous()
-        value_trt_dtype = _enums.dtype._from(value.dtype).to(trt.DataType)
-        return trt.Weights(value_trt_dtype, value.data_ptr(), value.nelement())
-    elif isinstance(value, np.ndarray):
-        value = np.ascontiguousarray(value)
-        value_np_dtype = _enums.dtype._from(value.dtype).to(np.dtype, use_default=True)
-        return trt.Weights(value_np_dtype, value.data, value.size)
-    else:
-        raise AssertionError(
-            f"to_trt_weights can only be called on torch.Tensor or np.ndarray, got an object of type: {type(value)}"
-        )
-
-
 def flatten_dims(
     input: Sequence[Union[TRTTensor, torch.Tensor, np.ndarray]],
     start_dim: int,
