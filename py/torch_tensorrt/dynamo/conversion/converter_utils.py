--- conflicted
+++ resolved
@@ -249,12 +249,8 @@
     ctx: ConversionContext,
     value: Union[int, float, bool, np.ndarray, torch.Tensor],
     name: str,
-<<<<<<< HEAD
-    dtype: Optional[Union[torch.dtype, np.dtype, TRTDataType]],
+    dtype: Optional[Union[torch.dtype, np.dtype, TRTDataType, _enums.dtype]],
     rank: Optional[int] = 1,
-=======
-    dtype: Optional[Union[torch.dtype, np.dtype, TRTDataType, _enums.dtype]],
->>>>>>> 32a6e675
 ) -> TRTTensor:
     """
     Add a TensorRT constant layer whose value is `value` to `ctx.net`.
@@ -269,18 +265,13 @@
     Returns:
         A TensorRT ITensor that represents the given value.
     """
-<<<<<<< HEAD
-    numpy_value = to_numpy(value, dtype)
     shape = (1,)
     # Rank 0 constant is required in IFillLayer inputs.
     if rank == 0:
         shape = trt.Dims()
-
-=======
     numpy_value = to_numpy(
         value, _enums.dtype._from(dtype).to(np.dtype) if dtype is not None else None
     )
->>>>>>> 32a6e675
     constant = ctx.net.add_constant(
         shape if isinstance(value, (int, float, bool)) else value.shape,
         numpy_value.copy() if isinstance(numpy_value, np.ndarray) else numpy_value,
@@ -293,12 +284,8 @@
     ctx: ConversionContext,
     input_val: Any,
     name: str,
-<<<<<<< HEAD
-    dtype: Optional[Union[torch.dtype, np.dtype, TRTDataType]] = None,
+    dtype: Optional[Union[torch.dtype, np.dtype, TRTDataType, _enums.dtype]] = None,
     rank: int = 1,
-=======
-    dtype: Optional[Union[torch.dtype, np.dtype, TRTDataType, _enums.dtype]] = None,
->>>>>>> 32a6e675
 ) -> TRTTensor:
     """
     Given a value of random type, we try to convert it to a TensorRT ITensor.
