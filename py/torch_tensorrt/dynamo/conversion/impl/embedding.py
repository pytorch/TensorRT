import functools
import time
from typing import Optional, Sequence, Tuple, Union

import numpy as np
import tensorrt as trt
import torch
import torch_tensorrt.dynamo.conversion.impl as impl
from torch.fx.node import Target
from torch_tensorrt.dynamo._SourceIR import SourceIR
from torch_tensorrt.dynamo.conversion._ConversionContext import ConversionContext
from torch_tensorrt.dynamo.conversion.converter_utils import (
    append,
    cast_trt_tensor,
    get_trt_tensor,
    set_item,
    to_numpy,
)
from torch_tensorrt.fx.converters.converter_utils import set_layer_name
from torch_tensorrt.fx.types import TRTTensor


def embedding(
    ctx: ConversionContext,
    target: Target,
    source_ir: Optional[SourceIR],
    name: str,
    input: TRTTensor,
    weight: TRTTensor,
) -> TRTTensor:
    indices_tensor = input
    embedding_tensor = weight
    if isinstance(indices_tensor, torch.Tensor) and indices_tensor.dtype == torch.int64:
        raise RuntimeError(
            "The `embedding` op has indices_tensor dtype=int64. This is incorrect since it has to be int32 to run on TRT."
        )
    indices_tensor = get_trt_tensor(ctx, indices_tensor, f"{name}_indices_tensor")
    embedding_tensor = get_trt_tensor(ctx, embedding_tensor, f"{name}_embedding_tensor")
    # unsupported parameters
    # ignore padding_idx, scale_grad_by_freq, and sparse
    # since they are meaningful for training only

    # useful for training only
    # if scale_grad_by_freq:
    #     raise RuntimeError(
    #         "Currently we don't support scale gradient by word frequency."
    #     )

    # if sparse:
    #     raise RuntimeError("Currently we don't support sparse gradient.")

    # Implement embedding lookup with gather layer
    gather_layer = ctx.net.add_gather(embedding_tensor, indices_tensor, axis=0)
    set_layer_name(gather_layer, target, f"{name}_gather", source_ir)
    return gather_layer.get_output(0)


def embedding_bag_with_traversable_offsets(
    ctx: ConversionContext,
    target: Target,
    source_ir: Optional[SourceIR],
    name: str,
    embed: TRTTensor,
    offsets_list: Union[torch.Tensor, np.ndarray, Sequence[int]],
    mode: int,
    include_last_offset: bool,
) -> Tuple[TRTTensor, TRTTensor, TRTTensor, TRTTensor]:
    reduce_name = ""
    if mode == 0:  # sum
        reduce_op = functools.partial(
            impl.reduce.sum, ctx=ctx, target=target, source_ir=source_ir
        )
        reduce_name = "sum"
    elif mode == 1:  # mean
        reduce_op = functools.partial(
            impl.reduce.mean, ctx=ctx, target=target, source_ir=source_ir
        )
        reduce_name = "mean"
    elif mode == 2:  # max
        reduce_op = functools.partial(
            impl.reduce.max,
            ctx=ctx,
            target=target,
            source_ir=source_ir,
            return_indices=False,
        )
        reduce_name = "max"

    offsets: np.ndarray = to_numpy(offsets_list)
    len_embed = embed.shape[0]

    if include_last_offset:
        # modify the last index of offsets to the end index
        # however, pytorch doc says if `include_last_offset` is True, the size of offsets
        # is equal to the number of bags + 1. The last element is the size of the input,
        # or the ending index position of the last bag (sequence).
<<<<<<< HEAD
        offsets_shape = offsets.shape
=======
        offsets_shape=offsets.shape
>>>>>>> 311c19c0
        offsets = offsets.flatten()
        offsets[-1] = len_embed
        offsets.reshape(offsets_shape)
    else:
        # add the end index to offsets
        offsets = np.append(offsets, len_embed)

    zero_tensor = get_trt_tensor(
        ctx, np.zeros((1, embed.shape[1]), dtype=np.float32), f"{name}_zero_tensor"
    )

    # separately reduce embeddings for different bags
    reduced_embed_bags = []
    len_offsets = offsets.shape[0]
    for i in range(len_offsets - 1):
        if offsets[i] < offsets[i + 1]:
            sliced_embed = impl.slice.slice_op(
                ctx,
                target,
                source_ir,
                f"{name}_slice_embed_{i}",
                embed,
                0,
                int(offsets[i]),
                int(offsets[i + 1]),
                1,
            )
            reduced_one_bag = reduce_op(
                name=f"{name}_{reduce_name}_{i}",
                input_val=sliced_embed,
                dim=0,
                keepdim=True,
            )
            reduced_embed_bags.append(reduced_one_bag)
        else:  # offsets[i] == offsets[i + 1]
            reduced_embed_bags.append(zero_tensor)

    out = impl.cat.cat(ctx, target, source_ir, f"{name}_cat", reduced_embed_bags, 0)
    return out, None, None, None


def embedding_bag_with_ITensor_offsets(
    ctx: ConversionContext,
    target: Target,
    source_ir: Optional[SourceIR],
    name: str,
    embed: TRTTensor,
    offsets: TRTTensor,
    mode: int,
    include_last_offset: bool,
) -> Tuple[TRTTensor, TRTTensor, TRTTensor, TRTTensor]:
    len_embed = embed.shape[0]

    if include_last_offset:
        # modify the last index of offsets to the end index
        # however, pytorch doc says if `include_last_offset` is True, the size of offsets
        # is equal to the number of bags + 1. The last element is the size of the input,
        # or the ending index position of the last bag (sequence).
        offsets = set_item(
            ctx, target, source_ir, f"{name}_set_item", offsets, -1, len_embed
        )
    else:
        # add the end index to `offsets`
        offsets = append(ctx, target, source_ir, f"{name}_append", offsets, len_embed)

    # create a placeholder tensor, whose shape is the same as an embedding
    # if mode is 0 (sum) or 1 (mean), the placeholder tensor is filled with zeros
    # if mode is 2 (max), the placeholder tensor is filled with negative infinity
    placeholder_tensor = (
        get_trt_tensor(
            ctx,
            np.full(embed.shape, -np.inf, dtype=np.float32),
            f"{name}_negative_inf_tensor",
        )
        if mode == 2
        else get_trt_tensor(
            ctx, np.zeros(embed.shape, dtype=np.float32), f"{name}_zero_tensors"
        )
    )

    # prepare some tensors for future use
    zero_tensor = get_trt_tensor(
        ctx, np.zeros((embed.shape[1],), dtype=np.float32), f"{name}_zero_tensor"
    )
    constant_0 = get_trt_tensor(ctx, 0, f"{name}_constant_tensor_0")
    constant_1 = get_trt_tensor(ctx, 1, f"{name}_constant_tensor_1")

    # Use two for loops to calculate the embedding of each bag
    ###### Outer loop: traverse offsets ######
    loop1 = ctx.net.add_loop()
    trip_limit1 = ctx.net.add_constant(
        shape=(),
        weights=trt.Weights(np.array([offsets.shape[0] - 1], dtype=np.int32)),
    ).get_output(0)
    loop1.add_trip_limit(trip_limit1, trt.TripLimit.COUNT)

    rec1_i_tensor = loop1.add_recurrence(constant_1)
    set_layer_name(rec1_i_tensor, target, f"{name}_rec1_i_tensor", source_ir)
    i_tensor = rec1_i_tensor.get_output(0)

    start = ctx.net.add_gather(offsets, constant_0, 0).get_output(0)
    rec1_start = loop1.add_recurrence(start)
    set_layer_name(rec1_start, target, f"{name}_rec1_start", source_ir)
    start = rec1_start.get_output(0)

    end = ctx.net.add_gather(offsets, constant_1, 0).get_output(0)
    rec1_end = loop1.add_recurrence(end)
    set_layer_name(rec1_end, target, f"{name}_rec1_end", source_ir)
    end = rec1_end.get_output(0)

    ###### Inner loop: traverse indices ######
    loop2 = ctx.net.add_loop()
    trip_limit2 = ctx.net.add_constant(
        shape=(), weights=trt.Weights(np.array([len_embed], dtype=np.int32))
    ).get_output(0)
    loop2.add_trip_limit(trip_limit2, trt.TripLimit.COUNT)
    rec2_j_tensor = loop2.add_recurrence(constant_0)
    set_layer_name(rec2_j_tensor, target, f"{name}_rec2_j_tensor", source_ir)
    j_tensor = rec2_j_tensor.get_output(0)

    # create a TRT Select layer
    cond1 = impl.elementwise.ge(
        ctx, target, source_ir, f"{name}_ge_{time.time()}", j_tensor, start
    )
    cond2 = impl.elementwise.lt(
        ctx, target, source_ir, f"{name}_lt_{time.time()}", j_tensor, end
    )
    condition1 = impl.elementwise.logical_and(
        ctx, target, source_ir, f"{name}_and_{time.time()}", cond1, cond2
    )
    next_j = impl.elementwise.add(
        ctx, target, source_ir, f"{name}_j_tensor_add_1_{time.time()}", j_tensor, 1
    )
    rec2_j_tensor.set_input(1, next_j)
    loop_out2 = loop2.add_loop_output(condition1, trt.LoopOutput.CONCATENATE)
    loop_out2.set_input(1, trip_limit2)
    ####### Inner loop end #######

    select_layer1 = ctx.net.add_select(
        loop_out2.get_output(0), embed, placeholder_tensor
    )
    one_bag = select_layer1.get_output(0)

    # reduce the one_bag along the dim=0, the result of which is an embedding of each bag
    if mode == 0:  # sum
        reduced_one_bag = impl.reduce.sum(
            ctx,
            target,
            source_ir,
            name=f"{name}_sum_bag{time.time()}",
            input_val=one_bag,
            dim=0,
            keepdim=False,
        )

    # Since one_bag includes many zeros, directly calculating mean will cause results incorrect
    elif mode == 1:  # mean
        reduced_one_bag = impl.reduce.sum(
            ctx,
            target,
            source_ir,
            name=f"{name}_sum_bag{time.time()}",
            input_val=one_bag,
            dim=0,
            keepdim=False,
        )
        diff = impl.elementwise.sub(
            ctx, target, source_ir, f"{name}_diff_bag{time.time()}", end, start
        )
        reduced_one_bag = impl.elementwise.div(
            ctx,
            target,
            source_ir,
            f"{name}_div_bag{time.time()}",
            reduced_one_bag,
            diff,
        )

    elif mode == 2:  # max
        reduced_one_bag = impl.reduce.max(
            ctx,
            target,
            source_ir,
            name=f"{name}_max_bag{time.time()}",
            input_val=one_bag,
            dim=0,
            keepdim=False,
            return_indices=False,
        )

    # create a TRT conditional layer
    conditional_layer1 = ctx.net.add_if_conditional()
    condition2 = impl.elementwise.eq(
        ctx, target, source_ir, f"{name}_condition2_eq_{time.time()}", start, end
    )
    condition2 = impl.shuffle.reshape(
        ctx,
        target,
        source_ir,
        f"{name}_reshape_condition2_eq_{time.time()}",
        condition2,
        [],
    )
    # set the combined condition to the conditional layer
    conditional_layer1.set_condition(condition2)
    # if true, run this subgraph
    true_sg = conditional_layer1.add_input(zero_tensor)
    # if false, run this subgraph
    false_sg = conditional_layer1.add_input(reduced_one_bag)

    reduced_one_bag_layer = conditional_layer1.add_output(
        true_sg.get_output(0), false_sg.get_output(0)
    )

    # reset the variables for the next iteration of the outer loop
    next_i = impl.elementwise.add(
        ctx, target, source_ir, f"{name}_i_tensor_add_1_{time.time()}", i_tensor, 1
    )
    rec1_i_tensor.set_input(1, next_i)
    rec1_start.set_input(1, end)
    rec1_end.set_input(1, ctx.net.add_gather(offsets, next_i, 0).get_output(0))

    loop_out1 = loop1.add_loop_output(
        reduced_one_bag_layer.get_output(0), trt.LoopOutput.CONCATENATE
    )
    loop_out1.set_input(1, trip_limit1)
    reduced_embed_bags = loop_out1.get_output(0)
    ####### Outer loop end #######
    return reduced_embed_bags, None, None, None


def embedding_bag(
    ctx: ConversionContext,
    target: Target,
    source_ir: Optional[SourceIR],
    name: str,
    weight: TRTTensor,
    indices: TRTTensor,
    offsets: TRTTensor,
    mode: int,
    per_sample_weights: Optional[TRTTensor],  # for sum mode only
    include_last_offset: bool,
) -> Tuple[TRTTensor, TRTTensor, TRTTensor, TRTTensor]:
    """
    This function is for calculating embedding bags.

    In PyTorch, `offsets` is only used when input is 1D. If input is 2D of shape (B, N),
    it will be treated as B bags (sequences) each of fixed length N, and this will return
    B values aggregated in a way depending on the mode. `offsets` is ignored and required
    to be None in this case.

    However, according to the schema, `offsets` is required for input with any dimensions.
    Accordingly, this function flattens N-D input to 1D and then to calculate embedding bags.
    """

    # TODO: support 2D inputs
    # indices = impl.shuffle.reshape(ctx, target, source_ir, f"{name}_reshape_indices", indices, (-1,))

    # calculate embedding
    embed = embedding(
        ctx,
        target,
        source_ir,
        f"{name}_embedding",
        indices,
        weight,
    )
    embed = cast_trt_tensor(
        ctx, embed, torch.float, f"{name}_cast_embed_to_fp32", target, source_ir
    )

    # give weights to embedding
    if per_sample_weights is not None:
        assert (
            per_sample_weights.shape == indices.shape
        ), f"`per_sample_weights` (shape: {per_sample_weights.shape}) must have exactly the same shape as indices/input (shape: {indices.shape})!"
        per_sample_weights = get_trt_tensor(
            ctx, per_sample_weights, f"{name}_per_sample_weights", np.float32
        )
        per_sample_weights = impl.shuffle.reshape(
            ctx,
            target,
            source_ir,
            f"{name}_reshape_per_sample_weights",
            per_sample_weights,
            (-1, 1),
        )
        embed = impl.elementwise.mul(
            ctx,
            target,
            source_ir,
            f"{name}_mul_per_sample_weights",
            embed,
            per_sample_weights,
        )

    if isinstance(offsets, TRTTensor):
        return embedding_bag_with_ITensor_offsets(
            ctx, target, source_ir, name, embed, offsets, mode, include_last_offset
        )
    else:
        # this branch has less time complexity
        return embedding_bag_with_traversable_offsets(
            ctx, target, source_ir, name, embed, offsets, mode, include_last_offset
        )<|MERGE_RESOLUTION|>--- conflicted
+++ resolved
@@ -94,14 +94,12 @@
         # however, pytorch doc says if `include_last_offset` is True, the size of offsets
         # is equal to the number of bags + 1. The last element is the size of the input,
         # or the ending index position of the last bag (sequence).
-<<<<<<< HEAD
-        offsets_shape = offsets.shape
-=======
-        offsets_shape=offsets.shape
->>>>>>> 311c19c0
-        offsets = offsets.flatten()
+        # Notes: here offsets should always be 1d array
+        if len(offsets.shape) != 1:
+            raise TypeError(
+            f"The offsets should be in 1d array, here offset shape is {offsets.shape}."
+        )
         offsets[-1] = len_embed
-        offsets.reshape(offsets_shape)
     else:
         # add the end index to offsets
         offsets = np.append(offsets, len_embed)
