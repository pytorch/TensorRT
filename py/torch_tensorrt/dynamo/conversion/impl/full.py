--- conflicted
+++ resolved
@@ -24,16 +24,12 @@
     fill_value: Union[int, float, bool],
     dtype: Union[torch.dtype, trt.DataType] = None,
 ) -> TRTTensor:
-<<<<<<< HEAD
-
-=======
     fill_value_tensor = torch.tensor(fill_value)
     if dtype is None:
         output_dtype = _enums.dtype._from(fill_value_tensor.dtype)
     else:
         output_dtype = _enums.dtype._from(dtype)
     # in static shape scenario, shape is a list of int
->>>>>>> 7d0f5407
     if isinstance(shape, List):
         # in static shape scenario, shape is a list of int
         if all(isinstance(dim, int) for dim in shape):
