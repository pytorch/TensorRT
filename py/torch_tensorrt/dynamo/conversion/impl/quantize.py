from typing import Optional, Union

import numpy as np
import tensorrt as trt
import torch
from torch.fx.experimental.proxy_tensor import unset_fake_temporarily
from torch.fx.node import Target
from torch_tensorrt.dynamo._SourceIR import SourceIR
from torch_tensorrt.dynamo.conversion._ConversionContext import ConversionContext
from torch_tensorrt.dynamo.conversion.converter_utils import get_trt_tensor, to_torch
from torch_tensorrt.fx.converters.converter_utils import set_layer_name
from torch_tensorrt.fx.types import TRTTensor


def quantize(
    ctx: ConversionContext,
    target: Target,
    source_ir: Optional[SourceIR],
    name: str,
    input_tensor: TRTTensor,
    amax: Union[np.ndarray, torch.Tensor],
    num_bits: int,
    exponent_bits: int,
) -> TRTTensor:
    """
    Adds quantize and dequantize ops (QDQ) which quantize to INT8 or FP8 based
    on the output_type set and dequantizes them back.
    """
<<<<<<< HEAD

    with unset_fake_temporarily():
        if isinstance(input_tensor, TRTTensor) and input_tensor.dtype not in (
            trt.float32,
            trt.float16,
        ):
            raise ValueError(
                f"quantize converter received an input of {input_tensor.dtype} type. Supported types: float32 | float16"
            )
            if num_bits != 8 or exponent_bits not in (0, 4):
                raise ValueError(
                    f"quantize converter currently only accept INT8 or FP8 based quantize, got {num_bits=}, {exponent_bits=}"
                )
        if num_bits == 8 and exponent_bits == 0:
            max_bound = 127
        elif num_bits == 8 and exponent_bits == 4:
            max_bound = 448

        amax = to_torch(amax, None)
        scale = torch.divide(amax, max_bound)
        scale = get_trt_tensor(ctx, scale, name + "_scale")
        # Add Q node
        quantize_layer = ctx.net.add_quantize(input_tensor, scale)
        if num_bits == 8 and exponent_bits == 0:
            quantize_layer.set_output_type(0, trt.DataType.INT8)
        elif num_bits == 8 and exponent_bits == 4:
            quantize_layer.set_output_type(0, trt.DataType.FP8)

=======
    with unset_fake_temporarily():
        if isinstance(input_tensor, TRTTensor) and input_tensor.dtype not in (
            trt.float32,
            trt.float16,
        ):
            raise ValueError(
                f"quantize converter received an input of {input_tensor.dtype} type. Supported types: float32 | float16"
            )
            if num_bits != 8 or exponent_bits not in (0, 4):
                raise ValueError(
                    f"quantize converter currently only accept INT8 or FP8 based quantize, got {num_bits=}, {exponent_bits=}"
                )
        if num_bits == 8 and exponent_bits == 0:
            max_bound = 127
        elif num_bits == 8 and exponent_bits == 4:
            max_bound = 448

        amax = to_torch(amax, None)
        scale = torch.divide(amax, max_bound)
        scale = get_trt_tensor(ctx, scale, name + "_scale")
        # Add Q node
        quantize_layer = ctx.net.add_quantize(input_tensor, scale)
        if num_bits == 8 and exponent_bits == 0:
            quantize_layer.set_output_type(0, trt.DataType.INT8)
        elif num_bits == 8 and exponent_bits == 4:
            quantize_layer.set_output_type(0, trt.DataType.FP8)

>>>>>>> c1d24232
        set_layer_name(quantize_layer, target, name + "_quantize", source_ir)
        q_output = quantize_layer.get_output(0)
        # Add DQ node
        dequantize_layer = ctx.net.add_dequantize(q_output, scale)
        set_layer_name(dequantize_layer, target, name + "_dequantize", source_ir)
        if num_bits == 8 and exponent_bits == 0:
            dequantize_layer.precision = trt.DataType.INT8
        elif num_bits == 8 and exponent_bits == 4:
            # Set DQ layer precision to FP8
            dequantize_layer.precision = trt.DataType.FP8
        dq_output = dequantize_layer.get_output(0)

        return dq_output<|MERGE_RESOLUTION|>--- conflicted
+++ resolved
@@ -26,8 +26,6 @@
     Adds quantize and dequantize ops (QDQ) which quantize to INT8 or FP8 based
     on the output_type set and dequantizes them back.
     """
-<<<<<<< HEAD
-
     with unset_fake_temporarily():
         if isinstance(input_tensor, TRTTensor) and input_tensor.dtype not in (
             trt.float32,
@@ -55,35 +53,6 @@
         elif num_bits == 8 and exponent_bits == 4:
             quantize_layer.set_output_type(0, trt.DataType.FP8)
 
-=======
-    with unset_fake_temporarily():
-        if isinstance(input_tensor, TRTTensor) and input_tensor.dtype not in (
-            trt.float32,
-            trt.float16,
-        ):
-            raise ValueError(
-                f"quantize converter received an input of {input_tensor.dtype} type. Supported types: float32 | float16"
-            )
-            if num_bits != 8 or exponent_bits not in (0, 4):
-                raise ValueError(
-                    f"quantize converter currently only accept INT8 or FP8 based quantize, got {num_bits=}, {exponent_bits=}"
-                )
-        if num_bits == 8 and exponent_bits == 0:
-            max_bound = 127
-        elif num_bits == 8 and exponent_bits == 4:
-            max_bound = 448
-
-        amax = to_torch(amax, None)
-        scale = torch.divide(amax, max_bound)
-        scale = get_trt_tensor(ctx, scale, name + "_scale")
-        # Add Q node
-        quantize_layer = ctx.net.add_quantize(input_tensor, scale)
-        if num_bits == 8 and exponent_bits == 0:
-            quantize_layer.set_output_type(0, trt.DataType.INT8)
-        elif num_bits == 8 and exponent_bits == 4:
-            quantize_layer.set_output_type(0, trt.DataType.FP8)
-
->>>>>>> c1d24232
         set_layer_name(quantize_layer, target, name + "_quantize", source_ir)
         q_output = quantize_layer.get_output(0)
         # Add DQ node
