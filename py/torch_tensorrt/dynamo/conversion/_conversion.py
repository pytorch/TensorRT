from __future__ import annotations

import logging
from typing import Any, List, Optional, Sequence

import torch
from torch.fx.experimental.proxy_tensor import unset_fake_temporarily
from torch_tensorrt._Device import Device
from torch_tensorrt._enums import dtype
from torch_tensorrt._features import ENABLED_FEATURES
from torch_tensorrt._Input import Input
from torch_tensorrt.dynamo._settings import CompilationSettings
from torch_tensorrt.dynamo.conversion._TRTInterpreter import (
    TRTInterpreter,
    TRTInterpreterResult,
)
from torch_tensorrt.dynamo.runtime import PythonTorchTensorRTModule, TorchTensorRTModule
from torch_tensorrt.dynamo.utils import get_model_device, get_torch_inputs

import tensorrt as trt

logger = logging.getLogger(__name__)


def infer_module_output_dtypes(
    module: torch.fx.GraphModule,
    inputs: Sequence[Input],
    device: Device,
    kwarg_inputs: Optional[dict[str, Any]] = None,
    truncate_double: bool = False,
) -> List[dtype]:
    """
    This function performs model inference to determine the output dtypes
    and truncates them accordingly. inputs can be either arg_inputs or flattened input list.
    If it is flattened list, kwarg_inputs should be None, as it is already included in the flattened input.
    """
<<<<<<< HEAD
    # TODO: We can also determine output dtypes from the module.graph based on node metadata.
    # However, our converter tests use fx.symbolic_trace which sometimes does not provide metadata,
    # so we stick to the model inference approach currently.
    with unset_fake_temporarily():
        # Get the device on which the model exists
        # For large models, this can be done on CPU to save GPU memory allocation for TRT.
        device = get_model_device(module)
=======
    with unset_fake_temporarily():
>>>>>>> d7f68c42
        torch_inputs = get_torch_inputs(inputs, device)
        if kwarg_inputs is None:
            kwarg_inputs = {}
        torch_kwarg_inputs = get_torch_inputs(kwarg_inputs, device)
        module_outputs = module(*torch_inputs, **torch_kwarg_inputs)
        if not isinstance(module_outputs, (list, tuple)):
            module_outputs = [module_outputs]

    # Int64 outputs can sometimes be generated from within other operators
    # such as aten.sum - such outputs can be truncated
    output_dtypes = []
    for output in module_outputs:
        output_ = output
        # We don't need to check if output is nested here because the input module will be flattened
        if not isinstance(output, torch.Tensor):
            if isinstance(output, str):
                raise ValueError(
                    f"Received an output type {type(output)} that's not in the acceptable datatypes (https://pytorch.org/docs/stable/tensor_attributes.html#torch.dtype)"
                )
            else:
                output_ = torch.tensor(output)

        if truncate_double and output_.dtype == dtype.float64:
            output_dtypes.append(dtype.float32)
        else:
            output_dtypes.append(dtype._from(output_.dtype))

    return output_dtypes


def interpret_module_to_result(
    module: torch.fx.GraphModule,
    inputs: Sequence[Input],
    settings: CompilationSettings = CompilationSettings(),
    arg_inputs: Optional[Sequence[Input]] = None,
    kwarg_inputs: Optional[dict[str, Any]] = None,
) -> TRTInterpreterResult:
    """Interpret an FX module to a TRTInterpreterResult
    Args:
        module: FX GraphModule to interpret
        inputs: Sequence of FLATTENED Tensors representing inputs to the module. It should include both
                arg_inputs and kwarg_inputs, if applicable.
        arg_inputs: Sequence of Tensors representing inputs to the module.
        kwarg_inputs: A dictionary of Tensors representing inputs to the module.
        settings: Compilation settings
    Returns:
        TRTInterpreterResult
    """
    if arg_inputs is not None:
        output_dtypes = infer_module_output_dtypes(
            module,
            arg_inputs,
            settings.device,
            kwarg_inputs=kwarg_inputs,
            truncate_double=settings.truncate_double,
        )
    else:
        # args and kwargs are combined and flattened to one list
        output_dtypes = infer_module_output_dtypes(
            module,
            inputs,
            settings.device,
            truncate_double=settings.truncate_double,
        )

    interpreter = TRTInterpreter(
        module,
        inputs,
        logger_level=(trt.Logger.VERBOSE if settings.debug else trt.Logger.WARNING),
        output_dtypes=output_dtypes,
        compilation_settings=settings,
    )

    interpreter_result = interpreter.run()
    return interpreter_result


def convert_module(
    module: torch.fx.GraphModule,
    inputs: Sequence[Input],
    settings: CompilationSettings = CompilationSettings(),
    name: str = "",
) -> PythonTorchTensorRTModule | TorchTensorRTModule:
    """Convert an FX module to a TRT module
    Args:
        module: FX GraphModule to convert
        inputs: Sequence of Tensors representing inputs to the module
        settings: Compilation settings
        name: TRT engine name
    Returns:
        PythonTorchTensorRTModule or TorchTensorRTModule
    """
    interpreter_result = interpret_module_to_result(module, inputs, settings)
    # Test fast refit:
    from torch_tensorrt.dynamo._refit import _refit_single_trt_engine_with_gm
    from torch_tensorrt.logging import TRT_LOGGER

    runtime = trt.Runtime(TRT_LOGGER)
    refit_test_engine = runtime.deserialize_cuda_engine(
        interpreter_result.serialized_engine
    )
    weight_name_map: Any = None
    # Do the test refit with cached map if make_refitable is enabled
    if settings.make_refitable:
        weight_name_map = interpreter_result.weight_name_map
        try:
            _refit_single_trt_engine_with_gm(
                new_gm=module,
                old_engine=refit_test_engine,
                input_list=inputs,
                settings=settings,
                weight_name_map=interpreter_result.weight_name_map,
            )
        except AssertionError:
            logger.warning("Fast refit test failed. Removing the weight map caching.")

    rt_cls = PythonTorchTensorRTModule

    if ENABLED_FEATURES.torch_tensorrt_runtime and not settings.use_python_runtime:

        from torch_tensorrt.dynamo.runtime import TorchTensorRTModule

        rt_cls = TorchTensorRTModule

    elif (
        not ENABLED_FEATURES.torch_tensorrt_runtime and not settings.use_python_runtime
    ):

        logger.info(
            "Since Torch-TensorRT runtime is not available, using Python Runtime, some features may not be available"
        )

    return rt_cls(
        serialized_engine=interpreter_result.serialized_engine,
        input_binding_names=list(interpreter_result.input_names),
        output_binding_names=list(interpreter_result.output_names),
        name=name,
        settings=settings,
        weight_name_map=weight_name_map,
    )<|MERGE_RESOLUTION|>--- conflicted
+++ resolved
@@ -34,7 +34,6 @@
     and truncates them accordingly. inputs can be either arg_inputs or flattened input list.
     If it is flattened list, kwarg_inputs should be None, as it is already included in the flattened input.
     """
-<<<<<<< HEAD
     # TODO: We can also determine output dtypes from the module.graph based on node metadata.
     # However, our converter tests use fx.symbolic_trace which sometimes does not provide metadata,
     # so we stick to the model inference approach currently.
@@ -42,9 +41,6 @@
         # Get the device on which the model exists
         # For large models, this can be done on CPU to save GPU memory allocation for TRT.
         device = get_model_device(module)
-=======
-    with unset_fake_temporarily():
->>>>>>> d7f68c42
         torch_inputs = get_torch_inputs(inputs, device)
         if kwarg_inputs is None:
             kwarg_inputs = {}
