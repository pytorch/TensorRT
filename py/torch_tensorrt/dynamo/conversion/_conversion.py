from __future__ import annotations

import logging
from typing import Any, List, Optional, Sequence

import torch
from torch.fx.experimental.proxy_tensor import unset_fake_temporarily
from torch_tensorrt._Device import Device
from torch_tensorrt._enums import dtype
from torch_tensorrt._features import ENABLED_FEATURES
from torch_tensorrt._Input import Input
from torch_tensorrt.dynamo._engine_cache import BaseEngineCache
from torch_tensorrt.dynamo._settings import CompilationSettings
from torch_tensorrt.dynamo.conversion._TRTInterpreter import (
    TRTInterpreter,
    TRTInterpreterResult,
)
from torch_tensorrt.dynamo.runtime import PythonTorchTensorRTModule, TorchTensorRTModule
from torch_tensorrt.dynamo.utils import get_model_device, get_torch_inputs

import tensorrt as trt

logger = logging.getLogger(__name__)


def infer_module_output_dtypes(
    module: torch.fx.GraphModule,
    inputs: Sequence[Input],
    device: Device,
    kwarg_inputs: Optional[dict[str, Any]] = None,
    truncate_double: bool = False,
) -> List[dtype]:
    """
    This function performs model inference to determine the output dtypes
    and truncates them accordingly. inputs can be either arg_inputs or flattened input list.
    If it is flattened list, kwarg_inputs should be None, as it is already included in the flattened input.
    """
    # TODO: We can also determine output dtypes from the module.graph based on node metadata.
    # However, our converter tests use fx.symbolic_trace which sometimes does not provide metadata,
    # so we stick to the model inference approach currently.
    with unset_fake_temporarily():
        # Get the device on which the model exists
        # For large models, this can be done on CPU to save GPU memory allocation for TRT.
        device = get_model_device(module)
        torch_inputs = get_torch_inputs(inputs, device)
        if kwarg_inputs is None:
            kwarg_inputs = {}
        torch_kwarg_inputs = get_torch_inputs(kwarg_inputs, device)
        module_outputs = module(*torch_inputs, **torch_kwarg_inputs)
        if not isinstance(module_outputs, (list, tuple)):
            module_outputs = [module_outputs]

    # Int64 outputs can sometimes be generated from within other operators
    # such as aten.sum - such outputs can be truncated
    output_dtypes = []
    for output in module_outputs:
        output_ = output
        # We don't need to check if output is nested here because the input module will be flattened
        if not isinstance(output, torch.Tensor):
            if isinstance(output, str):
                raise ValueError(
                    f"Received an output type {type(output)} that's not in the acceptable datatypes (https://pytorch.org/docs/stable/tensor_attributes.html#torch.dtype)"
                )
            else:
                output_ = torch.tensor(output)

        if truncate_double and output_.dtype == dtype.float64:
            output_dtypes.append(dtype.float32)
        else:
            output_dtypes.append(dtype._from(output_.dtype))

    return output_dtypes


def interpret_module_to_result(
    module: torch.fx.GraphModule,
    inputs: Sequence[Input],
    settings: CompilationSettings = CompilationSettings(),
    arg_inputs: Optional[Sequence[Input]] = None,
    kwarg_inputs: Optional[dict[str, Any]] = None,
    engine_cache: Optional[BaseEngineCache] = None,
) -> TRTInterpreterResult:
    """Interpret an FX module to a TRTInterpreterResult
    Args:
        module: FX GraphModule to interpret
        inputs: Sequence of FLATTENED Tensors representing inputs to the module. It should include both
                arg_inputs and kwarg_inputs, if applicable.
        arg_inputs: Sequence of Tensors representing inputs to the module.
        kwarg_inputs: A dictionary of Tensors representing inputs to the module.
        settings: Compilation settings
        engine_cache: Engine cache instance
    Returns:
        TRTInterpreterResult
    """
    if arg_inputs is not None:
        output_dtypes = infer_module_output_dtypes(
            module,
            arg_inputs,
            settings.device,
            kwarg_inputs=kwarg_inputs,
            truncate_double=settings.truncate_double,
        )
    else:
        # args and kwargs are combined and flattened to one list
        output_dtypes = infer_module_output_dtypes(
            module,
            inputs,
            settings.device,
            truncate_double=settings.truncate_double,
        )

    interpreter = TRTInterpreter(
        module,
        inputs,
        logger_level=(trt.Logger.VERBOSE if settings.debug else trt.Logger.WARNING),
        output_dtypes=output_dtypes,
        compilation_settings=settings,
        engine_cache=engine_cache,
    )

    interpreter_result = interpreter.run()
    return interpreter_result


def convert_module(
    module: torch.fx.GraphModule,
    inputs: Sequence[Input],
    settings: CompilationSettings = CompilationSettings(),
    name: str = "",
    engine_cache: Optional[BaseEngineCache] = None,
) -> PythonTorchTensorRTModule | TorchTensorRTModule:
    """Convert an FX module to a TRT module
    Args:
        module: FX GraphModule to convert
        inputs: Sequence of Tensors representing inputs to the module
        settings: Compilation settings
        name: TRT engine name
        engine_cache: Engine cache instance
    Returns:
        PythonTorchTensorRTModule or TorchTensorRTModule
    """
<<<<<<< HEAD
    interpreter_result = interpret_module_to_result(module, inputs, settings)
    weight_name_map: Any = None

    # Do the test refit with cached map if make_refitable is enabled
    if settings.make_refitable:
        # Test fast refit:
        from torch_tensorrt.dynamo._refit import _refit_single_trt_engine_with_gm
        from torch_tensorrt.logging import TRT_LOGGER

        runtime = trt.Runtime(TRT_LOGGER)
        refit_test_engine = runtime.deserialize_cuda_engine(
            interpreter_result.serialized_engine
        )
        weight_name_map = interpreter_result.weight_name_map
        try:
            _refit_single_trt_engine_with_gm(
                new_gm=module,
                old_engine=refit_test_engine,
                input_list=inputs,
                settings=settings,
                weight_name_map=interpreter_result.weight_name_map,
            )
        except AssertionError:
            logger.warning("Fast refit test failed. Removing the weight map caching.")
=======
    interpreter_result = interpret_module_to_result(
        module, inputs, settings, engine_cache=engine_cache
    )
>>>>>>> c5870d06

    rt_cls = PythonTorchTensorRTModule

    if ENABLED_FEATURES.torch_tensorrt_runtime and not settings.use_python_runtime:

        from torch_tensorrt.dynamo.runtime import TorchTensorRTModule

        rt_cls = TorchTensorRTModule

    elif (
        not ENABLED_FEATURES.torch_tensorrt_runtime and not settings.use_python_runtime
    ):

        logger.info(
            "Since Torch-TensorRT runtime is not available, using Python Runtime, some features may not be available"
        )

    return rt_cls(
        serialized_engine=interpreter_result.serialized_engine,
        input_binding_names=list(interpreter_result.input_names),
        output_binding_names=list(interpreter_result.output_names),
        name=name,
        settings=settings,
        weight_name_map=interpreter_result.weight_name_map,
    )<|MERGE_RESOLUTION|>--- conflicted
+++ resolved
@@ -3,6 +3,7 @@
 import logging
 from typing import Any, List, Optional, Sequence
 
+import tensorrt as trt
 import torch
 from torch.fx.experimental.proxy_tensor import unset_fake_temporarily
 from torch_tensorrt._Device import Device
@@ -17,8 +18,6 @@
 )
 from torch_tensorrt.dynamo.runtime import PythonTorchTensorRTModule, TorchTensorRTModule
 from torch_tensorrt.dynamo.utils import get_model_device, get_torch_inputs
-
-import tensorrt as trt
 
 logger = logging.getLogger(__name__)
 
@@ -139,7 +138,6 @@
     Returns:
         PythonTorchTensorRTModule or TorchTensorRTModule
     """
-<<<<<<< HEAD
     interpreter_result = interpret_module_to_result(module, inputs, settings)
     weight_name_map: Any = None
 
@@ -164,11 +162,9 @@
             )
         except AssertionError:
             logger.warning("Fast refit test failed. Removing the weight map caching.")
-=======
     interpreter_result = interpret_module_to_result(
         module, inputs, settings, engine_cache=engine_cache
     )
->>>>>>> c5870d06
 
     rt_cls = PythonTorchTensorRTModule
 
