--- conflicted
+++ resolved
@@ -2784,41 +2784,6 @@
     )
 
 
-<<<<<<< HEAD
-=======
-def attention_validator(
-    node: Node, settings: Optional[CompilationSettings] = None
-) -> bool:
-    # Currently, `attn_mask` is not supported
-    return args_bounds_check(node.args, 3) is None
-
-
-@dynamo_tensorrt_converter(
-    torch.nn.functional.scaled_dot_product_attention,
-    capability_validator=attention_validator,
-    supports_dynamic_shapes=True,
-)
-def tensorrt_scaled_dot_product_attention(
-    ctx: ConversionContext,
-    target: Target,
-    args: Tuple[Argument, ...],
-    kwargs: Dict[str, Argument],
-    name: str,
-) -> Union[TRTTensor, Sequence[TRTTensor]]:
-    return impl.attention.scaled_dot_product_attention(
-        ctx,
-        target,
-        SourceIR.TORCHTRT_LOWERED,
-        name,
-        args[0],
-        args[1],
-        args[2],
-        args_bounds_check(args, 5, False),
-        kwargs.get("scale", None),
-    )
-
-
->>>>>>> 7ff3ad66
 @dynamo_tensorrt_converter(torch.ops.aten.reshape.default, supports_dynamic_shapes=True)
 @dynamo_tensorrt_converter(torch.ops.aten.view.default, supports_dynamic_shapes=True)
 @enforce_tensor_types(
