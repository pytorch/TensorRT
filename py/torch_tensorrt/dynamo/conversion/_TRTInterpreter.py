import gc
import io
import logging
import os
import warnings
from datetime import datetime
from typing import (
    Any,
    Callable,
    Dict,
    List,
    NamedTuple,
    Optional,
    Sequence,
    Set,
    Tuple,
    Union,
)

import numpy as np
import tensorrt as trt
import torch
import torch.fx
from torch.fx.node import _get_qualified_name
from torch.fx.passes.shape_prop import TensorMetadata
from torch.utils._python_dispatch import _disable_current_modes
from torch_tensorrt._enums import dtype
from torch_tensorrt._Input import Input
from torch_tensorrt.dynamo import _defaults
from torch_tensorrt.dynamo._engine_cache import BaseEngineCache
from torch_tensorrt.dynamo._settings import CompilationSettings, settings_are_compatible
from torch_tensorrt.dynamo.conversion._ConversionContext import ConversionContext
from torch_tensorrt.dynamo.conversion._ConverterRegistry import (
    DYNAMO_CONVERTERS as CONVERTERS,
)
from torch_tensorrt.dynamo.conversion._ConverterRegistry import CallingConvention
from torch_tensorrt.dynamo.conversion._TRTBuilderMonitor import TRTBulderMonitor
from torch_tensorrt.dynamo.conversion.converter_utils import (
    get_node_io,
    get_node_name,
    get_trt_tensor,
)
from torch_tensorrt.dynamo.utils import DYNAMIC_DIM, get_model_device, to_torch_device
from torch_tensorrt.fx.observer import Observer
from torch_tensorrt.logging import TRT_LOGGER

from packaging import version

_LOGGER: logging.Logger = logging.getLogger(__name__)

TRT_INTERPRETER_CALL_PRE_OBSERVER: Observer[Callable[[torch.fx.GraphModule], None]] = (
    Observer("TRT_INTERPRETER_CALL_PRE_OBSERVER")
)


class UnsupportedOperatorException(RuntimeError):
    pass


class TRTInterpreterResult(NamedTuple):
    serialized_engine: bytes
    input_names: Sequence[str]
    output_names: Sequence[str]
    weight_name_map: Optional[dict[Any, Any]]


class TRTInterpreter(torch.fx.Interpreter):  # type: ignore[misc]
    def __init__(
        self,
        module: torch.fx.GraphModule,
        input_specs: Sequence[Input],
        logger_level: trt.ILogger.Severity = trt.ILogger.Severity.WARNING,
        output_dtypes: Optional[Sequence[dtype]] = None,
        compilation_settings: CompilationSettings = CompilationSettings(),
        engine_cache: Optional[BaseEngineCache] = None,
    ):
        super().__init__(module)

        self.logger = TRT_LOGGER
        self.builder = trt.Builder(self.logger)

        flag = 0
        if compilation_settings.use_explicit_typing:
            STRONGLY_TYPED = 1 << (int)(
                trt.NetworkDefinitionCreationFlag.STRONGLY_TYPED
            )
            flag |= STRONGLY_TYPED

        self.ctx = ConversionContext(
            self.builder.create_network(flag), compilation_settings
        )

        self.compilation_settings = compilation_settings
        if not CONVERTERS.compilation_settings:
            # Configure user compilation settings to converters.
            CONVERTERS.set_compilation_settings(compilation_settings)

        assert TRTInterpreter._all_precisions_supported(
            compilation_settings.enabled_precisions
        ), f"Attempted to enable kernel precisions that are not supported (got: {compilation_settings.enabled_precisions}, support: {_defaults.SUPPORTED_KERNEL_PRECISIONS})"
        missing_ops = self.validate_conversion()
        if missing_ops:
            warnings.warn(
                "Interpretation will fail due to missing operations \n"
                + "\n".join(f"{i}" for i in missing_ops)
            )

        self.optimization_profiles: Optional[List[trt.IOptimizationProfile]] = (
            [self.builder.create_optimization_profile()]
            if any(
                input_spec.shape_mode == Input._ShapeMode.DYNAMIC
                for input_spec in input_specs
            )
            else None
        )

        self.input_specs = input_specs
        self.input_specs_iter = 0
        self._cur_node_name: Optional[str] = None
        self._cur_node: Optional[torch.fx.Node] = None
        self._input_names: List[str] = []
        self._output_names: List[str] = []
        self._itensor_to_tensor_meta: Dict[trt.tensorrt.ITensor, TensorMetadata] = (
            dict()
        )

        # Data types for TRT Module output Tensors
        self.output_dtypes = (
            [dtype._from(o) for o in output_dtypes] if output_dtypes else None
        )

        # Mapping of constants to shapes and dtypes
        self.const_mapping: Dict[str, Tuple[Sequence[int], str]] = {}
        self.weight_name_map: Optional[Dict[str, Any]] = None

        # Engine cache for storing and reusing TRT engines
        self.engine_cache = engine_cache

    def validate_conversion(self) -> Set[str]:
        missing_converters: Set[str] = set()

        for node in self.module.graph.nodes:
            if node.op == "call_function" and CONVERTERS.get(node) is None:
                missing_converters.add(f"{node.op} {_get_qualified_name(node.target)}")
            elif node.op == "call_method" and CONVERTERS.get(node) is None:
                missing_converters.add(f"{node.op} torch.Tensor.{node.target}")
            elif node.op == "call_module":
                submod = self.fetch_attr(node.target)
                submod_type = getattr(submod, "_base_class_origin", type(submod))
                if CONVERTERS.get(node) is None:
                    missing_converters.add(f"{node.op} {torch.typename(submod_type)}")

        return missing_converters

    @staticmethod
    def _args_str(args: List[Any]) -> str:
        def clean_repr(x: Any, depth: int = 0) -> Any:
            if isinstance(x, trt.ITensor):
                return f"{x.name} <tensorrt.ITensor [shape={x.shape}, dtype={x.dtype}]>"
            elif isinstance(x, torch.Tensor):
                return f"<torch.Tensor [shape={x.shape}, dtype={x.dtype}]>"
            elif isinstance(x, np.ndarray):
                return (
                    f"<torch.Tensor as np.ndarray [shape={x.shape}, dtype={x.dtype}]>"
                )
            elif isinstance(x, Sequence) and not isinstance(x, str):
                if depth < 3:
                    return type(x)([clean_repr(i, depth=depth + 1) for i in x])  # type: ignore[call-arg]
                else:
                    return "(...)"
            else:
                return f"{x} <{type(x).__name__}>"

        str_args = [clean_repr(a) for a in args]
        return repr(tuple(str_args))

    @staticmethod
    def _all_precisions_supported(enabled_precisions: Set[dtype]) -> bool:
        return enabled_precisions.issubset(_defaults.SUPPORTED_KERNEL_PRECISIONS)

    def validate_compile_settings(self) -> None:
        if (
            dtype.i8 in self.compilation_settings.enabled_precisions
            and not self.builder.platform_has_fast_int8
        ):
            raise RuntimeError("Current platform doesn't support fast native int8!")

        if (
            dtype.f16 in self.compilation_settings.enabled_precisions
            and not self.builder.platform_has_fast_fp16
        ):
            warnings.warn("Current platform doesn't support fast native fp16!")

    def _populate_trt_builder_config(
        self,
        strict_type_constraints: bool = False,
        algorithm_selector: Optional[trt.IAlgorithmSelector] = None,
        tactic_sources: Optional[int] = None,
    ) -> trt.IBuilderConfig:

        builder_config = self.builder.create_builder_config()

        if self.compilation_settings.debug:
            builder_config.progress_monitor = TRTBulderMonitor()

        if self.compilation_settings.workspace_size != 0:
            builder_config.set_memory_pool_limit(
                trt.MemoryPoolType.WORKSPACE, self.compilation_settings.workspace_size
            )

        if version.parse(trt.__version__) >= version.parse("8.2"):
            builder_config.profiling_verbosity = (
                trt.ProfilingVerbosity.DETAILED
                if self.compilation_settings.debug
                else trt.ProfilingVerbosity.LAYER_NAMES_ONLY
            )

        if version.parse(trt.__version__) >= version.parse("8.6"):
            if self.compilation_settings.max_aux_streams is not None:
                _LOGGER.info(
                    f"Setting max aux streams to {self.compilation_settings.max_aux_streams}"
                )
                builder_config.max_aux_streams = (
                    self.compilation_settings.max_aux_streams
                )
            if self.compilation_settings.version_compatible:
                _LOGGER.info("Using version compatible")
                builder_config.set_flag(trt.BuilderFlag.VERSION_COMPATIBLE)
                builder_config.set_flag(trt.BuilderFlag.EXCLUDE_LEAN_RUNTIME)
            if self.compilation_settings.hardware_compatible:
                _LOGGER.info("Using hardware compatible")
                builder_config.hardware_compatibility_level = (
                    trt.HardwareCompatibilityLevel.AMPERE_PLUS
                )
            if self.compilation_settings.optimization_level is not None:
                _LOGGER.info(
                    f"Using optimization level {self.compilation_settings.optimization_level}"
                )
                builder_config.builder_optimization_level = (
                    self.compilation_settings.optimization_level
                )

        builder_config.engine_capability = (
            self.compilation_settings.engine_capability.to(trt.EngineCapability)
        )
        builder_config.avg_timing_iterations = (
            self.compilation_settings.num_avg_timing_iters
        )

        if self.compilation_settings.device.device_type == trt.DeviceType.DLA:
            device_info = torch.cuda.get_device_properties(
                self.compilation_settings.device.gpu_id
            )
            assert (device_info.major == 8 and device_info.minor == 7) or (
                device_info.major == 7 and device_info.minor == 2
            ), "DLA is not available on non AGX systems"
            builder_config.DLA_core = self.compilation_settings.device.dla_core
            _LOGGER.info(f"Using DLA core {self.compilation_settings.device.dla_core}")
            builder_config.set_memory_pool_limit(
                trt.MemoryPoolType.DLA_MANAGED_SRAM,
                self.compilation_settings.dla_sram_size,
            )
            builder_config.set_memory_pool_limit(
                trt.MemoryPoolType.DLA_LOCAL_DRAM,
                self.compilation_settings.dla_local_dram_size,
            )
            builder_config.set_memory_pool_limit(
                trt.MemoryPoolType.DLA_GLOBAL_DRAM,
                self.compilation_settings.dla_global_dram_size,
            )

        if dtype.float16 in self.compilation_settings.enabled_precisions:
            builder_config.set_flag(trt.BuilderFlag.FP16)

        if dtype.int8 in self.compilation_settings.enabled_precisions:
            builder_config.set_flag(trt.BuilderFlag.INT8)

        if dtype.fp8 in self.compilation_settings.enabled_precisions:
            builder_config.set_flag(trt.BuilderFlag.FP8)

        if dtype.bfloat16 in self.compilation_settings.enabled_precisions:
            builder_config.set_flag(trt.BuilderFlag.BF16)

        if self.compilation_settings.sparse_weights:
            builder_config.set_flag(trt.BuilderFlag.SPARSE_WEIGHTS)

        if self.compilation_settings.disable_tf32:
            builder_config.clear_flag(trt.BuilderFlag.TF32)

        if self.compilation_settings.make_refittable:
            builder_config.set_flag(trt.BuilderFlag.REFIT)

        if strict_type_constraints:
            builder_config.set_flag(trt.BuilderFlag.STRICT_TYPES)

        if self.optimization_profiles is not None:
            if len(self.optimization_profiles) > 0:
                for optimization_profile in self.optimization_profiles:
                    builder_config.add_optimization_profile(optimization_profile)

        if algorithm_selector:
            builder_config.set_flag(trt.BuilderFlag.DISABLE_TIMING_CACHE)
            builder_config.algorithm_selector = algorithm_selector

        if tactic_sources is not None:
            builder_config.set_tactic_sources(tactic_sources=tactic_sources)

<<<<<<< HEAD
        if self.compilation_settings.enable_cross_compile_for_windows:
            builder_config.runtime_platform = trt.RuntimePlatform.WINDOWS_AMD64
            _LOGGER.info(
                "Setting runtime_platform as trt.RuntimePlatform.WINDOWS_AMD64"
            )
=======
        if self.compilation_settings.enable_weight_streaming:
            builder_config.set_flag(trt.BuilderFlag.WEIGHT_STREAMING)
>>>>>>> 96e93e4d

        return builder_config

    def _create_timing_cache(
        self,
        builder_config: trt.IBuilderConfig,
        timing_cache_path: str = "",
    ) -> None:
        """
        Create a timing cache to enable faster build time for TRT engines.
        By default the timing_cache_path="/tmp/timing_cache.bin"
        """
        buffer = b""
        if os.path.isfile(timing_cache_path):
            # Load from existing cache
            with open(timing_cache_path, mode="rb") as timing_cache_file:
                buffer = timing_cache_file.read()
        cache = builder_config.create_timing_cache(buffer)
        builder_config.set_timing_cache(cache, False)

    def _save_timing_cache(
        self,
        builder_config: trt.IBuilderConfig,
        timing_cache_path: str,
    ) -> None:
        """
        This is called after a TensorRT engine is built. Save the timing cache
        """
        timing_cache = builder_config.get_timing_cache()
        os.makedirs(os.path.dirname(timing_cache_path), exist_ok=True)
        with open(timing_cache_path, "wb") as timing_cache_file:
            timing_cache_file.write(memoryview(timing_cache.serialize()))

    def _construct_trt_network_def(self) -> None:
        """
        Run the interpreter on each node to get TRT INetwork
        """
        TRT_INTERPRETER_CALL_PRE_OBSERVER.observe(self.module)

        self.input_specs_iter = 0
        run_module_start_time = datetime.now()
        super().run()
        _LOGGER.info(
            f"TRT INetwork construction elapsed time: {datetime.now() - run_module_start_time}"
        )

    @staticmethod
    def find_weight(
        weight_name: str, np_map: dict[str, Any], state_dict: dict[str, Any]
    ) -> str:
        """
        We need to build map from engine weight name to state_dict weight name.
        The purpose of this function is to find the corresponding weight name in module state_dict.

        weight_name: the target weight name we want to search for
        np_map: the map from weight name to np values in INetworkDefinition
        state_dict: state of the graph module
        """
        network_weight = np_map[weight_name]
        network_weight = torch.from_numpy(np_map[weight_name]).cuda()
        for sd_w_name, sd_weight in state_dict.items():
            if TRTInterpreter.check_weight_equal(sd_weight, network_weight):
                del state_dict[sd_w_name]
                return sd_w_name
        return ""

    @staticmethod
    def check_weight_equal(
        sd_weight: torch.tensor, network_weight: Union[torch.Tensor, np.ndarray]
    ) -> Any:
        if not isinstance(network_weight, torch.Tensor):
            network_weight = torch.from_numpy(network_weight).cuda()
        try:
            return sd_weight.shape == network_weight.shape and torch.all(
                torch.abs(sd_weight - network_weight) < 0.01
            )
        except Exception:
            return torch.all(sd_weight == network_weight)

    def _save_weight_mapping(self) -> None:
        """
        Construct the weight name mapping from engine weight name to state_dict weight name.
        Cache the weight name for future refitting usecases.
        Two-stage weight name tracing:
        1. Name transformation from engine weight name to state_dict weight name
        2. Value mapping that, for each weight in INetworkDefinition search for identical weight in state_dict
        """

        MODULE_MAP = {
            "SCALE": (
                trt.IScaleLayer,
                [
                    (
                        "scale",
                        "SCALE",
                        ("weight", "bias", "running_mean", "running_var"),
                    ),
                    (
                        "shift",
                        "SHIFT",
                        ("weight", "bias", "running_mean", "running_var"),
                    ),
                ],
            ),
            "CONVOLUTION": (
                trt.IConvolutionLayer,
                [("kernel", "KERNEL", "weight"), ("bias", "BIAS", "bias")],
            ),
            "DECONVOLUTION": (
                trt.IDeconvolutionLayer,
                [("kernel", "KERNEL", "weight"), ("bias", "BIAS", "bias")],
            ),
            "CONSTANT": (
                trt.IConstantLayer,
                [("weights", "CONSTANT", ("weight", "bias"))],
            ),
        }
        """
        The structure of this map is:
        {
            layer_type: (
                Corresponding ILayer type to cast,
                [
                    (
                        ILayer weight attribute,
                        Weight name postfix in TRT Engine,
                        Weight name postfix in state_dict
                    ),
                    ...
                ]
            )
        }
        """
        _LOGGER.info("Building weight name mapping...")
        # Stage 1: Name mapping
        torch_device = to_torch_device(self.compilation_settings.device)
        gm_is_on_cuda = get_model_device(self.module).type == "cuda"
        if not gm_is_on_cuda:
            # If the model original position is on CPU, move it GPU
            sd = {
                k: v.reshape(-1).to(torch_device)
                for k, v in self.module.state_dict().items()
            }
        else:
            sd = {k: v.reshape(-1) for k, v in self.module.state_dict().items()}
        weight_name_map: dict[str, Any] = {}
        np_map = {}
        net = self.ctx.net
        for i in range(net.num_layers):
            layer = net[i]
            layer_type: str = layer.type.name
            if layer_type in MODULE_MAP:
                layer.__class__ = MODULE_MAP[layer_type][0]
                # Name mapping
                for weight_type, weight_name, torch_attr in MODULE_MAP[layer_type][1]:
                    weight = layer.__getattribute__(weight_type).copy()
                    if weight.size == 0:
                        continue
                    engine_weight_name = f"{layer.name} {weight_name}"
                    # Infer the corresponding weight name(s) in state_dict
                    sd_weight_name_list = (
                        layer.name.split("-")[-1]
                        .replace("[", "")
                        .replace("]", "")
                        .split("/")
                    )
                    sd_weight_name: Any = ".".join(
                        [i for i in sd_weight_name_list[:-1] if i]
                    )
                    suffix = sd_weight_name_list[-1]
                    # Retrieve each weight name(s) in state_dict
                    if layer_type == "CONSTANT":
                        if "embedding" in suffix:
                            sd_weight_name = f"{sd_weight_name}.weight"
                        elif "weight" in suffix or "mm_other" in suffix:
                            # Linear layer weight
                            sd_weight_name = f"{sd_weight_name}.weight"
                        elif "running_mean" in suffix:
                            # Linear layer weight
                            sd_weight_name = f"{sd_weight_name}.running_mean"
                        elif "running_var" in suffix:
                            # Linear layer weight
                            sd_weight_name = f"{sd_weight_name}.running_var"
                        else:
                            sd_weight_name = f"{sd_weight_name}.bias"
                    elif layer_type == "SCALE":
                        # Batch norm needs all weights to calculate scale and shift
                        sd_weight_name = [f"{sd_weight_name}.{n}" for n in torch_attr]
                    else:
                        sd_weight_name = f"{sd_weight_name}.{torch_attr}"

                    weight_name_map[engine_weight_name] = sd_weight_name
                    np_map[engine_weight_name] = weight

        # Stage 2: Value mapping
        for engine_weight_name, sd_weight_name in weight_name_map.items():
            if "SCALE" in engine_weight_name:
                # There is no direct connection in batch_norm layer. So skip it
                pass
            elif sd_weight_name not in sd or not TRTInterpreter.check_weight_equal(
                sd[sd_weight_name], np_map[engine_weight_name]
            ):
                weight_name_map[engine_weight_name] = TRTInterpreter.find_weight(
                    engine_weight_name, np_map, sd
                )

            weight_name_map[engine_weight_name] = [
                weight_name_map[engine_weight_name],
                np_map[engine_weight_name].dtype,
            ]

        self.weight_name_map = weight_name_map

        del np_map, sd
        gc.collect()
        torch.cuda.empty_cache()

    def run(
        self,
        strict_type_constraints: bool = False,
        algorithm_selector: Optional[trt.IAlgorithmSelector] = None,
        tactic_sources: Optional[int] = None,
    ) -> TRTInterpreterResult:
        """
        Build TensorRT engine with some configs.
        Args:
            strict_type_constraints: Usually we should set it to False unless we want to control the precision of certain layer for numeric reasons.
            algorithm_selector: set up algorithm selection for certain layer
            tactic_sources: set up tactic sources for certain layer
        Return:
            TRTInterpreterResult
        """
        # self.engine_cache could be None if:
        # 1) engine_cache is not passed in when calling this function like convert_exported_program_to_serialized_trt_engine etc., or
        # 2) both cache_built_engines and reuse_cached_engines are False
        if self.engine_cache is not None:
            if (
                self.compilation_settings.cache_built_engines
                or self.compilation_settings.reuse_cached_engines
            ):
                hash_val = self.engine_cache.get_hash(
                    self.module, self.input_specs, self.compilation_settings
                )

            if self.compilation_settings.reuse_cached_engines:
                # query the cached TRT engine
                cached_data = self.engine_cache.check(hash_val)
                if cached_data is not None:  # hit the cache
                    (
                        serialized_engine,
                        self._input_names,
                        self._output_names,
                        cached_engine_input_specs,
                        engine_compilation_settings,
                        self.weight_name_map,
                    ) = cached_data

                    setting_compatiblity, incompattible_settings = (
                        settings_are_compatible(
                            self.compilation_settings, engine_compilation_settings
                        )
                    )
                    assert (
                        setting_compatiblity
                    ), f"Attempted to refit a cached engine with incompatible settings: {incompattible_settings}, (old_settings: {engine_compilation_settings}, new_settings: {self.compilation_settings})"

                    for i, e in enumerate(
                        [
                            Input.equivalent_spec(c, i)
                            for c, i in zip(cached_engine_input_specs, self.input_specs)
                        ]
                    ):
                        assert (
                            e
                        ), f"Attempted to refit a cached engine built for a different input size (input: {i}, cached size: {cached_engine_input_specs[i]}, new size: {self.input_specs[i]}"

                    _LOGGER.info(
                        "Found the cached engine that corresponds to this graph. It is directly loaded."
                    )

                    runtime = trt.Runtime(TRT_LOGGER)
                    engine = runtime.deserialize_cuda_engine(serialized_engine)

                    from torch_tensorrt.dynamo._refit import (
                        _refit_single_trt_engine_with_gm,
                    )

                    # TODO: Fast refit is problematic for now. It will fail if the engine has batch_norm layers.
                    # We set weight_name_map=None to use slow refit anyway for now. Will fix it in the future.
                    _refit_single_trt_engine_with_gm(
                        new_gm=self.module,
                        old_engine=engine,
                        input_list=self.input_specs,
                        settings=self.compilation_settings,
                        weight_name_map=None,
                    )

                    serialized_engine = engine.serialize()

                    with io.BytesIO() as engine_bytes:
                        engine_bytes.write(serialized_engine)
                        engine_str = engine_bytes.getvalue()

                    return TRTInterpreterResult(
                        engine_str,
                        self._input_names,
                        self._output_names,
                        self.weight_name_map,
                    )

        self._construct_trt_network_def()

        if self.compilation_settings.make_refittable:
            self._save_weight_mapping()

        build_engine_start_time = datetime.now()
        _LOGGER.info("Not found cached TRT engines. Start building engine.")

        builder_config = self._populate_trt_builder_config(
            strict_type_constraints, algorithm_selector, tactic_sources
        )

        self._create_timing_cache(
            builder_config, self.compilation_settings.timing_cache_path
        )

        serialized_engine = self.builder.build_serialized_network(
            self.ctx.net, builder_config
        )
        assert serialized_engine

        _LOGGER.info(
            f"Build TRT engine elapsed time: {datetime.now() - build_engine_start_time}"
        )
        _LOGGER.info(f"TRT Engine uses: {serialized_engine.nbytes} bytes of Memory")

        self._save_timing_cache(
            builder_config, self.compilation_settings.timing_cache_path
        )
        if (
            self.engine_cache is not None
            and self.compilation_settings.cache_built_engines
        ):
            self.engine_cache.insert(
                hash_val,
                (
                    serialized_engine,
                    self._input_names,
                    self._output_names,
                    self.input_specs,
                    self.compilation_settings,
                    self.weight_name_map,
                ),
            )

        with io.BytesIO() as engine_bytes:
            engine_bytes.write(serialized_engine)
            engine_str = engine_bytes.getvalue()

        return TRTInterpreterResult(
            engine_str, self._input_names, self._output_names, self.weight_name_map
        )

    def run_node(self, n: torch.fx.Node) -> torch.fx.Node:
        self._cur_node_name = get_node_name(n)
        self._cur_node = n
        # add "_itensor_to_tensor_meta"
        kwargs = dict(n.kwargs)
        kwargs["_itensor_to_tensor_meta"] = self._itensor_to_tensor_meta
        n.kwargs = kwargs

        if _LOGGER.isEnabledFor(logging.DEBUG):
            _LOGGER.debug(
                f"Converting node {self._cur_node_name} (kind: {n.target}, args: {TRTInterpreter._args_str(n.args)})"
            )

        trt_node: torch.fx.Node = super().run_node(n)

        if n.op == "get_attr":
            self.const_mapping[str(n)] = (tuple(trt_node.shape), str(trt_node.dtype))

        _LOGGER.info(
            f"Converted node {self._cur_node_name} [{n.target}] ({get_node_io(n, self.const_mapping)})"
        )

        # remove "_itensor_to_tensor_meta"
        kwargs = dict(n.kwargs)
        del kwargs["_itensor_to_tensor_meta"]
        n.kwargs = kwargs

        if isinstance(trt_node, trt.ITensor):
            self._itensor_to_tensor_meta[trt_node] = n.meta.get("tensor_meta")

        return trt_node

    def placeholder(self, target: str, args: Any, kwargs: Any) -> trt.ITensor:
        self._input_names.append(target)
        current_input = self.input_specs[self.input_specs_iter]
        self.input_specs_iter += 1
        # Set optimization profile for dynamic input shape
        shape = None
        if current_input.shape_mode == Input._ShapeMode.DYNAMIC:
            assert isinstance(current_input.shape, dict)
            shape = []
            min_shape = current_input.shape["min_shape"]
            opt_shape = current_input.shape["opt_shape"]
            max_shape = current_input.shape["max_shape"]
            # TODO: Does not support disjoint optimization profiles?
            assert self.optimization_profiles is not None
            assert len(min_shape) == len(opt_shape) == len(max_shape)
            if current_input.is_shape_tensor:
                # For shape_tensors, min/opt/max_shapes correspond to actual values
                # of the shapes provided during runtime
                self.optimization_profiles[0].set_shape_input(
                    target, min_shape, opt_shape, max_shape
                )
                shape.append(len(opt_shape))
            else:
                self.optimization_profiles[0].set_shape(
                    target, min_shape, opt_shape, max_shape
                )

                for i in range(len(min_shape)):
                    if min_shape[i] == opt_shape[i] == max_shape[i]:
                        shape.append(min_shape[i])
                    else:
                        # -1 to represent the dynamic dimension
                        shape.append(DYNAMIC_DIM)
        elif (
            not current_input.is_shape_tensor
            and current_input.shape_mode == Input._ShapeMode.STATIC
        ):
            assert isinstance(current_input.shape, tuple)
            shape = list(current_input.shape)
        else:
            raise RuntimeError(
                f"Unable to access shape spec for input: {target} (got: {current_input})"
            )

        trt_input_dtype = current_input.dtype.to(trt.DataType, use_default=True)
        _LOGGER.debug(
            f"Adding input to in-progress INetwork: {target} [shape={shape}, dtype={trt_input_dtype}]"
        )

        return self.ctx.net.add_input(
            name=target,
            shape=tuple(shape),
            dtype=trt_input_dtype,
        )

    def call_module(
        self, target: str, args: Any, kwargs: Any
    ) -> Any:  # Probably should be Tuple[trt.ITensor]? Case for Any?
        assert isinstance(target, str)
        submod = self.fetch_attr(target)
        submod_type = getattr(submod, "_base_class_origin", type(submod))
        converter_packet = CONVERTERS.get(self._cur_node)

        if converter_packet is None:
            raise UnsupportedOperatorException(
                f"Conversion of module of type {submod_type} not currently supported!"
            )

        converter, calling_convention = converter_packet

        assert self._cur_node_name is not None

        if calling_convention is CallingConvention.LEGACY:
            return converter(self.ctx.net, submod, args, kwargs, self._cur_node_name)
        else:
            return converter(self.ctx, submod, args, kwargs, self._cur_node_name)

    def call_function(self, target: str, args: Any, kwargs: Any) -> Any:
        # TODO: Why is this stateful? We should be able to take in the inputs
        converter_packet = CONVERTERS.get(self._cur_node)
        if converter_packet is None:
            raise UnsupportedOperatorException(
                f"Conversion of function {torch.typename(target)} not currently supported!"
            )

        converter, calling_convention = converter_packet

        if calling_convention is CallingConvention.LEGACY:
            return converter(self.ctx.net, target, args, kwargs, self._cur_node_name)
        else:
            return converter(self.ctx, target, args, kwargs, self._cur_node_name)

    def get_attr(self, target: str, args: Any, kwargs: Any) -> np.ndarray:
        with _disable_current_modes():
            from torch_tensorrt.dynamo.conversion.converter_utils import to_numpy

            frozen_attr = self.fetch_attr(target)

            if isinstance(frozen_attr, torch.nn.Parameter):
                constant_tensor = frozen_attr.data
            else:
                constant_tensor = frozen_attr

            network_constant = to_numpy(constant_tensor)

        return network_constant

    def call_method(self, target: str, args: Any, kwargs: Any) -> Any:
        assert isinstance(target, str)
        converter_packet = CONVERTERS.get(self._cur_node)

        if converter_packet is None:
            raise UnsupportedOperatorException(
                f"Conversion of method {target} not currently supported!"
            )
        converter, calling_convention = converter_packet

        if calling_convention is CallingConvention.LEGACY:
            return converter(self.ctx.net, target, args, kwargs, self._cur_node_name)
        else:
            return converter(self.ctx, target, args, kwargs, self._cur_node_name)

    def output(self, target: str, args: Any, kwargs: Any) -> List[Any]:
        assert len(args) == 1
        if isinstance(args[0], tuple):
            outputs = args[0]
        elif isinstance(args[0], list):
            outputs = tuple(args[0])
        else:
            outputs = (args[0],)

        for output_idx in range(len(outputs)):
            output = outputs[output_idx]

            if not isinstance(output, trt.ITensor):
                new_output = get_trt_tensor(self.ctx, output, target)
                outputs = (
                    outputs[:output_idx] + (new_output,) + outputs[output_idx + 1 :]
                )

        if not all(isinstance(output, trt.ITensor) for output in outputs):
            raise RuntimeError("TensorRT requires all outputs to be Tensor!")

        if self.output_dtypes is not None and len(self.output_dtypes) != len(outputs):
            raise RuntimeError(
                f"Specified output dtypes ({len(self.output_dtypes)}) differ from number of outputs ({len(outputs)})"
            )

        for i, output in enumerate(outputs):
            name = f"output{i}"

            output_dtype = dtype.unknown
            if any(
                op_name in output.name.split("_")
                for op_name in (
                    "eq",
                    "gt",
                    "lt",
                    "or",
                    "xor",
                    "and",
                    "not",
                    "ne",
                    "isinf",
                    "isnan",
                    "any",
                )
            ):
                output_dtype = dtype.b
            elif self.output_dtypes is not None:
                if self.output_dtypes[i] == dtype.i64:
                    output = self.ctx.net.add_cast(
                        output, dtype.i64.to(trt.DataType)
                    ).get_output(0)
                    output_dtype = dtype.i64
                else:
                    output_dtype = self.output_dtypes[i]

            self.ctx.net.mark_output(output)
            if output_dtype is not dtype.unknown:
                output.dtype = output_dtype.to(trt.DataType, use_default=True)
            output.name = name

            self._output_names.append(name)
            _LOGGER.debug(
                f"Marking output {name} [shape={output.shape}, dtype={output.dtype}]"
            )

        return list(outputs)<|MERGE_RESOLUTION|>--- conflicted
+++ resolved
@@ -305,16 +305,14 @@
         if tactic_sources is not None:
             builder_config.set_tactic_sources(tactic_sources=tactic_sources)
 
-<<<<<<< HEAD
         if self.compilation_settings.enable_cross_compile_for_windows:
             builder_config.runtime_platform = trt.RuntimePlatform.WINDOWS_AMD64
             _LOGGER.info(
                 "Setting runtime_platform as trt.RuntimePlatform.WINDOWS_AMD64"
             )
-=======
+
         if self.compilation_settings.enable_weight_streaming:
             builder_config.set_flag(trt.BuilderFlag.WEIGHT_STREAMING)
->>>>>>> 96e93e4d
 
         return builder_config
 
