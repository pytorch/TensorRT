from dataclasses import dataclass, field
from typing import Collection, Optional, Set, Tuple, Union

from torch.fx.node import Target
from torch_tensorrt._Device import Device
from torch_tensorrt._enums import EngineCapability, dtype
from torch_tensorrt.dynamo._defaults import (
    ASSUME_DYNAMIC_SHAPE_SUPPORT,
    CACHE_BUILT_ENGINES,
    DEBUG,
    DISABLE_TF32,
    DLA_GLOBAL_DRAM_SIZE,
    DLA_LOCAL_DRAM_SIZE,
    DLA_SRAM_SIZE,
    DRYRUN,
    ENABLE_EXPERIMENTAL_DECOMPOSITIONS,
    ENABLE_WEIGHT_STREAMING,
    ENABLED_PRECISIONS,
    ENGINE_CAPABILITY,
    HARDWARE_COMPATIBLE,
    IMMUTABLE_WEIGHTS,
    LAZY_ENGINE_INIT,
    MAX_AUX_STREAMS,
    MIN_BLOCK_SIZE,
    NUM_AVG_TIMING_ITERS,
    OPTIMIZATION_LEVEL,
    PASS_THROUGH_BUILD_FAILURES,
    REFIT_IDENTICAL_ENGINE_WEIGHTS,
    REQUIRE_FULL_COMPILATION,
    REUSE_CACHED_ENGINES,
    SPARSE_WEIGHTS,
    STRIP_ENGINE_WEIGHTS,
    TIMING_CACHE_PATH,
    TRUNCATE_DOUBLE,
    USE_EXPLICIT_TYPING,
    USE_FAST_PARTITIONER,
    USE_FP32_ACC,
    USE_PYTHON_RUNTIME,
    VERSION_COMPATIBLE,
    WORKSPACE_SIZE,
    default_device,
)


@dataclass
class CompilationSettings:
    """Compilation settings for Torch-TensorRT Dynamo Paths

    Args:
        enabled_precisions (Set[dtype]): Available kernel dtype precisions
        debug (bool): Whether to print out verbose debugging information
        workspace_size (int): Workspace TRT is allowed to use for the module (0 is default)
        min_block_size (int): Minimum number of operators per TRT-Engine Block
        torch_executed_ops (Collection[Target]): Collection of operations to run in Torch, regardless of converter coverage
        pass_through_build_failures (bool): Whether to fail on TRT engine build errors (True) or not (False)
        max_aux_streams (Optional[int]): Maximum number of allowed auxiliary TRT streams for each engine
        version_compatible (bool): Provide version forward-compatibility for engine plan files
        optimization_level (Optional[int]): Builder optimization 0-5, higher levels imply longer build time,
            searching for more optimization options. TRT defaults to 3
        use_python_runtime (Optional[bool]): Whether to strictly use Python runtime or C++ runtime. To auto-select a runtime
            based on C++ dependency presence (preferentially choosing C++ runtime if available), leave the
            argument as None
        truncate_double (bool): Whether to truncate float64 TRT engine inputs or weights to float32
        use_fast_partitioner (bool): Whether to use the fast or global graph partitioning system
        enable_experimental_decompositions (bool): Whether to enable all core aten decompositions
            or only a selected subset of them
        device (Device): GPU to compile the model on
        require_full_compilation (bool): Whether to require the graph is fully compiled in TensorRT.
            Only applicable for `ir="dynamo"`; has no effect for `torch.compile` path
        assume_dynamic_shape_support (bool): Setting this to true enables the converters work for both dynamic and static shapes. Default: False
        disable_tf32 (bool): Whether to disable TF32 computation for TRT layers
        sparse_weights (bool): Whether to allow the builder to use sparse weights
        engine_capability (trt.EngineCapability): Restrict kernel selection to safe gpu kernels or safe dla kernels
        num_avg_timing_iters (int): Number of averaging timing iterations used to select kernels
        dla_sram_size (int): Fast software managed RAM used by DLA to communicate within a layer.
        dla_local_dram_size (int): Host RAM used by DLA to share intermediate tensor data across operations
        dla_global_dram_size (int): Host RAM used by DLA to store weights and metadata for execution
        dryrun (Union[bool, str]): Toggle "Dryrun" mode, which runs everything through partitioning, short of conversion to
            TRT Engines. Prints detailed logs of the graph structure and nature of partitioning. Optionally saves the
            output to a file if a string path is specified
        hardware_compatible (bool): Build the TensorRT engines compatible with GPU architectures other than that of the GPU on which the engine was built (currently works for NVIDIA Ampere and newer)
        timing_cache_path (str): Path to the timing cache if it exists (or) where it will be saved after compilation
        cache_built_engines (bool): Whether to save the compiled TRT engines to storage
        reuse_cached_engines (bool): Whether to load the compiled TRT engines from storage
        use_strong_typing (bool): This flag enables strong typing in TensorRT compilation which respects the precisions set in the Pytorch model. This is useful when users have mixed precision graphs.
        use_fp32_acc (bool): This option inserts cast to FP32 nodes around matmul layers and TensorRT ensures the accumulation of matmul happens in FP32. Use this only when FP16 precision is configured in enabled_precisions.
<<<<<<< HEAD
        refit_identical_engine_weights (bool): Whether to refit the engine with identical weights
        strip_engine_weights (bool): Whether to strip the engine weights
        immutable_weights (bool): Build non-refittable engines. This is useful for some layers that are not refittable. If this argument is set to true, `strip_engine_weights` and `refit_identical_engine_weights` will be ignored
=======
        enable_weight_streaming (bool): Enable weight streaming.
>>>>>>> 8e2c82d8
    """

    enabled_precisions: Set[dtype] = field(default_factory=lambda: ENABLED_PRECISIONS)
    debug: bool = DEBUG
    workspace_size: int = WORKSPACE_SIZE
    min_block_size: int = MIN_BLOCK_SIZE
    torch_executed_ops: Collection[Target] = field(default_factory=set)
    pass_through_build_failures: bool = PASS_THROUGH_BUILD_FAILURES
    max_aux_streams: Optional[int] = MAX_AUX_STREAMS
    version_compatible: bool = VERSION_COMPATIBLE
    optimization_level: Optional[int] = OPTIMIZATION_LEVEL
    use_python_runtime: Optional[bool] = USE_PYTHON_RUNTIME
    truncate_double: bool = TRUNCATE_DOUBLE
    use_fast_partitioner: bool = USE_FAST_PARTITIONER
    enable_experimental_decompositions: bool = ENABLE_EXPERIMENTAL_DECOMPOSITIONS
    device: Device = field(default_factory=default_device)
    require_full_compilation: bool = REQUIRE_FULL_COMPILATION
    disable_tf32: bool = DISABLE_TF32
    assume_dynamic_shape_support: bool = ASSUME_DYNAMIC_SHAPE_SUPPORT
    sparse_weights: bool = SPARSE_WEIGHTS
    engine_capability: EngineCapability = field(
        default_factory=lambda: ENGINE_CAPABILITY
    )
    num_avg_timing_iters: int = NUM_AVG_TIMING_ITERS
    dla_sram_size: int = DLA_SRAM_SIZE
    dla_local_dram_size: int = DLA_LOCAL_DRAM_SIZE
    dla_global_dram_size: int = DLA_GLOBAL_DRAM_SIZE
    dryrun: Union[bool, str] = DRYRUN
    hardware_compatible: bool = HARDWARE_COMPATIBLE
    timing_cache_path: str = TIMING_CACHE_PATH
    lazy_engine_init: bool = LAZY_ENGINE_INIT
    cache_built_engines: bool = CACHE_BUILT_ENGINES
    reuse_cached_engines: bool = REUSE_CACHED_ENGINES
    use_explicit_typing: bool = USE_EXPLICIT_TYPING
    use_fp32_acc: bool = USE_FP32_ACC
<<<<<<< HEAD
    refit_identical_engine_weights: bool = REFIT_IDENTICAL_ENGINE_WEIGHTS
    strip_engine_weights: bool = STRIP_ENGINE_WEIGHTS
    immutable_weights: bool = IMMUTABLE_WEIGHTS
=======
    enable_weight_streaming: bool = ENABLE_WEIGHT_STREAMING
>>>>>>> 8e2c82d8


_SETTINGS_TO_BE_ENGINE_INVARIANT = (
    "enabled_precisions",
    "max_aux_streams",
    "version_compatible",
    "optimization_level",
    "disable_tf32",
    "sparse_weights",
    "engine_capability",
    "hardware_compatible",
<<<<<<< HEAD
    "refit_identical_engine_weights",
    "immutable_weights",
=======
    "enable_weight_streaming",
>>>>>>> 8e2c82d8
)


def settings_are_compatible(
    set_a: CompilationSettings, set_b: CompilationSettings
) -> Tuple[bool, Set[str]]:
    incompatible_settings: Set[str] = set()

    for f in _SETTINGS_TO_BE_ENGINE_INVARIANT:
        if getattr(set_a, f) != getattr(set_b, f):
            incompatible_settings.add(f)

    if len(incompatible_settings) == 0:
        return True, set()
    else:
        return False, incompatible_settings<|MERGE_RESOLUTION|>--- conflicted
+++ resolved
@@ -84,13 +84,10 @@
         reuse_cached_engines (bool): Whether to load the compiled TRT engines from storage
         use_strong_typing (bool): This flag enables strong typing in TensorRT compilation which respects the precisions set in the Pytorch model. This is useful when users have mixed precision graphs.
         use_fp32_acc (bool): This option inserts cast to FP32 nodes around matmul layers and TensorRT ensures the accumulation of matmul happens in FP32. Use this only when FP16 precision is configured in enabled_precisions.
-<<<<<<< HEAD
         refit_identical_engine_weights (bool): Whether to refit the engine with identical weights
         strip_engine_weights (bool): Whether to strip the engine weights
         immutable_weights (bool): Build non-refittable engines. This is useful for some layers that are not refittable. If this argument is set to true, `strip_engine_weights` and `refit_identical_engine_weights` will be ignored
-=======
         enable_weight_streaming (bool): Enable weight streaming.
->>>>>>> 8e2c82d8
     """
 
     enabled_precisions: Set[dtype] = field(default_factory=lambda: ENABLED_PRECISIONS)
@@ -126,13 +123,10 @@
     reuse_cached_engines: bool = REUSE_CACHED_ENGINES
     use_explicit_typing: bool = USE_EXPLICIT_TYPING
     use_fp32_acc: bool = USE_FP32_ACC
-<<<<<<< HEAD
     refit_identical_engine_weights: bool = REFIT_IDENTICAL_ENGINE_WEIGHTS
     strip_engine_weights: bool = STRIP_ENGINE_WEIGHTS
     immutable_weights: bool = IMMUTABLE_WEIGHTS
-=======
     enable_weight_streaming: bool = ENABLE_WEIGHT_STREAMING
->>>>>>> 8e2c82d8
 
 
 _SETTINGS_TO_BE_ENGINE_INVARIANT = (
@@ -144,12 +138,9 @@
     "sparse_weights",
     "engine_capability",
     "hardware_compatible",
-<<<<<<< HEAD
     "refit_identical_engine_weights",
     "immutable_weights",
-=======
     "enable_weight_streaming",
->>>>>>> 8e2c82d8
 )
 
 
