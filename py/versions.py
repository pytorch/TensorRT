<<<<<<< HEAD
__version__ = "1.4.0.dev0"
__cuda_version__ = "11.8"
__cudnn_version__ = "8.8"
__tensorrt_version__ = "8.6"
=======
__version__ = "1.4.0.rc0"
__cuda_version__ = "11.7"
__cudnn_version__ = "8.5"
__tensorrt_version__ = "8.5"
>>>>>>> a9d8bd9f
<|MERGE_RESOLUTION|>--- conflicted
+++ resolved
@@ -1,11 +1,4 @@
-<<<<<<< HEAD
-__version__ = "1.4.0.dev0"
+__version__ = "1.4.0.rc0"
 __cuda_version__ = "11.8"
 __cudnn_version__ = "8.8"
-__tensorrt_version__ = "8.6"
-=======
-__version__ = "1.4.0.rc0"
-__cuda_version__ = "11.7"
-__cudnn_version__ = "8.5"
-__tensorrt_version__ = "8.5"
->>>>>>> a9d8bd9f
+__tensorrt_version__ = "8.6"