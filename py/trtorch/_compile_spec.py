from typing import List, Dict, Any, Set
import torch
import trtorch._C
from trtorch import _types
from trtorch.Input import Input
from trtorch.Device import Device

import warnings


def _supported_input_size_type(input_size: Any) -> bool:
    if isinstance(input_size, torch.Size):
        return True
    elif isinstance(input_size, tuple):
        return True
    elif isinstance(input_size, list):
        return True
    else:
        raise TypeError(
            "Input sizes for inputs are required to be a List, tuple or torch.Size or a Dict of three sizes (min, opt, max), found type: "
            + str(type(input_size)))


def _parse_input_ranges(input_sizes: List) -> List:

    if any(not isinstance(i, dict) and not _supported_input_size_type(i) for i in input_sizes):
        raise KeyError("An input size must either be a static size or a range of three sizes (min, opt, max) as Dict")

    parsed_input_sizes = []
    for i in input_sizes:
        if isinstance(i, dict):
            if all(k in i for k in ["min", "opt", "min"]):
                parsed_input_sizes.append(
                    Input(min_shape=i["min"], opt_shape=i["opt"], max_shape=i["max"])._to_internal())

            elif "opt" in i:
                parsed_input_sizes.append(Input(shape=i["opt"])._to_internal())

            else:
                raise KeyError(
                    "An input size must either be a static size or a range of three sizes (min, opt, max) as Dict")

        elif isinstance(i, list):
            parsed_input_sizes.append(Input(shape=i)._to_internal())

        elif isinstance(i, tuple):
            parsed_input_sizes.append(Input(shape=i)._to_internal())

        elif isinstance(i, torch.Size):
            parsed_input_sizes.append(Input(shape=i)._to_internal())

    return parsed_input_sizes


def _parse_op_precision(precision: Any) -> _types.dtype:
    if isinstance(precision, torch.dtype):
        if precision == torch.int8:
            return _types.dtype.int8
        elif precision == torch.half:
            return _types.dtype.half
        elif precision == torch.float:
            return _types.dtype.float
        else:
            raise TypeError("Provided an unsupported dtype as operating precision (support: int8, half, float), got: " +
                            str(precision))

    elif isinstance(precision, _types.DataTypes):
        return precision

    else:
        raise TypeError("Op precision type needs to be specified with a torch.dtype or a trtorch.dtype, got: " +
                        str(type(precision)))


def _parse_enabled_precisions(precisions: Any) -> Set:
    parsed_precisions = set()
    if any([isinstance(precisions, type) for type in [list, tuple, set]]):
        for p in precisions:
            parsed_precisions.add(_parse_op_precision(p))
    else:
        parsed_precisions.add(_parse_op_precision(precisions))
    return parsed_precisions


def _parse_device_type(device: Any) -> _types.DeviceType:
    if isinstance(device, torch.device):
        if device.type == 'cuda':
            return _types.DeviceType.gpu
        else:
            ValueError("Got a device type other than GPU or DLA (type: " + str(device.type) + ")")
    elif isinstance(device, _types.DeviceType):
        return device
    elif isinstance(device, str):
        if device == "gpu" or device == "GPU":
            return _types.DeviceType.gpu
        elif device == "dla" or device == "DLA":
            return _types.DeviceType.dla
        else:
            ValueError("Got a device type other than GPU or DLA (type: " + str(device) + ")")
    else:
        raise TypeError("Device specification must be of type torch.device, string or trtorch.DeviceType, but got: " +
                        str(type(device)))


def _parse_device(device_info: Any) -> trtorch._C.Device:
    if isinstance(device_info, dict):
        info = trtorch._C.Device()
        if "device_type" not in device_info:
            raise KeyError("Device type is required parameter")
        else:
            assert isinstance(device_info["device_type"], _types.DeviceType)
            info.device_type = _parse_device_type(device_info["device_type"])

        if "gpu_id" in device_info:
            assert isinstance(device_info["gpu_id"], int)
            info.gpu_id = device_info["gpu_id"]

        if "dla_core" in device_info:
            assert isinstance(device_info["dla_core"], int)
            info.dla_core = device_info["dla_core"]

        if "allow_gpu_fallback" in device_info:
            assert isinstance(device_info["allow_gpu_fallback"], bool)
            info.allow_gpu_fallback = device_info["allow_gpu_fallback"]

        return info
    elif isinstance(device_info, Device):
        return device_info._to_internal()
    elif isinstance(device_info, torch.device):
        return (Device._from_torch_device(device_info))._to_internal()
    else:
        raise ValueError(
            "Unsupported data for device specification. Expected either a dict, trtorch.Device or torch.Device")


def _parse_torch_fallback(fallback_info: Dict[str, Any]) -> trtorch._C.TorchFallback:
    info = trtorch._C.TorchFallback()
    if "enabled" not in fallback_info:
        raise KeyError("Enabled is required parameter")
    else:
        assert isinstance(fallback_info["enabled"], bool)
        info.enabled = fallback_info["enabled"]
    if "min_block_size" in fallback_info:
        assert isinstance(fallback_info["min_block_size"], int)
        info.min_block_size = fallback_info["min_block_size"]

    if "forced_fallback_ops" in fallback_info:
        assert isinstance(fallback_info["forced_fallback_ops"], list)
        info.forced_fallback_operators = fallback_info["forced_fallback_ops"]

    return info


def _parse_compile_spec(compile_spec: Dict[str, Any]) -> trtorch._C.CompileSpec:
    info = trtorch._C.CompileSpec()
    if "input_shapes" not in compile_spec and "inputs" not in compile_spec:
        raise KeyError(
            "Module input definitions are requried to compile module. Provide a list of trtorch.Input keyed to \"inputs\" in the compile spec"
        )

    if "input_shapes" in compile_spec and "inputs" in compile_spec:
        raise KeyError(
            "Found both key \"input_shapes\", and \"inputs\" in compile spec, please port forward to using only \"inputs\""
        )

    if "input_shapes" in compile_spec:
        warnings.warn(
            "Key \"input_shapes\" is deprecated in favor of \"inputs\". Support for \"input_shapes\" will be removed in TRTorch v0.5.0",
            DeprecationWarning)
        info.inputs = _parse_input_ranges(compile_spec["input_shapes"])

    if "inputs" in compile_spec:
        info.inputs = [i._to_internal() for i in compile_spec["inputs"]]

    if "op_precision" in compile_spec and "enabled_precisions" in compile_spec:
        raise KeyError(
            "Found both key \"op_precision\", and \"enabled_precisions\" in compile spec, please port forward to using only \"enabled_precisions\""
        )

    if "op_precision" in compile_spec:
        warnings.warn(
            "Key \"op_precision\" is being deprecated in favor of \"enabled_precision\" which expects a set of precisions to be enabled during compilation (FP32 will always be enabled), Support for \"op_precision\" will be removed in TRTorch v0.5.0",
            DeprecationWarning)
        info.enabled_precisions = _parse_enabled_precisions(compile_spec["op_precision"])

    if "enabled_precisions" in compile_spec:
        info.enabled_precisions = _parse_enabled_precisions(compile_spec["enabled_precisions"])
        # We want default behavior to match PyTorch, so in the case the user did not explicitly set the dtype for inputs they
        # will follow PyTorch convetions
        for i in info.inputs:
            if not i._explicit_set_dtype:
                if _types.dtype.int8 in info.enabled_precisions:
                    i.dtype = _types.dtype.float32
                elif _types.dtype.half in info.enabled_precisions:
                    i.dtype = _types.dtype.float16
                else:
                    i.dtype = _types.dtype.float32

    if "calibrator" in compile_spec:
        info.ptq_calibrator = compile_spec["calibrator"]

    if "sparse_weights" in compile_spec:
        assert isinstance(compile_spec["sparse_weights"], bool)
        info.sparse_weights = compile_spec["sparse_weights"]

    if "disable_tf32" in compile_spec:
        assert isinstance(compile_spec["disable_tf32"], bool)
        info.disable_tf32 = compile_spec["disable_tf32"]

    if "refit" in compile_spec:
        assert isinstance(compile_spec["refit"], bool)
        info.refit = compile_spec["refit"]

    if "debug" in compile_spec:
        assert isinstance(compile_spec["debug"], bool)
        info.debug = compile_spec["debug"]

    if "strict_types" in compile_spec:
        assert isinstance(compile_spec["strict_types"], bool)
        info.strict_types = compile_spec["strict_types"]

    if "device" in compile_spec:
        info.device = _parse_device(compile_spec["device"])

    if "capability" in compile_spec:
        assert isinstance(compile_spec["capability"], _types.EngineCapability)
        info.capability = compile_spec["capability"]

    if "num_min_timing_iters" in compile_spec:
        assert type(compile_spec["num_min_timing_iters"]) is int
        info.num_min_timing_iters = compile_spec["num_min_timing_iters"]

    if "num_avg_timing_iters" in compile_spec:
        assert type(compile_spec["num_avg_timing_iters"]) is int
        info.num_avg_timing_iters = compile_spec["num_avg_timing_iters"]

    if "workspace_size" in compile_spec:
        assert type(compile_spec["workspace_size"]) is int
        info.workspace_size = compile_spec["workspace_size"]

    if "max_batch_size" in compile_spec:
        assert type(compile_spec["max_batch_size"]) is int
        info.max_batch_size = compile_spec["max_batch_size"]

    if "truncate_long_and_double" in compile_spec:
        assert type(compile_spec["truncate_long_and_double"]) is bool
        info.truncate_long_and_double = compile_spec["truncate_long_and_double"]

    if "torch_fallback" in compile_spec:
        info.torch_fallback = _parse_torch_fallback(compile_spec["torch_fallback"])

    return info


def TensorRTCompileSpec(compile_spec: Dict[str, Any]) -> torch.classes.tensorrt.CompileSpec:
    """
    Utility to create a formated spec dictionary for using the PyTorch TensorRT backend

    Args:
        compile_spec (dict): Compilation settings including operating precision, target device, etc.
            One key is required which is ``input_shapes``, describing the input sizes or ranges for inputs
            to the graph as well as expect types and formats for those inputs. All other keys are optional.
            Entries for each method to be compiled.

            Note: Partial compilation of TorchScript modules is not supported through the PyTorch TensorRT backend
            If you need this feature, use trtorch.compile to compile your module. Usage of the resulting module is
            as if you were using the TensorRT integration.

            .. code-block:: py

                CompileSpec = {
                    "forward" : trtorch.TensorRTCompileSpec({
                        "inputs": [
                            trtorch.Input((1, 3, 224, 224)), # Static input shape for input #1
                            trtorch.Input(
                                min_shape=1, 3, 224, 224),
                                opt_shape=(1, 3, 512, 512),
                                max_shape=(1, 3, 1024, 1024),
                                dtype=torch.int32
                                format=torch.channel_last
                            ) # Dynamic input shape for input #2
                        ],
                        "device": {
                            "device_type": torch.device("cuda"), # Type of device to run engine on (for DLA use trtorch.DeviceType.DLA)
                            "gpu_id": 0, # Target gpu id to run engine (Use Xavier as gpu id for DLA)
                            "dla_core": 0, # (DLA only) Target dla core id to run engine
                            "allow_gpu_fallback": false, # (DLA only) Allow layers unsupported on DLA to run on GPU
                        },
<<<<<<< HEAD
                        "sparse_weights": Enable sparsity for convolution and fully connected layers.

=======
                        "enabled_precisions": {torch.half}, # Operating precision set to FP16
                        "sparse_weights": Enable sparsity for convolution and fully connected layers.
>>>>>>> 8a0201c5
                        "disable_tf32": False, # Force FP32 layers to use traditional as FP32 format vs the default behavior of rounding the inputs to 10-bit mantissas before multiplying, but accumulates the sum using 23-bit mantissas
                        "refit": False, # enable refit
                        "debug": False, # enable debuggable engine
                        "strict_types": False, # kernels should strictly run in operating precision
                        "capability": trtorch.EngineCapability.DEFAULT, # Restrict kernel selection to safe gpu kernels or safe dla kernels
                        "num_min_timing_iters": 2, # Number of minimization timing iterations used to select kernels
                        "num_avg_timing_iters": 1, # Number of averaging timing iterations used to select kernels
                        "workspace_size": 0, # Maximum size of workspace given to TensorRT
                        "max_batch_size": 0, # Maximum batch size (must be >= 1 to be set, 0 means not set)
                        "truncate_long_and_double": False, # Truncate long and double into int and float
                    })
                }

            Input Sizes can be specified as torch sizes, tuples or lists. Op precisions can be specified using
            torch datatypes or trtorch datatypes and you can use either torch devices or the trtorch device type enum
            to select device type.

    Returns:
        torch.classes.tensorrt.CompileSpec: List of methods and formated spec objects to be provided to ``torch._C._jit_to_tensorrt``
    """

    parsed_spec = _parse_compile_spec(compile_spec)

    backend_spec = torch.classes.tensorrt.CompileSpec()

    for i in parsed_spec.inputs:
        clone = torch.classes.tensorrt._Input()
        clone._set_min(i.min)
        clone._set_opt(i.opt)
        clone._set_max(i.max)
        clone._set_dtype(i.dtype)
        clone._set_format(i.format)
        clone._set_input_is_dynamic(i.input_is_dynamic)
        backend_spec._append_input(clone)

    d = torch.classes.tensorrt._Device()
    d._set_device_type(int(parsed_spec.device.device_type))
    d._set_gpu_id(parsed_spec.device.gpu_id)
    d._set_dla_core(parsed_spec.device.dla_core)
    d._set_allow_gpu_fallback(parsed_spec.device.allow_gpu_fallback)

    if parsed_spec.torch_fallback.enabled:
        raise RuntimeError(
            "Partial module compilation is not currently supported via the PyTorch TensorRT backend. If you need partial compilation, use trtorch.compile"
        )

    torch_fallback = torch.classes.tensorrt._TorchFallback()
    torch_fallback._set_enabled(parsed_spec.torch_fallback.enabled)
    torch_fallback._set_min_block_size(parsed_spec.torch_fallback.min_block_size)
    torch_fallback._set_forced_fallback_operators(parsed_spec.torch_fallback.forced_fallback_operators)

    backend_spec._set_device(d)
    backend_spec._set_torch_fallback(torch_fallback)
    backend_spec._set_precisions([int(i) for i in parsed_spec.enabled_precisions])

    backend_spec._set_disable_tf32(parsed_spec.disable_tf32)
    backend_spec._set_refit(parsed_spec.refit)
    backend_spec._set_debug(parsed_spec.debug)
    backend_spec._set_refit(parsed_spec.refit)
    backend_spec._set_strict_types(parsed_spec.strict_types)
    backend_spec._set_capability(int(parsed_spec.capability))
    backend_spec._set_num_min_timing_iters(parsed_spec.num_min_timing_iters)
    backend_spec._set_num_avg_timing_iters(parsed_spec.num_avg_timing_iters)
    backend_spec._set_workspace_size(parsed_spec.workspace_size)
    backend_spec._set_max_batch_size(parsed_spec.max_batch_size)
    backend_spec._set_truncate_long_and_double(parsed_spec.truncate_long_and_double)
    backend_spec._set_ptq_calibrator(parsed_spec._get_calibrator_handle())

    return backend_spec<|MERGE_RESOLUTION|>--- conflicted
+++ resolved
@@ -286,13 +286,8 @@
                             "dla_core": 0, # (DLA only) Target dla core id to run engine
                             "allow_gpu_fallback": false, # (DLA only) Allow layers unsupported on DLA to run on GPU
                         },
-<<<<<<< HEAD
-                        "sparse_weights": Enable sparsity for convolution and fully connected layers.
-
-=======
                         "enabled_precisions": {torch.half}, # Operating precision set to FP16
                         "sparse_weights": Enable sparsity for convolution and fully connected layers.
->>>>>>> 8a0201c5
                         "disable_tf32": False, # Force FP32 layers to use traditional as FP32 format vs the default behavior of rounding the inputs to 10-bit mantissas before multiplying, but accumulates the sum using 23-bit mantissas
                         "refit": False, # enable refit
                         "debug": False, # enable debuggable engine
