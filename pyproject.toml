--- conflicted
+++ resolved
@@ -50,16 +50,6 @@
     "torchscript",
     "inference",
 ]
-<<<<<<< HEAD
-dependencies = [
-    "torch>=2.9.0.dev,<2.10.0; platform_machine != 'aarch64' or (platform_machine == 'aarch64' and 'tegra' not in platform_release)",
-    "torch>=2.8.0,<2.9.0; platform_machine == 'aarch64' and 'tegra' in platform_release",
-
-    "tensorrt>=10.13.0,<10.14.0; platform_machine != 'aarch64' or (platform_machine == 'aarch64' and 'tegra' not in platform_release)",
-    "tensorrt-cu12-bindings>=10.13.0,<10.14.0; platform_machine != 'aarch64' or (platform_machine == 'aarch64' and 'tegra' not in platform_release)",
-    "tensorrt-cu12-libs>=10.13.0,<10.14.0; platform_machine != 'aarch64' or (platform_machine == 'aarch64' and 'tegra' not in platform_release)",
-=======
->>>>>>> 7c4ee624
 
 dynamic = ["version", "dependencies", "optional-dependencies"]
 
