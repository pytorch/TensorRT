#include <iostream>
#include <memory>
#include <sstream>
#include <vector>

#include <cuda_runtime.h>
#include "NvInfer.h"

#include "ATen/core/function_schema.h"
#include "ATen/core/jit_type.h"

#include "torch/csrc/jit/frontend/function_schema_parser.h"
#include "torch/csrc/jit/ir/ir.h"
#include "torch/csrc/jit/ir/ir_views.h"
#include "torch/csrc/jit/passes/graph_fuser.h"
#include "torch/csrc/jit/passes/loop_unrolling.h"
#include "torch/csrc/jit/passes/lower_graph.h"
#include "torch/csrc/jit/passes/pass_manager.h"
#include "torch/custom_class.h"

#include "core/compiler.h"

#include "core/conversion/conversion.h"
#include "core/lowering/lowering.h"
#include "core/partitioning/partitioning.h"
#include "core/runtime/runtime.h"

namespace torch_tensorrt {
namespace core {

void AddEngineToGraph(
    torch::jit::script::Module mod,
    std::shared_ptr<torch::jit::Graph>& g,
    const std::string& serialized_engine,
    runtime::CudaDevice& device_info,
    std::string engine_id = "",
    bool fallback = false) {
  auto engine_ptr = c10::make_intrusive<runtime::TRTEngine>(
      mod._ivalue()->name() + "_engine_" + engine_id, serialized_engine, device_info);
  // Get required metadata about the engine out
  auto num_io = engine_ptr->num_io;
  auto name = engine_ptr->name;

  //..
  // Add the engine as an attribute of the module, this will let the engine be
  // serialized and deserialized
  mod.register_attribute(
      name,
      c10::getCustomClassType<c10::intrusive_ptr<runtime::TRTEngine>>(),
      c10::IValue(std::move(engine_ptr)),
      false);

  // Add the module as an input into the graph
  auto self = g->addInput("self_1");
  self->setType(mod.type());

  // Start by retriveing the engine from the module attribute list
  auto engine_node = g->createGetAttr(self, name);
  g->block()->appendNode(engine_node);

  // Add inputs to the graph corresponding to the number of input tensors
  // expected by the engine Also store those inputs in a vector so that they can
  // be coalesced into a single list at runtime
  std::vector<torch::jit::Value*> engine_inputs;
  for (uint64_t i = 0; i < num_io.first; i++) {
    auto in_val = g->addInput(std::string("input_") + std::to_string(i));
    in_val->setType(c10::TensorType::get());
    engine_inputs.push_back(in_val);
  }

  // Create a node that will merge all of the input tensors into a single list
  // argument to the trt::execute_engine op Creates: prim::ListConstruct(<input
  // tensors>)
  auto input_list_node = g->createList(c10::TensorType::get(), torch::jit::ArrayRef<torch::jit::Value*>(engine_inputs));
  g->block()->appendNode(input_list_node);

  // Make a list of inputs to the actual trt::execute_engine op
  // Note: Ordering of list and then engine is because we can pop off the engine
  // first which contains all the metadata needed for execution
  std::vector<torch::jit::Value*> execute_node_inputs;
  execute_node_inputs.push_back(input_list_node->outputs()[0]);
  execute_node_inputs.push_back(engine_node->outputs()[0]);

  // Create the actual execution node trt::execute_engine using the assembled
  // inputs
  auto execute_node = g->create(
      c10::Symbol::fromQualString("tensorrt::execute_engine"),
      torch::jit::ArrayRef<torch::jit::Value*>(execute_node_inputs),
      1);
  g->block()->appendNode(execute_node);
  execute_node->outputs()[0]->setType(c10::ListType::ofTensors());

  // Create a node to unpack the list into seperate tensors, in the case of
  // there being only one tensor, the tensor will be returned, otherwise they
  // are returned as a tuple of tensors. Creates: prim::ListUnpack(<engine
  // output>)
  auto unpack_node = g->createListUnpack(execute_node->outputs()[0], num_io.second);
  g->block()->appendNode(unpack_node);

  // If there are multiple output tensors from TensorRT we wrap them in a tuple
  // to return, convert to tuple only when we only have 1 segmented graph
  if (!fallback && unpack_node->outputs().size() > 1) {
    // Creates prim::TupleConstruct(<output tensors>) using outputs of the
    // unpack node
    auto return_tuple_node = g->createTuple(unpack_node->outputs());
    g->block()->appendNode(return_tuple_node);
    // Set the output as the produced tuple
    g->registerOutput(return_tuple_node->outputs()[0]);
  } else {
    // if fallback is enabled, multiple outputs will be registered
    for (size_t i = 0; i < unpack_node->outputs().size(); ++i) {
      g->registerOutput(unpack_node->outputs()[i]);
    }
  }

  LOG_DEBUG(*g << "(AddEngineToGraph)\n");

  return;
}

bool CheckMethodOperatorSupport(const torch::jit::script::Module& mod, std::string method_name) {
  // Go through Lowering to simplify graph
  auto graph_and_parameters = lowering::Lower(mod, method_name, lowering::LowerInfo());

  auto g = graph_and_parameters.first;
  LOG_DEBUG(*g << "(CheckMethodOperatorSupport)\n");

  return conversion::VerifyConverterSupportForBlock(g->block());
}

void AddSegmentedBlockToGraph(
    std::shared_ptr<torch::jit::Graph>& g,
    partitioning::SegmentedBlock& seg,
    std::unordered_map<torch::jit::Value*, torch::jit::Value*>& old_to_new_g) {
  // old_to_new_g contains: original global graph value => new global graph value,
  // mini_to_new_g: mini graph value -> new graph value
  std::unordered_map<torch::jit::Value*, torch::jit::Value*> mini_to_new_g;
  size_t input_idx = 0;
  if (seg.target() == partitioning::SegmentedBlock::kTensorRT && g->inputs().size() > 0) {
    if (g->inputs()[0]->type()->str().find("__torch__") == std::string::npos) {
      auto self = g->insertInput(0, "self_1");
      self->setType(seg.inputs()[0]->type());
    }
    mini_to_new_g[seg.inputs()[input_idx++]] = g->inputs()[0];
  }

  for (auto& raw_input : seg.raw_inputs()) {
    if (old_to_new_g.count(raw_input)) {
      mini_to_new_g[seg.inputs()[input_idx++]] = old_to_new_g[raw_input];
    }
  }

  for (const auto n : seg.nodes()) {
    util::cloneNode(n, g, mini_to_new_g);
  }

  // original graph value => new global graph value
  for (size_t i = 0; i < seg.raw_outputs().size(); ++i) {
    old_to_new_g[seg.raw_outputs()[i]] = mini_to_new_g[seg.outputs()[i]];
  }
  size_t offset = seg.target() == partitioning::SegmentedBlock::kTensorRT ? 1 : 0;
  for (size_t i = 0; i < seg.raw_inputs().size(); ++i) {
    if (!old_to_new_g.count(seg.raw_inputs()[i])) {
      old_to_new_g[seg.raw_inputs()[i]] = mini_to_new_g[seg.inputs()[i + offset]];
    }
  }

  return;
}

typedef std::pair<std::shared_ptr<torch::jit::Graph>, std::unordered_map<torch::jit::Value*, torch::jit::Value*>>
    GraphAndMapping;

void AddIfBlockToGraph(
    std::shared_ptr<torch::jit::Graph>& new_g,
    torch::jit::Node* if_node,
    const std::vector<GraphAndMapping>& graph_and_mappings,
    std::unordered_map<torch::jit::Value*, torch::jit::Value*>& old_to_new_g) {
  torch::jit::IfView if_view(if_node);

  // create a new if node in new_g and add corresponding inputs
  auto new_if = new_g->insertNode(new_g->create(torch::jit::prim::If, {}, 0));
  new_if->addInput(util::getOrAddInputForValue(if_view.cond(), new_g, old_to_new_g));

  // iterate over all blocks and add them to new created prim::If
  for (auto graph_and_mapping : graph_and_mappings) {
    auto new_if_block = new_if->addBlock();
    auto cur_block_graph = graph_and_mapping.first;
    auto cur_block_mapping = graph_and_mapping.second;
    std::unordered_map<torch::jit::Value*, torch::jit::Value*> block_graph_to_new_g;
    for (auto& i : cur_block_mapping) {
      // for every pair in then_mapping, old_value => mini graph value, if old_value also appears in old_to_new_g, then
      // it's mini graph's input
      if (old_to_new_g.count(i.first)) {
        block_graph_to_new_g[i.second] = old_to_new_g[i.first];
      }
    }

    auto env = [&](torch::jit::Value* v) { return util::getOrAddInputForValue(v, new_g, block_graph_to_new_g); };
    new_if_block->cloneFrom(cur_block_graph->block(), env);
    if (cur_block_graph->inputs().size() &&
        cur_block_graph->inputs()[0]->type()->str().find("__torch__") != std::string::npos) {
      if (new_g->inputs()[0]->type()->str().find("__torch__") == std::string::npos) {
        auto self = new_g->insertInput(0, "self_1");
        self->setType(cur_block_graph->inputs()[0]->type());
      }
      block_graph_to_new_g[cur_block_graph->inputs()[0]] = new_g->inputs()[0];
    }
    for (int i = cur_block_graph->inputs().size() - 1; i >= 0; --i) {
      new_if_block->inputs()[i]->replaceAllUsesWith(block_graph_to_new_g[cur_block_graph->inputs()[i]]);
      new_if_block->eraseInput(i);
    }
  }
  for (auto ov : if_view.outputs()) {
    auto no = new_if->addOutput();
    old_to_new_g[ov] = no;
    no->copyMetadata(ov);
  }
  return;
}

GraphAndMapping ConstructFallbackGraph_(
    torch::jit::script::Module& new_mod,
    torch::jit::Block* block,
    partitioning::PartitioningCtx* partitioning_ctx,
    conversion::ConversionInfo convert_info,
    ir::StaticParams static_params,
    std::unordered_map<const torch::jit::Value*, torch::jit::IValue> example_tensor_map) {
  auto new_g = std::make_shared<torch::jit::Graph>();

  auto segmented_blocks = partitioning::partition(partitioning_ctx, block, example_tensor_map);

  // the mapping from lowering graph => fallback global graph
  std::unordered_map<torch::jit::Value*, torch::jit::Value*> old_to_new_g;
  for (auto input : block->inputs()) {
    util::getOrAddInputForValue(input, new_g, old_to_new_g);
  }

  for (auto& seg_block : segmented_blocks) {
    LOG_INFO("Block segment:" << seg_block);
    std::ostringstream trt_engine_id;
    trt_engine_id << reinterpret_cast<const int*>(&seg_block);

    if (seg_block.target() == partitioning::SegmentedBlock::kTensorRT) {
      auto shapes = seg_block.in_shapes();
      auto types = seg_block.in_types();
      std::vector<ir::Input> inputs;
      for (size_t i = 0; i < shapes.size(); i++) {
        auto in = ir::Input(shapes[i]);
        in.dtype = util::ScalarTypeToTRTDataType(types[i]);
        inputs.push_back(in);
      }
      // update the input ranges for each segments
      convert_info.inputs = ir::associate_specs_with_inputs(seg_block.g(), inputs, static_params);

      // TODO mapping Inputs Ivalue to flatten one here
      auto engine = conversion::ConvertBlockToEngine(seg_block.block(), convert_info, static_params);
      auto temp_g = std::make_shared<torch::jit::Graph>();
      auto device_spec = convert_info.engine_settings.device;
      auto cuda_device = runtime::CudaDevice(device_spec.gpu_id, device_spec.device_type);
      AddEngineToGraph(new_mod, temp_g, engine, cuda_device, trt_engine_id.str(), true);

      seg_block.update_graph(temp_g);
      AddSegmentedBlockToGraph(new_g, seg_block, old_to_new_g);
    } else {
      if (seg_block.raw_nodes()[0]->kind() == torch::jit::prim::If) {
        auto if_node = seg_block.raw_nodes()[0];

        // convert the 2 blocks in prim::if and get the converted graph with mappings
        std::vector<GraphAndMapping> graph_and_mappings;
        for (auto cur_block : if_node->blocks()) {
          graph_and_mappings.push_back(ConstructFallbackGraph_(
              new_mod, cur_block, partitioning_ctx, convert_info, static_params, example_tensor_map));
        }
        AddIfBlockToGraph(new_g, if_node, graph_and_mappings, old_to_new_g);

      } else {
        AddSegmentedBlockToGraph(new_g, seg_block, old_to_new_g);
      }
    }
  }

  if (block->outputs().size() > 1) {
    std::vector<torch::jit::Value*> fallback_graph_vector;
    for (auto& output : block->outputs()) {
      if (old_to_new_g.count(output)) {
        fallback_graph_vector.push_back(old_to_new_g[output]);
      }
    }
    torch::jit::ArrayRef<torch::jit::Value*> fallback_graph_outputs(fallback_graph_vector);
    auto return_tuple_node = new_g->createTuple(fallback_graph_outputs);
    new_g->block()->appendNode(return_tuple_node);
    // Set the output as the produced tuple
    new_g->registerOutput(return_tuple_node->outputs()[0]);
  } else {
    if (block->outputs().size() && old_to_new_g.count(block->outputs()[0])) {
      new_g->registerOutput(old_to_new_g[block->outputs()[0]]);
    }
  }
  return {new_g, old_to_new_g};
}

GraphAndMapping ConstructFallbackGraph(
    torch::jit::script::Module& new_mod,
    torch::jit::Block* block,
    CompileSpec cfg,
    ir::StaticParams static_params,
    ir::CollectionTypeMap first_use_types) {
  auto convert_info = cfg.convert_info;
  auto partitioning_info = cfg.partitioning_info;

  auto partitioning_ctx = partitioning::PartitioningCtx(block, partitioning_info);
  auto collection_input_ivalues_map =
      partitioning::generateRandomInputs(partitioning_info.collection_input_spec_map, first_use_types);

  return ConstructFallbackGraph_(
      new_mod, block, &partitioning_ctx, convert_info, static_params, collection_input_ivalues_map);
}

void MapInputsAndDetermineDTypes(
    CompileSpec& cfg,
    std::shared_ptr<torch::jit::Graph>& g,
    ir::StaticParams& static_params,
    ir::CollectionTypeMap& first_use_type_map) {
  cfg.convert_info.collection_input_spec_map =
      std::move(ir::associate_specs_with_collection_inputs(g, cfg.graph_inputs, static_params));
  cfg.partitioning_info.collection_input_spec_map =
      ir::CollectionInputSpecMap(cfg.convert_info.collection_input_spec_map);

  auto collection_inputs = ir::get_collection_inputs(g, static_params);
  LOG_DEBUG(
      "In MapInputsAndDetermineDTypes, the g->inputs() size is "
      << g->inputs().size() << ", CollectionInputSpecMap size is" << collection_inputs.size());

  for (auto in : collection_inputs) {
    std::vector<ir::Input>& spec = cfg.convert_info.collection_input_spec_map.find(in)->second;
    std::vector<c10::optional<at::ScalarType>> est_type_opt;

    auto est_it = first_use_type_map.find(in);
    if (est_it != first_use_type_map.end()) {
      est_type_opt = first_use_type_map.find(in)->second;
    }
    // traverse elements in est_type_out and spec
    for (size_t i = 0; i < est_type_opt.size(); i++) {
      if (est_type_opt[i] && !spec[i].dtype_is_user_defined) {
        // If we can calculate the type from the graph and the type was not defined by the user then use the calculated
        // type
        LOG_INFO(
            "Since input type is not explicitly defined, infering using first tensor calculation\n  Inferred input "
            << in->debugName() << " has type " << est_type_opt[i].value());
        spec[i].dtype = util::ScalarTypeToTRTDataType(est_type_opt[i].value());
      } else if (!est_type_opt[i] && !spec[i].dtype_is_user_defined) {
        // If we cannot calculate the type and the user did not define the type, then default to FP32
        LOG_WARNING(
            "Cannot infer input type from calcuations in graph for input "
            << in->debugName() << ". Assuming it is Float32. If not, specify input type explicity");
        spec[i].dtype = nvinfer1::DataType::kFLOAT;
      } else if (spec[i].dtype_is_user_defined && cfg.partitioning_info.enabled) {
        if (!est_type_opt[i]) {
          LOG_INFO("Cannot infer input tensor dtype in graph, compiler is going to use the user setting");
          std::stringstream ss;
          ss << "For input " << in->debugName() << ", found user specified input dtype as ";
          ss << cfg.convert_info.collection_input_spec_map.find(in)->second[i].dtype;
          ss << ". The compiler is going to use the user setting "
             << cfg.convert_info.collection_input_spec_map.find(in)->second[i].dtype;
          auto warn_str = ss.str();
          LOG_WARNING(warn_str);
          // Overwrite type map with user settings
          first_use_type_map[in][i] = {
              util::TRTDataTypeToScalarType(cfg.convert_info.collection_input_spec_map.find(in)->second[i].dtype)};

        } else {
          if (util::TRTDataTypeToScalarType(cfg.convert_info.collection_input_spec_map.find(in)->second[i].dtype) !=
              est_type_opt[i].value()) {
            std::stringstream ss;
            ss << "For input " << in->debugName() << ", found user specified input dtype as ";
            ss << cfg.convert_info.collection_input_spec_map.find(in)->second[i].dtype;
            ss << ", however when inspecting the graph, the input type expected was inferred to be ";
            ss << est_type_opt[i].value() << std::endl;
            ss << "The compiler is going to use the user setting "
               << cfg.convert_info.collection_input_spec_map.find(in)->second[i].dtype;
            ss << "\nThis conflict may cause an error at runtime due to partial compilation being enabled and therefore\n";
            ss << "compatibility with PyTorch's data type convention is required.\n";
            ss << "If you do indeed see errors at runtime either:\n";
            ss << "- Remove the dtype spec for " << in->debugName() << std::endl;
            ss << "- Disable partial compilation by setting require_full_compilation to True";
            auto warn_str = ss.str();
            LOG_WARNING(warn_str);
            // Overwrite type map with user settings
            first_use_type_map[in][i] = {
                util::TRTDataTypeToScalarType(cfg.convert_info.collection_input_spec_map.find(in)->second[i].dtype)};
          }
        }
      } else {
        // The user defined the type so no changes are necessary
      }
    }
  }
  // }
}

std::string ConvertGraphToTRTEngine(const torch::jit::script::Module& mod, std::string method_name, CompileSpec cfg) {
  // Go through Lowering to simplify graph and extract weight parameters
  auto graph_and_parameters = lowering::Lower(mod, method_name, cfg.lower_info);

  auto g = graph_and_parameters.first;
  TORCHTRT_CHECK(
      conversion::VerifyConverterSupportForBlock(g->block()),
      "Not all operations in graph are supported by the compiler");
  auto params = graph_and_parameters.second;
  auto static_params = ir::get_static_params(g->inputs(), params);
  // Infer the type of an input from the weights of the calculation
  auto first_use_types = ir::get_block_first_calc_dtypes_opt_collection(g->block());

  MapInputsAndDetermineDTypes(cfg, g, static_params, first_use_types);

  auto engine = conversion::ConvertBlockToEngine(g->block(), cfg.convert_info, static_params);

  return engine;
}

torch::jit::Module CompileGraph(const torch::jit::Module& mod, CompileSpec cfg) {
  torch::jit::Module new_mod(mod._ivalue()->name() + "_trt");

  auto device_spec = cfg.convert_info.engine_settings.device;
  auto cuda_device = runtime::CudaDevice(device_spec.gpu_id, device_spec.device_type);

  for (const torch::jit::Method& method : mod.get_methods()) {
    if (method.name().compare("forward") == 0) {
      auto new_g = std::make_shared<torch::jit::Graph>();

      auto graph_and_parameters = lowering::Lower(mod, method.name(), cfg.lower_info);

      auto g = graph_and_parameters.first;
      auto params = graph_and_parameters.second;
      auto static_params = ir::get_static_params(g->inputs(), params);
      // Infer the type of an input from the weights of the calculation
      auto first_use_types = ir::get_block_first_calc_dtypes_opt_collection(g->block());

      MapInputsAndDetermineDTypes(cfg, g, static_params, first_use_types);
      auto isBlockConvertible = conversion::VerifyConverterSupportForBlock(g->block(), true);
      auto outputIsCollection = conversion::OutputIsCollection(g->block());
      if (cfg.partitioning_info.enabled &&
          (cfg.lower_info.forced_fallback_modules.size() == 0 &&
<<<<<<< HEAD
           cfg.partitioning_info.forced_fallback_operators.size() == 0 && isBlockConvertible)) {
=======
           cfg.partition_info.forced_fallback_operators.size() == 0 && isBlockConvertible) &&
          !outputIsCollection) {
>>>>>>> 1cf0476b
        LOG_INFO("Skipping partitioning since model is fully supported");
      }

      if (cfg.partitioning_info.enabled &&
          (!(cfg.lower_info.forced_fallback_modules.size() == 0 &&
             cfg.partitioning_info.forced_fallback_operators.size() == 0 && isBlockConvertible) ||
           outputIsCollection)) {
        auto graph_and_mapping = ConstructFallbackGraph(new_mod, g->block(), cfg, static_params, first_use_types);
        new_g = graph_and_mapping.first;
        // renaming the input name of graph after fallback to ensure pytorch deserialize it correctly
        for (size_t i = 0; i < new_g->inputs().size(); ++i) {
          new_g->inputs()[i]->setDebugName(std::string("input_") + std::to_string(i));
        }
        LOG_INFO(*new_g << "(GraphAfterFallback)");

        // if there is no tensorrt engine self in fallback graph, there is no conversion, we just return the initial
        // module
        if (new_g->inputs()[0]->type()->str().find("__torch__") == std::string::npos) {
          LOG_WARNING("Didn't generate any TensorRT engines, the compiler did nothing\n");
          return mod;
        }
      } else {
        TORCHTRT_CHECK(
            conversion::VerifyConverterSupportForBlock(g->block()),
            "Not all operations in graph are supported by the compiler");
        // TODO find the right
        auto engine = conversion::ConvertBlockToEngine(g->block(), cfg.convert_info, static_params);
        AddEngineToGraph(new_mod, new_g, engine, cuda_device);
      }
      auto new_method = new_mod._ivalue()->compilation_unit()->create_function(method.name(), new_g);
      auto schema = util::GenerateGraphSchema(new_method->name(), new_g);
      new_mod.type()->addMethod(new_method);
      new_method->setSchema(schema);
    }
  }
  return new_mod;
}

torch::jit::script::Module EmbedEngineInNewModule(const std::string& engine, runtime::CudaDevice cuda_device) {
  std::ostringstream engine_id;
  engine_id << reinterpret_cast<const int*>(&engine);
  torch::jit::script::Module new_mod("tensorrt_engine_mod_" + engine_id.str());
  auto new_g = std::make_shared<torch::jit::Graph>();
  AddEngineToGraph(new_mod, new_g, engine, cuda_device);
  auto new_method = new_mod._ivalue()->compilation_unit()->create_function("forward", new_g);
  auto schema = util::GenerateGraphSchema(new_method->name(), new_g);
  new_mod.type()->addMethod(new_method);
  new_method->setSchema(schema);

  return new_mod;
}

void set_device(const int gpu_id) {
  TORCHTRT_ASSERT(cudaSetDevice(gpu_id) == cudaSuccess, "Unable to set CUDA device: " << gpu_id);
}

} // namespace core
} // namespace torch_tensorrt<|MERGE_RESOLUTION|>--- conflicted
+++ resolved
@@ -442,12 +442,8 @@
       auto outputIsCollection = conversion::OutputIsCollection(g->block());
       if (cfg.partitioning_info.enabled &&
           (cfg.lower_info.forced_fallback_modules.size() == 0 &&
-<<<<<<< HEAD
-           cfg.partitioning_info.forced_fallback_operators.size() == 0 && isBlockConvertible)) {
-=======
            cfg.partition_info.forced_fallback_operators.size() == 0 && isBlockConvertible) &&
           !outputIsCollection) {
->>>>>>> 1cf0476b
         LOG_INFO("Skipping partitioning since model is fully supported");
       }
 
