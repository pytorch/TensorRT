--- conflicted
+++ resolved
@@ -19,10 +19,7 @@
     deps = [
         "@tensorrt//:nvinfer",
         "//core/util:prelude",
-<<<<<<< HEAD
         "//core/plugins:trtorch_plugins"
-=======
->>>>>>> d7eda0d2
     ] + select({
         ":use_pre_cxx11_abi": ["@libtorch_pre_cxx11_abi//:libtorch"],
         "//conditions:default": ["@libtorch//:libtorch"],
