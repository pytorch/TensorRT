#include <algorithm>

#include <cuda_runtime.h>
#include "NvInfer.h"
#include "torch/csrc/jit/frontend/function_schema_parser.h"
#include "torch/cuda.h"

#include "core/runtime/runtime.h"
#include "core/util/prelude.h"

namespace torch_tensorrt {
namespace core {
namespace runtime {

std::string slugify(std::string s) {
  std::replace(s.begin(), s.end(), '.', '_');
  return s;
}

std::vector<std::string> split(const std::string& str, char delim) {
  std::vector<std::string> strings;
  size_t start;
  size_t end = 0;
  while ((start = str.find_first_not_of(delim, end)) != std::string::npos) {
    end = str.find(delim, start);
    strings.push_back(str.substr(start, end - start));
  }
  return strings;
}

TRTEngine::TRTEngine(
    const std::string& serialized_engine,
    const RTDevice& cuda_device,
    const std::vector<std::string>& _in_binding_names,
    const std::vector<std::string>& _out_binding_names)
    : TRTEngine("deserialized_trt", serialized_engine, cuda_device, _in_binding_names, _out_binding_names) {}

TRTEngine::TRTEngine(std::vector<std::string> serialized_info)
    : TRTEngine(
          serialized_info[NAME_IDX],
          serialized_info[ENGINE_IDX],
          RTDevice(serialized_info[DEVICE_IDX]),
          split(serialized_info[INPUT_BINDING_NAMES_IDX], BINDING_DELIM),
          split(serialized_info[OUTPUT_BINDING_NAMES_IDX], BINDING_DELIM)) {}

TRTEngine::TRTEngine(
    const std::string& mod_name,
    const std::string& serialized_engine,
    const RTDevice& cuda_device,
    const std::vector<std::string>& _in_binding_names,
    const std::vector<std::string>& _out_binding_names) {
  auto most_compatible_device = get_most_compatible_device(cuda_device);
  TORCHTRT_CHECK(most_compatible_device, "No compatible device was found for instantiating TensorRT engine");
  device_info = most_compatible_device.value();
  set_rt_device(device_info);

  rt = make_trt(nvinfer1::createInferRuntime(util::logging::get_logger()));

  name = slugify(mod_name);

  cuda_engine = make_trt(rt->deserializeCudaEngine(serialized_engine.c_str(), serialized_engine.size()));
  TORCHTRT_CHECK((cuda_engine.get() != nullptr), "Unable to deserialize the TensorRT engine");

  exec_ctx = make_trt(cuda_engine->createExecutionContext());
  TORCHTRT_CHECK((exec_ctx.get() != nullptr), "Unable to create TensorRT execution context");

  // if (_in_binding_names.size() == 0 && _out_binding_names.size() == 0) {
  uint64_t inputs = 0;
  uint64_t outputs = 0;

  for (int64_t x = 0; x < cuda_engine->getNbIOTensors(); x++) {
    std::string bind_name = cuda_engine->getIOTensorName(x);
    LOG_DEBUG("Binding name: " << bind_name);
    auto delim = bind_name.find(".");
    if (delim == std::string::npos) {
      delim = bind_name.find("_");
      TORCHTRT_CHECK(
          delim != std::string::npos,
          "Unable to determine binding index for input "
              << bind_name
              << "\nEnsure module was compiled with Torch-TensorRT.ts or follows Torch-TensorRT Runtime conventions");
    }
    std::string idx_s = bind_name.substr(delim + 1);
    uint64_t idx = static_cast<uint64_t>(std::stoi(idx_s));

    if (cuda_engine->getTensorIOMode(bind_name.c_str()) == nvinfer1::TensorIOMode::kINPUT) {
      inputs++;
      LOG_DEBUG("TRT Binding: " << x << ": PYT Input: " << idx);
    } else {
      outputs++;
      LOG_DEBUG("TRT Binding: " << x << ": PYT Output: " << idx);
    }
  }

<<<<<<< HEAD
  num_io = std::make_pair(inputs, outputs);
  in_binding_names.resize(inputs);
  out_binding_names.resize(outputs);
  for (int64_t x = 0; x < cuda_engine->getNbIOTensors(); x++) {
    std::string bind_name = cuda_engine->getIOTensorName(x);
    if (cuda_engine->getTensorIOMode(bind_name.c_str()) == nvinfer1::TensorIOMode::kINPUT) {
      in_binding_names.push_back(bind_name);
    } else {
      out_binding_names.push_back(bind_name);
    }
  }
  //   } else {
  //     uint64_t inputs = _in_binding_names.size();
  //     in_binding_names.resize(inputs);
  //     for (size_t pyt_idx = 0; pyt_idx < inputs; pyt_idx++) {
  //       auto binding_name = _in_binding_names[pyt_idx];
  //       auto trt_idx = cuda_engine->getBindingIndex(binding_name.c_str());
  //       TORCHTRT_CHECK((trt_idx >= 0), "Could not find a TensorRT engine binding for input named " << binding_name);
  //       TORCHTRT_CHECK(
  //           cuda_engine->bindingIsInput(trt_idx),
  //           "Binding " << binding_name << " specified as input but found as output in TensorRT engine");
  //       LOG_DEBUG(
  //           "Input binding name: " << binding_name << " (trt binding idx: " << trt_idx << ", "
  //                                  << "pyt arg idx: " << pyt_idx << ")");
  //       in_binding_map[trt_idx] = pyt_idx;
  //       in_binding_names[pyt_idx] = _in_binding_names[pyt_idx];
  //     }

  //     uint64_t outputs = _out_binding_names.size();
  //     out_binding_names.resize(outputs);
  //     for (size_t pyt_idx = 0; pyt_idx < outputs; pyt_idx++) {
  //       auto binding_name = _out_binding_names[pyt_idx];
  //       auto trt_idx = cuda_engine->getBindingIndex(binding_name.c_str());
  //       TORCHTRT_CHECK((trt_idx >= 0), "Could not find a TensorRT engine binding for output named " << binding_name);
  //       TORCHTRT_CHECK(
  //           !cuda_engine->bindingIsInput(trt_idx),
  //           "Binding " << binding_name << " specified as output but found as input in TensorRT engine");
  //       LOG_DEBUG(
  //           "Output binding name: " << binding_name << " (trt binding idx: " << trt_idx << ", "
  //                                   << "pyt return idx: " << pyt_idx << ")");
  //       out_binding_map[trt_idx] = pyt_idx;
  //       out_binding_names[pyt_idx] = binding_name;
  // >>>>>>> master
  //     }
  num_io = std::make_pair(inputs, outputs);
#ifndef NDEBUG
  this->enable_profiling();
#endif
  // }
=======
  #ifndef NDEBUG
    this->enable_profiling();
  #endif
>>>>>>> 90b13a9c
  LOG_DEBUG(*this);

}

TRTEngine::~TRTEngine() {
<<<<<<< HEAD
  rt.reset();
=======
>>>>>>> 90b13a9c
  trt_engine_profiler.reset();
  exec_ctx.reset();
  cuda_engine.reset();
}

void TRTEngine::disable_profiling() {
  torch::cuda::synchronize(device_info.id);
  profile_execution = false;
  trt_engine_profiler.reset();
  exec_ctx = make_trt(cuda_engine->createExecutionContext());
  TORCHTRT_CHECK((exec_ctx.get() != nullptr), "Unable to recreate TensorRT execution context");
}

void TRTEngine::dump_engine_layer_info_to_file(const std::string& path) {
  auto inspector = make_trt(cuda_engine->createEngineInspector());
  std::ofstream f(path);
  f << std::string(inspector->getEngineInformation(nvinfer1::LayerInformationFormat::kJSON));
  f.close();
  return;
}

void TRTEngine::dump_engine_layer_info() {
  std::string layer_info_file =
      std::experimental::filesystem::path{profile_path_prefix + "/" + name + "_layer_information.json"}.string();
  dump_engine_layer_info_to_file(layer_info_file);
  return;
}

void TRTEngine::enable_profiling() {
  profile_execution = true;
  trt_engine_profiler = std::make_unique<TRTEngineProfiler>(name);
  exec_ctx->setProfiler(trt_engine_profiler.get());
}

std::string TRTEngine::get_engine_layer_info() {
  auto inspector = cuda_engine->createEngineInspector();
  return inspector->getEngineInformation(nvinfer1::LayerInformationFormat::kJSON);
}

void TRTEngine::set_profiling_paths() {
  device_profile_path =
      std::experimental::filesystem::path{profile_path_prefix + "/" + name + "_device_config_profile.trace"}.string();
  input_profile_path =
      std::experimental::filesystem::path{profile_path_prefix + "/" + name + "_input_profile.trace"}.string();
  output_profile_path =
      std::experimental::filesystem::path{profile_path_prefix + "/" + name + "_output_profile.trace"}.string();
  enqueue_profile_path =
      std::experimental::filesystem::path{profile_path_prefix + "/" + name + "_enqueue_profile.trace"}.string();
  trt_engine_profile_path =
      std::experimental::filesystem::path{profile_path_prefix + "/" + name + "_engine_exectuion_profile.trace"}
          .string();
}

std::string TRTEngine::to_str() const {
  // clang-format off
  std::stringstream ss;
  ss << "Torch-TensorRT TensorRT Engine:" << std::endl;
  ss << "  Name: " << name << std::endl;
  ss << "  Inputs: [" << std::endl;
  for (uint64_t i = 0; i < num_io.first; i++) {
    ss << "    id: " << i << std::endl;
    ss << "      shape: " << exec_ctx->getTensorShape(std::string("input_" + str(i)).c_str()) << std::endl;
    ss << "      dtype: "
       << util::TRTDataTypeToScalarType(exec_ctx->getEngine().getTensorDataType(std::string("input_" + str(i)).c_str()))
       << std::endl;
  }
  ss << "  ]" << std::endl;
  ss << "  Outputs: [" << std::endl;
  for (uint64_t o = 0; o < num_io.second; o++) {
    ss << "    id: " << o << std::endl;
    ss << "      shape: " << exec_ctx->getTensorShape(std::string("output_" + str(o)).c_str()) << std::endl;
    ss << "      dtype: "
       << util::TRTDataTypeToScalarType(
              exec_ctx->getEngine().getTensorDataType(std::string("output_" + str(o)).c_str()))
       << std::endl;
  }
  ss << "  }" << std::endl;
  ss << "  Device: " << device_info << std::endl;
  // clang-format on
  return ss.str();
}

std::ostream& operator<<(std::ostream& os, const TRTEngine& engine) {
  os << engine.to_str();
  return os;
}

TRTEngine& TRTEngine::operator=(const TRTEngine& other) {
  rt = other.rt;
  cuda_engine = other.cuda_engine;
  device_info = other.device_info;
  exec_ctx = other.exec_ctx;
  num_io = other.num_io;
  return (*this);
}

void TRTEngine::verify_serialization_fmt(const std::vector<std::string>& serialized_info) {
  TORCHTRT_CHECK(
      serialized_info.size() == SERIALIZATION_LEN,
      "Program to be deserialized targets an incompatible Torch-TensorRT ABI");
  TORCHTRT_CHECK(
      serialized_info[ABI_TARGET_IDX] == ABI_VERSION,
      "Program to be deserialized targets a different Torch-TensorRT ABI Version ("
          << serialized_info[ABI_TARGET_IDX] << ") than the Torch-TensorRT Runtime ABI Version (" << ABI_VERSION
          << ")");
}

} // namespace runtime
} // namespace core
} // namespace torch_tensorrt<|MERGE_RESOLUTION|>--- conflicted
+++ resolved
@@ -64,98 +64,89 @@
   exec_ctx = make_trt(cuda_engine->createExecutionContext());
   TORCHTRT_CHECK((exec_ctx.get() != nullptr), "Unable to create TensorRT execution context");
 
-  // if (_in_binding_names.size() == 0 && _out_binding_names.size() == 0) {
-  uint64_t inputs = 0;
-  uint64_t outputs = 0;
-
-  for (int64_t x = 0; x < cuda_engine->getNbIOTensors(); x++) {
-    std::string bind_name = cuda_engine->getIOTensorName(x);
-    LOG_DEBUG("Binding name: " << bind_name);
-    auto delim = bind_name.find(".");
-    if (delim == std::string::npos) {
-      delim = bind_name.find("_");
+  if (_in_binding_names.size() == 0 && _out_binding_names.size() == 0) {
+    uint64_t inputs = 0;
+    uint64_t outputs = 0;
+
+    for (int64_t x = 0; x < cuda_engine->getNbIOTensors(); x++) {
+      std::string bind_name = cuda_engine->getIOTensorName(x);
+      LOG_DEBUG("Binding name: " << bind_name);
+      auto delim = bind_name.find(".");
+      if (delim == std::string::npos) {
+        delim = bind_name.find("_");
+        TORCHTRT_CHECK(
+            delim != std::string::npos,
+            "Unable to determine binding index for input "
+                << bind_name
+                << "\nEnsure module was compiled with Torch-TensorRT.ts or follows Torch-TensorRT Runtime conventions");
+      }
+      std::string idx_s = bind_name.substr(delim + 1);
+      uint64_t idx = static_cast<uint64_t>(std::stoi(idx_s));
+
+      if (cuda_engine->getTensorIOMode(bind_name.c_str()) == nvinfer1::TensorIOMode::kINPUT) {
+        inputs++;
+        LOG_DEBUG("TRT Binding: " << x << ": PYT Input: " << idx);
+      } else {
+        outputs++;
+        LOG_DEBUG("TRT Binding: " << x << ": PYT Output: " << idx);
+      }
+    }
+
+    num_io = std::make_pair(inputs, outputs);
+    in_binding_names.resize(inputs);
+    out_binding_names.resize(outputs);
+    for (int64_t x = 0; x < cuda_engine->getNbIOTensors(); x++) {
+      std::string bind_name = cuda_engine->getIOTensorName(x);
+      if (cuda_engine->getTensorIOMode(bind_name.c_str()) == nvinfer1::TensorIOMode::kINPUT) {
+        in_binding_names.push_back(bind_name);
+      } else {
+        out_binding_names.push_back(bind_name);
+      }
+    }
+  } else {
+    uint64_t inputs_size = _in_binding_names.size();
+    in_binding_names.resize(inputs_size);
+    for (size_t pyt_idx = 0; pyt_idx < inputs_size; pyt_idx++) {
+      auto binding_name = _in_binding_names[pyt_idx];
+      // auto trt_idx = cuda_engine->getBindingIndex(binding_name.c_str());
+      std::string engine_binded_name = cuda_engine->getIOTensorName(pyt_idx);
+      TORCHTRT_CHECK((binding_name == engine_binded_name), "Could not find a TensorRT engine binding for input named " << binding_name);
       TORCHTRT_CHECK(
-          delim != std::string::npos,
-          "Unable to determine binding index for input "
-              << bind_name
-              << "\nEnsure module was compiled with Torch-TensorRT.ts or follows Torch-TensorRT Runtime conventions");
-    }
-    std::string idx_s = bind_name.substr(delim + 1);
-    uint64_t idx = static_cast<uint64_t>(std::stoi(idx_s));
-
-    if (cuda_engine->getTensorIOMode(bind_name.c_str()) == nvinfer1::TensorIOMode::kINPUT) {
-      inputs++;
-      LOG_DEBUG("TRT Binding: " << x << ": PYT Input: " << idx);
-    } else {
-      outputs++;
-      LOG_DEBUG("TRT Binding: " << x << ": PYT Output: " << idx);
-    }
-  }
-
-<<<<<<< HEAD
-  num_io = std::make_pair(inputs, outputs);
-  in_binding_names.resize(inputs);
-  out_binding_names.resize(outputs);
-  for (int64_t x = 0; x < cuda_engine->getNbIOTensors(); x++) {
-    std::string bind_name = cuda_engine->getIOTensorName(x);
-    if (cuda_engine->getTensorIOMode(bind_name.c_str()) == nvinfer1::TensorIOMode::kINPUT) {
-      in_binding_names.push_back(bind_name);
-    } else {
-      out_binding_names.push_back(bind_name);
-    }
-  }
-  //   } else {
-  //     uint64_t inputs = _in_binding_names.size();
-  //     in_binding_names.resize(inputs);
-  //     for (size_t pyt_idx = 0; pyt_idx < inputs; pyt_idx++) {
-  //       auto binding_name = _in_binding_names[pyt_idx];
-  //       auto trt_idx = cuda_engine->getBindingIndex(binding_name.c_str());
-  //       TORCHTRT_CHECK((trt_idx >= 0), "Could not find a TensorRT engine binding for input named " << binding_name);
-  //       TORCHTRT_CHECK(
-  //           cuda_engine->bindingIsInput(trt_idx),
-  //           "Binding " << binding_name << " specified as input but found as output in TensorRT engine");
-  //       LOG_DEBUG(
-  //           "Input binding name: " << binding_name << " (trt binding idx: " << trt_idx << ", "
-  //                                  << "pyt arg idx: " << pyt_idx << ")");
-  //       in_binding_map[trt_idx] = pyt_idx;
-  //       in_binding_names[pyt_idx] = _in_binding_names[pyt_idx];
-  //     }
-
-  //     uint64_t outputs = _out_binding_names.size();
-  //     out_binding_names.resize(outputs);
-  //     for (size_t pyt_idx = 0; pyt_idx < outputs; pyt_idx++) {
-  //       auto binding_name = _out_binding_names[pyt_idx];
-  //       auto trt_idx = cuda_engine->getBindingIndex(binding_name.c_str());
-  //       TORCHTRT_CHECK((trt_idx >= 0), "Could not find a TensorRT engine binding for output named " << binding_name);
-  //       TORCHTRT_CHECK(
-  //           !cuda_engine->bindingIsInput(trt_idx),
-  //           "Binding " << binding_name << " specified as output but found as input in TensorRT engine");
-  //       LOG_DEBUG(
-  //           "Output binding name: " << binding_name << " (trt binding idx: " << trt_idx << ", "
-  //                                   << "pyt return idx: " << pyt_idx << ")");
-  //       out_binding_map[trt_idx] = pyt_idx;
-  //       out_binding_names[pyt_idx] = binding_name;
-  // >>>>>>> master
-  //     }
-  num_io = std::make_pair(inputs, outputs);
+          (cuda_engine->getTensorIOMode(binding_name.c_str()) == nvinfer1::TensorIOMode::kINPUT),
+          "Binding " << binding_name << " specified as input but found as output in TensorRT engine");
+      LOG_DEBUG(
+          "Input binding name: " << binding_name << "pyt arg idx: " << pyt_idx << ")");
+      // in_binding_map[trt_idx] = pyt_idx;
+      in_binding_names[pyt_idx] = _in_binding_names[pyt_idx];
+    }
+
+    uint64_t outputs = _out_binding_names.size();
+    out_binding_names.resize(outputs);
+    for (size_t pyt_idx = 0; pyt_idx < outputs; pyt_idx++) {
+      auto binding_name = _out_binding_names[pyt_idx];
+      // auto trt_idx = cuda_engine->getBindingIndex(binding_name.c_str());
+      std::string engine_binded_name = cuda_engine->getIOTensorName(inputs_size + pyt_idx);
+      TORCHTRT_CHECK((binding_name == engine_binded_name), "Could not find a TensorRT engine binding for output named " << binding_name);
+      TORCHTRT_CHECK(
+          !(cuda_engine->getTensorIOMode(binding_name.c_str()) == nvinfer1::TensorIOMode::kINPUT),
+          "Binding " << binding_name << " specified as output but found as input in TensorRT engine");
+      LOG_DEBUG(
+          "Output binding name: " << binding_name << "pyt return idx: " << inputs_size + pyt_idx << ")");
+      // out_binding_map[trt_idx] = pyt_idx;
+      out_binding_names[pyt_idx] = binding_name;
+    }
+    num_io = std::make_pair(inputs_size, outputs);
+    }
+    
 #ifndef NDEBUG
   this->enable_profiling();
 #endif
-  // }
-=======
-  #ifndef NDEBUG
-    this->enable_profiling();
-  #endif
->>>>>>> 90b13a9c
   LOG_DEBUG(*this);
 
 }
 
 TRTEngine::~TRTEngine() {
-<<<<<<< HEAD
   rt.reset();
-=======
->>>>>>> 90b13a9c
   trt_engine_profiler.reset();
   exec_ctx.reset();
   cuda_engine.reset();
