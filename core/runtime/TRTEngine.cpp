--- conflicted
+++ resolved
@@ -64,11 +64,10 @@
   exec_ctx = make_trt(cuda_engine->createExecutionContext());
   TORCHTRT_CHECK((exec_ctx.get() != nullptr), "Unable to create TensorRT execution context");
 
-  if (_in_binding_names.size() == 0 && _out_binding_names.size() == 0) {
-    uint64_t inputs = 0;
-    uint64_t outputs = 0;
-
-<<<<<<< HEAD
+  // if (_in_binding_names.size() == 0 && _out_binding_names.size() == 0) {
+  uint64_t inputs = 0;
+  uint64_t outputs = 0;
+
   for (int64_t x = 0; x < cuda_engine->getNbIOTensors(); x++) {
     std::string bind_name = cuda_engine->getIOTensorName(x);
     LOG_DEBUG("Binding name: " << bind_name);
@@ -80,90 +79,68 @@
           "Unable to determine binding index for input "
               << bind_name
               << "\nEnsure module was compiled with Torch-TensorRT.ts or follows Torch-TensorRT Runtime conventions");
-=======
-    for (int64_t x = 0; x < cuda_engine->getNbBindings(); x++) {
-      std::string bind_name = cuda_engine->getBindingName(x);
-      LOG_DEBUG("Binding name: " << bind_name);
-      auto delim = bind_name.find(".");
-      if (delim == std::string::npos) {
-        delim = bind_name.find("_");
-        TORCHTRT_CHECK(
-            delim != std::string::npos,
-            "Unable to determine binding index for input "
-                << bind_name
-                << "\nEnsure module was compiled with Torch-TensorRT.ts or follows Torch-TensorRT Runtime conventions");
-      }
-
-      std::string idx_s = bind_name.substr(delim + 1);
-      uint64_t idx = static_cast<uint64_t>(std::stoi(idx_s));
-
-      if (cuda_engine->bindingIsInput(x)) {
-        inputs++;
-        in_binding_map[x] = idx;
-        LOG_DEBUG("TRT Binding: " << x << ": PYT Input: " << idx);
-      } else {
-        outputs++;
-        out_binding_map[x] = idx;
-        LOG_DEBUG("TRT Binding: " << x << ": PYT Output: " << idx);
-      }
->>>>>>> 0e7f4fe4
     }
-
-    num_io = std::make_pair(inputs, outputs);
-    in_binding_names.resize(inputs);
-    out_binding_names.resize(outputs);
-
-<<<<<<< HEAD
+    std::string idx_s = bind_name.substr(delim + 1);
+    uint64_t idx = static_cast<uint64_t>(std::stoi(idx_s));
+
     if (cuda_engine->getTensorIOMode(bind_name.c_str()) == nvinfer1::TensorIOMode::kINPUT) {
       inputs++;
       in_binding_map[x] = idx;
+      LOG_DEBUG("TRT Binding: " << x << ": PYT Input: " << idx);
     } else {
       outputs++;
       out_binding_map[x] = idx;
-=======
-    for (int64_t x = 0; x < cuda_engine->getNbBindings(); x++) {
-      std::string bind_name = cuda_engine->getBindingName(x);
-      if (cuda_engine->bindingIsInput(x)) {
-        in_binding_names[in_binding_map.at(x)] = bind_name;
-      } else {
-        out_binding_names[out_binding_map.at(x)] = bind_name;
-      }
+      LOG_DEBUG("TRT Binding: " << x << ": PYT Output: " << idx);
     }
-  } else {
-    uint64_t inputs = _in_binding_names.size();
-    in_binding_names.resize(inputs);
-    for (size_t pyt_idx = 0; pyt_idx < inputs; pyt_idx++) {
-      auto binding_name = _in_binding_names[pyt_idx];
-      auto trt_idx = cuda_engine->getBindingIndex(binding_name.c_str());
-      TORCHTRT_CHECK((trt_idx >= 0), "Could not find a TensorRT engine binding for input named " << binding_name);
-      TORCHTRT_CHECK(
-          cuda_engine->bindingIsInput(trt_idx),
-          "Binding " << binding_name << " specified as input but found as output in TensorRT engine");
-      LOG_DEBUG(
-          "Input binding name: " << binding_name << " (trt binding idx: " << trt_idx << ", "
-                                 << "pyt arg idx: " << pyt_idx << ")");
-      in_binding_map[trt_idx] = pyt_idx;
-      in_binding_names[pyt_idx] = _in_binding_names[pyt_idx];
+  }
+
+  num_io = std::make_pair(inputs, outputs);
+  in_binding_names.resize(inputs);
+  out_binding_names.resize(outputs);
+
+  for (int64_t x = 0; x < cuda_engine->getNbIOTensors(); x++) {
+    std::string bind_name = cuda_engine->getIOTensorName(x);
+    if (cuda_engine->getTensorIOMode(bind_name.c_str()) == nvinfer1::TensorIOMode::kINPUT) {
+      in_binding_names[in_binding_map.at(x)] = bind_name;
+    } else {
+      out_binding_names[out_binding_map.at(x)] = bind_name;
     }
-
-    uint64_t outputs = _out_binding_names.size();
-    out_binding_names.resize(outputs);
-    for (size_t pyt_idx = 0; pyt_idx < outputs; pyt_idx++) {
-      auto binding_name = _out_binding_names[pyt_idx];
-      auto trt_idx = cuda_engine->getBindingIndex(binding_name.c_str());
-      TORCHTRT_CHECK((trt_idx >= 0), "Could not find a TensorRT engine binding for output named " << binding_name);
-      TORCHTRT_CHECK(
-          !cuda_engine->bindingIsInput(trt_idx),
-          "Binding " << binding_name << " specified as output but found as input in TensorRT engine");
-      LOG_DEBUG(
-          "Output binding name: " << binding_name << " (trt binding idx: " << trt_idx << ", "
-                                  << "pyt return idx: " << pyt_idx << ")");
-      out_binding_map[trt_idx] = pyt_idx;
-      out_binding_names[pyt_idx] = binding_name;
->>>>>>> 0e7f4fe4
-    }
-    num_io = std::make_pair(inputs, outputs);
-  }
+  }
+  //   } else {
+  //     uint64_t inputs = _in_binding_names.size();
+  //     in_binding_names.resize(inputs);
+  //     for (size_t pyt_idx = 0; pyt_idx < inputs; pyt_idx++) {
+  //       auto binding_name = _in_binding_names[pyt_idx];
+  //       auto trt_idx = cuda_engine->getBindingIndex(binding_name.c_str());
+  //       TORCHTRT_CHECK((trt_idx >= 0), "Could not find a TensorRT engine binding for input named " << binding_name);
+  //       TORCHTRT_CHECK(
+  //           cuda_engine->bindingIsInput(trt_idx),
+  //           "Binding " << binding_name << " specified as input but found as output in TensorRT engine");
+  //       LOG_DEBUG(
+  //           "Input binding name: " << binding_name << " (trt binding idx: " << trt_idx << ", "
+  //                                  << "pyt arg idx: " << pyt_idx << ")");
+  //       in_binding_map[trt_idx] = pyt_idx;
+  //       in_binding_names[pyt_idx] = _in_binding_names[pyt_idx];
+  //     }
+
+  //     uint64_t outputs = _out_binding_names.size();
+  //     out_binding_names.resize(outputs);
+  //     for (size_t pyt_idx = 0; pyt_idx < outputs; pyt_idx++) {
+  //       auto binding_name = _out_binding_names[pyt_idx];
+  //       auto trt_idx = cuda_engine->getBindingIndex(binding_name.c_str());
+  //       TORCHTRT_CHECK((trt_idx >= 0), "Could not find a TensorRT engine binding for output named " << binding_name);
+  //       TORCHTRT_CHECK(
+  //           !cuda_engine->bindingIsInput(trt_idx),
+  //           "Binding " << binding_name << " specified as output but found as input in TensorRT engine");
+  //       LOG_DEBUG(
+  //           "Output binding name: " << binding_name << " (trt binding idx: " << trt_idx << ", "
+  //                                   << "pyt return idx: " << pyt_idx << ")");
+  //       out_binding_map[trt_idx] = pyt_idx;
+  //       out_binding_names[pyt_idx] = binding_name;
+  // >>>>>>> master
+  //     }
+  num_io = std::make_pair(inputs, outputs);
+  // }
 
   LOG_DEBUG(*this);
 }
@@ -226,7 +203,6 @@
   std::stringstream ss;
   ss << "Torch-TensorRT TensorRT Engine:" << std::endl;
   ss << "  Name: " << name << std::endl;
-<<<<<<< HEAD
   ss << "  Inputs: [" << std::endl;
   for (uint64_t i = 0; i < num_io.first; i++) {
     ss << "    id: " << i << std::endl;
@@ -244,25 +220,6 @@
        << util::TRTDataTypeToScalarType(
               exec_ctx->getEngine().getTensorDataType(std::string("output_" + str(o)).c_str()))
        << std::endl;
-=======
-  ss << "  Bindings: {" << std::endl;
-  for (int64_t x = 0; x < cuda_engine->getNbBindings(); x++) {
-    if (cuda_engine->bindingIsInput(x)) {
-      const uint64_t pyt_idx = in_binding_map.at(x);
-  ss << "    (" << x << ": " << in_binding_names.at(pyt_idx) << ") Input: [" << std::endl;
-  ss << "      pytorch arg idx: " << pyt_idx << std::endl;
-  ss << "        shape: " << exec_ctx->getBindingDimensions(x) << std::endl;
-  ss << "        dtype: " << util::TRTDataTypeToScalarType(exec_ctx->getEngine().getBindingDataType(x)) << std::endl;
-  ss << "    ]" << std::endl;
-    } else {
-      const uint64_t pyt_idx = out_binding_map.at(x);
-  ss << "    (" << x <<  ": " << out_binding_names.at(pyt_idx) << ") Output: [" << std::endl;
-  ss << "      pytorch return idx: " << pyt_idx << std::endl;
-  ss << "        shape: " << exec_ctx->getBindingDimensions(x) << std::endl;
-  ss << "        dtype: " << util::TRTDataTypeToScalarType(exec_ctx->getEngine().getBindingDataType(x)) << std::endl;
-  ss << "    ]" << std::endl;
-    }
->>>>>>> 0e7f4fe4
   }
   ss << "  }" << std::endl;
   ss << "  Device: " << device_info << std::endl;
