#include "SegmentedBlock.h"

namespace trtorch {
namespace core {
namespace partitioning {

<<<<<<< HEAD
torch::jit::Value* getOrAddInputForValue(
    torch::jit::Value* old_value,
    torch::jit::Block* block,
    std::unordered_map<torch::jit::Value*, torch::jit::Value*>& old_to_new) {
  if (old_to_new.count(old_value) == 0) {
    auto node = old_value->node();

    if (node->kind() == torch::jit::prim::Constant) {
      auto new_const = block->owningGraph()->createClone(node, {nullptr});
      block->prependNode(new_const);
      old_to_new[old_value] = new_const->output();
      return new_const->output();
    }
    auto new_value = block->addInput();
    old_to_new[old_value] = new_value;
=======
SegmentedBlock::SegmentedBlock(SegmentedBlockTarget blk_target, std::vector<torch::jit::Node*>& nodes)
    : target_(blk_target), g_(std::make_shared<torch::jit::Graph>()) {
  for (auto& node : nodes) {
    nodes_.push_back(node);
    appendNode(node);
  }
}

void SegmentedBlock::registerOutput(torch::jit::Value* raw_output) {
  outputs_.push_back(raw_output);
  g_->registerOutput(old_to_new_[raw_output]);
}

void SegmentedBlock::eraseInput(size_t i) {
  inputs_.erase(inputs_.begin() + i);
  g_->eraseInput(i);
}

void SegmentedBlock::eraseOutput(size_t i) {
  outputs_.erase(outputs_.begin() + i);
  g_->eraseOutput(i);
}

torch::jit::Value* SegmentedBlock::getOrAddInputForValue(torch::jit::Value* old_value) {
  if (old_to_new_.count(old_value) == 0) {
    auto node = old_value->node();

    if (node->kind() == torch::jit::prim::Constant) {
      auto new_const = g_->createClone(node, {nullptr});
      g_->block()->prependNode(new_const);
      return new_const->output();
    }
    auto new_value = g_->block()->addInput();
    // every time when we addInput, we push back the corresponding lowering graph torch::jit::Value to our raw_inputs
    inputs_.push_back(old_value);
    old_to_new_[old_value] = new_value;
>>>>>>> 437670e3
    new_value->copyMetadata(old_value);
    return new_value;
  } else {
    return old_to_new_[old_value];
  }
}

<<<<<<< HEAD
torch::jit::Node* cloneNode(
    torch::jit::Node* node,
    std::shared_ptr<torch::jit::Graph>& graph,
    std::unordered_map<torch::jit::Value*, torch::jit::Value*>& old_to_new) {
  auto* block = graph->block();
  auto env = [&](torch::jit::Value* v) { return getOrAddInputForValue(v, graph->block(), old_to_new); };
=======
torch::jit::Node* SegmentedBlock::cloneNode(torch::jit::Node* node) {
  auto* block = g_->block();
  auto env = [&](torch::jit::Value* v) { return getOrAddInputForValue(v); };
>>>>>>> 437670e3

  // create node for current graph by using the metadata in node and input Values in env
  auto new_node = block->appendNode(g_->createClone(node, env));
  for (size_t i = 0; i < node->outputs().size(); ++i) {
    auto oo = node->outputs()[i];
    auto no = new_node->outputs()[i];
    old_to_new_[oo] = no;
  }
  return new_node;
}

<<<<<<< HEAD
//std::vector<SegmentedBlock> segment_graph(
//    std::shared_ptr<torch::jit::Graph> g,
//    const conversion::TorchFallback& fallback_info)

std::vector<SegmentedBlock> segment_graph(
    torch::jit::Block* block,
    const conversion::TorchFallback& fallback_info) {
  auto min_block_size = fallback_info.min_block_size;
  std::unordered_set<std::string> forced_fallback_operators(
      fallback_info.forced_fallback_operators.begin(), fallback_info.forced_fallback_operators.end());

  auto nodes = block->nodes();
  std::vector<SegmentedBlock> segmented_blocks;

  // segment the nodes
  std::vector<torch::jit::Node*> tensorrt_nodes, pytorch_nodes;
  for (const auto n : nodes) {
    if (n->kind() == torch::jit::prim::Constant)
      continue;

    std::string node_string(n->kind().toQualString());
    if (conversion::OpSupported(n) && !forced_fallback_operators.count(node_string)) {
      tensorrt_nodes.push_back(n);
      if (tensorrt_nodes.size() >= min_block_size && !pytorch_nodes.empty()) {
        segmented_blocks.emplace_back(SegmentedBlock::kTorch, pytorch_nodes);
        pytorch_nodes.clear();
      }
    } else {
      if (tensorrt_nodes.size() >= min_block_size) {
        segmented_blocks.emplace_back(SegmentedBlock::kTensorRT, tensorrt_nodes);
      } else {
        pytorch_nodes.insert(pytorch_nodes.end(), tensorrt_nodes.begin(), tensorrt_nodes.end());
      }
      tensorrt_nodes.clear();
      pytorch_nodes.push_back(n);
    }
  }

  // if there is any kTorch nodes left, then either the last nodes are kTorch or
  // last nodes are kTensorRT but num < min_block_size
  if (!pytorch_nodes.empty()) {
    pytorch_nodes.insert(pytorch_nodes.end(), tensorrt_nodes.begin(), tensorrt_nodes.end());
    segmented_blocks.emplace_back(SegmentedBlock::kTorch, pytorch_nodes);
  } else {
    segmented_blocks.emplace_back(SegmentedBlock::kTensorRT, tensorrt_nodes);
  }

  return std::move(segmented_blocks);
}

=======
>>>>>>> 437670e3
} // namespace partitioning
} // namespace core
} // namespace trtorch<|MERGE_RESOLUTION|>--- conflicted
+++ resolved
@@ -1,146 +1,66 @@
-#include "SegmentedBlock.h"
-
-namespace trtorch {
-namespace core {
-namespace partitioning {
-
-<<<<<<< HEAD
-torch::jit::Value* getOrAddInputForValue(
-    torch::jit::Value* old_value,
-    torch::jit::Block* block,
-    std::unordered_map<torch::jit::Value*, torch::jit::Value*>& old_to_new) {
-  if (old_to_new.count(old_value) == 0) {
-    auto node = old_value->node();
-
-    if (node->kind() == torch::jit::prim::Constant) {
-      auto new_const = block->owningGraph()->createClone(node, {nullptr});
-      block->prependNode(new_const);
-      old_to_new[old_value] = new_const->output();
-      return new_const->output();
-    }
-    auto new_value = block->addInput();
-    old_to_new[old_value] = new_value;
-=======
-SegmentedBlock::SegmentedBlock(SegmentedBlockTarget blk_target, std::vector<torch::jit::Node*>& nodes)
-    : target_(blk_target), g_(std::make_shared<torch::jit::Graph>()) {
-  for (auto& node : nodes) {
-    nodes_.push_back(node);
-    appendNode(node);
-  }
-}
-
-void SegmentedBlock::registerOutput(torch::jit::Value* raw_output) {
-  outputs_.push_back(raw_output);
-  g_->registerOutput(old_to_new_[raw_output]);
-}
-
-void SegmentedBlock::eraseInput(size_t i) {
-  inputs_.erase(inputs_.begin() + i);
-  g_->eraseInput(i);
-}
-
-void SegmentedBlock::eraseOutput(size_t i) {
-  outputs_.erase(outputs_.begin() + i);
-  g_->eraseOutput(i);
-}
-
-torch::jit::Value* SegmentedBlock::getOrAddInputForValue(torch::jit::Value* old_value) {
-  if (old_to_new_.count(old_value) == 0) {
-    auto node = old_value->node();
-
-    if (node->kind() == torch::jit::prim::Constant) {
-      auto new_const = g_->createClone(node, {nullptr});
-      g_->block()->prependNode(new_const);
-      return new_const->output();
-    }
-    auto new_value = g_->block()->addInput();
-    // every time when we addInput, we push back the corresponding lowering graph torch::jit::Value to our raw_inputs
-    inputs_.push_back(old_value);
-    old_to_new_[old_value] = new_value;
->>>>>>> 437670e3
-    new_value->copyMetadata(old_value);
-    return new_value;
-  } else {
-    return old_to_new_[old_value];
-  }
-}
-
-<<<<<<< HEAD
-torch::jit::Node* cloneNode(
-    torch::jit::Node* node,
-    std::shared_ptr<torch::jit::Graph>& graph,
-    std::unordered_map<torch::jit::Value*, torch::jit::Value*>& old_to_new) {
-  auto* block = graph->block();
-  auto env = [&](torch::jit::Value* v) { return getOrAddInputForValue(v, graph->block(), old_to_new); };
-=======
-torch::jit::Node* SegmentedBlock::cloneNode(torch::jit::Node* node) {
-  auto* block = g_->block();
-  auto env = [&](torch::jit::Value* v) { return getOrAddInputForValue(v); };
->>>>>>> 437670e3
-
-  // create node for current graph by using the metadata in node and input Values in env
-  auto new_node = block->appendNode(g_->createClone(node, env));
-  for (size_t i = 0; i < node->outputs().size(); ++i) {
-    auto oo = node->outputs()[i];
-    auto no = new_node->outputs()[i];
-    old_to_new_[oo] = no;
-  }
-  return new_node;
-}
-
-<<<<<<< HEAD
-//std::vector<SegmentedBlock> segment_graph(
-//    std::shared_ptr<torch::jit::Graph> g,
-//    const conversion::TorchFallback& fallback_info)
-
-std::vector<SegmentedBlock> segment_graph(
-    torch::jit::Block* block,
-    const conversion::TorchFallback& fallback_info) {
-  auto min_block_size = fallback_info.min_block_size;
-  std::unordered_set<std::string> forced_fallback_operators(
-      fallback_info.forced_fallback_operators.begin(), fallback_info.forced_fallback_operators.end());
-
-  auto nodes = block->nodes();
-  std::vector<SegmentedBlock> segmented_blocks;
-
-  // segment the nodes
-  std::vector<torch::jit::Node*> tensorrt_nodes, pytorch_nodes;
-  for (const auto n : nodes) {
-    if (n->kind() == torch::jit::prim::Constant)
-      continue;
-
-    std::string node_string(n->kind().toQualString());
-    if (conversion::OpSupported(n) && !forced_fallback_operators.count(node_string)) {
-      tensorrt_nodes.push_back(n);
-      if (tensorrt_nodes.size() >= min_block_size && !pytorch_nodes.empty()) {
-        segmented_blocks.emplace_back(SegmentedBlock::kTorch, pytorch_nodes);
-        pytorch_nodes.clear();
-      }
-    } else {
-      if (tensorrt_nodes.size() >= min_block_size) {
-        segmented_blocks.emplace_back(SegmentedBlock::kTensorRT, tensorrt_nodes);
-      } else {
-        pytorch_nodes.insert(pytorch_nodes.end(), tensorrt_nodes.begin(), tensorrt_nodes.end());
-      }
-      tensorrt_nodes.clear();
-      pytorch_nodes.push_back(n);
-    }
-  }
-
-  // if there is any kTorch nodes left, then either the last nodes are kTorch or
-  // last nodes are kTensorRT but num < min_block_size
-  if (!pytorch_nodes.empty()) {
-    pytorch_nodes.insert(pytorch_nodes.end(), tensorrt_nodes.begin(), tensorrt_nodes.end());
-    segmented_blocks.emplace_back(SegmentedBlock::kTorch, pytorch_nodes);
-  } else {
-    segmented_blocks.emplace_back(SegmentedBlock::kTensorRT, tensorrt_nodes);
-  }
-
-  return std::move(segmented_blocks);
-}
-
-=======
->>>>>>> 437670e3
-} // namespace partitioning
-} // namespace core
-} // namespace trtorch+#include "SegmentedBlock.h"
+
+namespace trtorch {
+namespace core {
+namespace partitioning {
+
+SegmentedBlock::SegmentedBlock(SegmentedBlockTarget blk_target, std::vector<torch::jit::Node*>& nodes)
+    : target_(blk_target), g_(std::make_shared<torch::jit::Graph>()) {
+  for (auto& node : nodes) {
+    nodes_.push_back(node);
+    appendNode(node);
+  }
+}
+
+void SegmentedBlock::registerOutput(torch::jit::Value* raw_output) {
+  outputs_.push_back(raw_output);
+  g_->registerOutput(old_to_new_[raw_output]);
+}
+
+void SegmentedBlock::eraseInput(size_t i) {
+  inputs_.erase(inputs_.begin() + i);
+  g_->eraseInput(i);
+}
+
+void SegmentedBlock::eraseOutput(size_t i) {
+  outputs_.erase(outputs_.begin() + i);
+  g_->eraseOutput(i);
+}
+
+torch::jit::Value* SegmentedBlock::getOrAddInputForValue(torch::jit::Value* old_value) {
+  if (old_to_new_.count(old_value) == 0) {
+    auto node = old_value->node();
+
+    if (node->kind() == torch::jit::prim::Constant) {
+      auto new_const = g_->createClone(node, {nullptr});
+      g_->block()->prependNode(new_const);
+      return new_const->output();
+    }
+    auto new_value = g_->block()->addInput();
+    // every time when we addInput, we push back the corresponding lowering graph torch::jit::Value to our raw_inputs
+    inputs_.push_back(old_value);
+    old_to_new_[old_value] = new_value;
+    new_value->copyMetadata(old_value);
+    return new_value;
+  } else {
+    return old_to_new_[old_value];
+  }
+}
+
+torch::jit::Node* SegmentedBlock::cloneNode(torch::jit::Node* node) {
+  auto* block = g_->block();
+  auto env = [&](torch::jit::Value* v) { return getOrAddInputForValue(v); };
+
+  // create node for current graph by using the metadata in node and input Values in env
+  auto new_node = block->appendNode(g_->createClone(node, env));
+  for (size_t i = 0; i < node->outputs().size(); ++i) {
+    auto oo = node->outputs()[i];
+    auto no = new_node->outputs()[i];
+    old_to_new_[oo] = no;
+  }
+  return new_node;
+}
+
+} // namespace partitioning
+} // namespace core
+} // namespace trtorch