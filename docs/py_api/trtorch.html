--- conflicted
+++ resolved
@@ -982,11 +982,7 @@
          <span class="sig-paren">
           )
          </span>
-<<<<<<< HEAD
-         → &lt;torch._C.ScriptClass object at 0x7f45062c5228&gt;
-=======
          → &lt;torch._C.ScriptClass object at 0x7f73e0cc01b8&gt;
->>>>>>> 0b6a3fd1
          <a class="headerlink" href="#trtorch.TensorRTCompileSpec" title="Permalink to this definition">
           ¶
          </a>
