<!DOCTYPE html>
<html>
 <head>
  <meta charset="utf-8"/>
  <meta content="width=device-width, initial-scale=1.0" name="viewport"/>
  <meta content="width=device-width,initial-scale=1" name="viewport"/>
  <meta content="ie=edge" http-equiv="x-ua-compatible"/>
  <meta content="Copy to clipboard" name="lang:clipboard.copy"/>
  <meta content="Copied to clipboard" name="lang:clipboard.copied"/>
  <meta content="en" name="lang:search.language"/>
  <meta content="True" name="lang:search.pipeline.stopwords"/>
  <meta content="True" name="lang:search.pipeline.trimmer"/>
  <meta content="No matching documents" name="lang:search.result.none"/>
  <meta content="1 matching document" name="lang:search.result.one"/>
  <meta content="# matching documents" name="lang:search.result.other"/>
  <meta content="[\s\-]+" name="lang:search.tokenizer"/>
  <link crossorigin="" href="https://fonts.gstatic.com/" rel="preconnect"/>
  <link href="https://fonts.googleapis.com/css?family=Roboto+Mono:400,500,700|Roboto:300,400,400i,700&amp;display=fallback" rel="stylesheet"/>
  <style>
   body,
      input {
        font-family: "Roboto", "Helvetica Neue", Helvetica, Arial, sans-serif
      }

      code,
      kbd,
      pre {
        font-family: "Roboto Mono", "Courier New", Courier, monospace
      }
  </style>
  <link href="../_static/stylesheets/application.css" rel="stylesheet"/>
  <link href="../_static/stylesheets/application-palette.css" rel="stylesheet"/>
  <link href="../_static/stylesheets/application-fixes.css" rel="stylesheet"/>
  <link href="../_static/fonts/material-icons.css" rel="stylesheet"/>
  <meta content="84bd00" name="theme-color"/>
  <script src="../_static/javascripts/modernizr.js">
  </script>
  <title>
   Object Detection with TRTorch (SSD) — TRTorch master documentation
  </title>
  <link href="../_static/material.css" rel="stylesheet" type="text/css"/>
  <link href="../_static/pygments.css" rel="stylesheet" type="text/css"/>
  <link href="../_static/collapsible-lists/css/tree_view.css" rel="stylesheet" type="text/css"/>
  <script data-url_root="../" id="documentation_options" src="../_static/documentation_options.js">
  </script>
  <script src="../_static/jquery.js">
  </script>
  <script src="../_static/underscore.js">
  </script>
  <script src="../_static/doctools.js">
  </script>
  <script src="../_static/language_data.js">
  </script>
  <script src="../_static/collapsible-lists/js/CollapsibleLists.compressed.js">
  </script>
  <script src="../_static/collapsible-lists/js/apply-collapsible-lists.js">
  </script>
  <script crossorigin="anonymous" integrity="sha256-Ae2Vz/4ePdIu6ZyI/5ZGsYnb+m0JlOmKPjt6XZ9JJkA=" src="https://cdnjs.cloudflare.com/ajax/libs/require.js/2.3.4/require.min.js">
  </script>
  <link href="../genindex.html" rel="index" title="Index"/>
  <link href="../search.html" rel="search" title="Search"/>
  <link href="../py_api/trtorch.html" rel="next" title="trtorch"/>
  <link href="lenet-getting-started.html" rel="prev" title="TRTorch Getting Started - LeNet"/>
 </head>
 <body data-md-color-accent="light-green" data-md-color-primary="light-green" dir="ltr">
  <svg class="md-svg">
   <defs data-children-count="0">
    <svg height="448" id="__github" viewbox="0 0 416 448" width="416" xmlns="http://www.w3.org/2000/svg">
     <path d="M160 304q0 10-3.125 20.5t-10.75 19T128 352t-18.125-8.5-10.75-19T96 304t3.125-20.5 10.75-19T128 256t18.125 8.5 10.75 19T160 304zm160 0q0 10-3.125 20.5t-10.75 19T288 352t-18.125-8.5-10.75-19T256 304t3.125-20.5 10.75-19T288 256t18.125 8.5 10.75 19T320 304zm40 0q0-30-17.25-51T296 232q-10.25 0-48.75 5.25Q229.5 240 208 240t-39.25-2.75Q130.75 232 120 232q-29.5 0-46.75 21T56 304q0 22 8 38.375t20.25 25.75 30.5 15 35 7.375 37.25 1.75h42q20.5 0 37.25-1.75t35-7.375 30.5-15 20.25-25.75T360 304zm56-44q0 51.75-15.25 82.75-9.5 19.25-26.375 33.25t-35.25 21.5-42.5 11.875-42.875 5.5T212 416q-19.5 0-35.5-.75t-36.875-3.125-38.125-7.5-34.25-12.875T37 371.5t-21.5-28.75Q0 312 0 260q0-59.25 34-99-6.75-20.5-6.75-42.5 0-29 12.75-54.5 27 0 47.5 9.875t47.25 30.875Q171.5 96 212 96q37 0 70 8 26.25-20.5 46.75-30.25T376 64q12.75 25.5 12.75 54.5 0 21.75-6.75 42 34 40 34 99.5z" fill="currentColor">
     </path>
    </svg>
   </defs>
  </svg>
  <input class="md-toggle" data-md-toggle="drawer" id="__drawer" type="checkbox"/>
  <input class="md-toggle" data-md-toggle="search" id="__search" type="checkbox"/>
  <label class="md-overlay" data-md-component="overlay" for="__drawer">
  </label>
  <a class="md-skip" href="#_notebooks/ssd-object-detection-demo" tabindex="1">
   Skip to content
  </a>
  <header class="md-header" data-md-component="header">
   <nav class="md-header-nav md-grid">
    <div class="md-flex navheader">
     <div class="md-flex__cell md-flex__cell--shrink">
      <a class="md-header-nav__button md-logo" href="../index.html" title="TRTorch master documentation">
       <i class="md-icon">
        
       </i>
      </a>
     </div>
     <div class="md-flex__cell md-flex__cell--shrink">
      <label class="md-icon md-icon--menu md-header-nav__button" for="__drawer">
      </label>
     </div>
     <div class="md-flex__cell md-flex__cell--stretch">
      <div class="md-flex__ellipsis md-header-nav__title" data-md-component="title">
       <span class="md-header-nav__topic">
        TRTorch
       </span>
       <span class="md-header-nav__topic">
        Object Detection with TRTorch (SSD)
       </span>
      </div>
     </div>
     <div class="md-flex__cell md-flex__cell--shrink">
      <label class="md-icon md-icon--search md-header-nav__button" for="__search">
      </label>
      <div class="md-search" data-md-component="search" role="dialog">
       <label class="md-search__overlay" for="__search">
       </label>
       <div class="md-search__inner" role="search">
        <form action="../search.html" class="md-search__form" method="GET" name="search">
         <input autocapitalize="off" autocomplete="off" class="md-search__input" data-md-component="query" data-md-state="active" name="q" placeholder="Search" spellcheck="false" type="text"/>
         <label class="md-icon md-search__icon" for="__search">
         </label>
         <button class="md-icon md-search__icon" data-md-component="reset" tabindex="-1" type="reset">
          
         </button>
        </form>
        <div class="md-search__output">
         <div class="md-search__scrollwrap" data-md-scrollfix="">
          <div class="md-search-result" data-md-component="result">
           <div class="md-search-result__meta">
            Type to start searching
           </div>
           <ol class="md-search-result__list">
           </ol>
          </div>
         </div>
        </div>
       </div>
      </div>
     </div>
     <div class="md-flex__cell md-flex__cell--shrink">
      <div class="md-header-nav__source">
       <a class="md-source" data-md-source="github" href="https://github.com/nvidia/TRTorch/" title="Go to repository">
        <div class="md-source__icon">
         <svg height="28" viewbox="0 0 24 24" width="28" xmlns="http://www.w3.org/2000/svg" xmlns:xlink="http://www.w3.org/1999/xlink">
          <use height="24" width="24" xlink:href="#__github">
          </use>
         </svg>
        </div>
        <div class="md-source__repository">
         TRTorch
        </div>
       </a>
      </div>
     </div>
     <div class="md-flex__cell md-flex__cell--shrink dropdown">
      <button class="dropdownbutton">
       Versions
      </button>
      <div class="dropdown-content md-hero">
       <a href="https://nvidia.github.io/TRTorch/" title="master">
        master
       </a>
       <a href="https://nvidia.github.io/TRTorch/v0.0.3/" title="v0.0.3">
        v0.0.3
       </a>
       <a href="https://nvidia.github.io/TRTorch/v0.0.2/" title="v0.0.2">
        v0.0.2
       </a>
       <a href="https://nvidia.github.io/TRTorch/v0.0.1/" title="v0.0.1">
        v0.0.1
       </a>
      </div>
     </div>
    </div>
   </nav>
  </header>
  <div class="md-container">
   <nav class="md-tabs" data-md-component="tabs">
    <div class="md-tabs__inner md-grid">
     <ul class="md-tabs__list">
      <li class="md-tabs__item">
       <a class="md-tabs__link" href="../index.html">
        TRTorch master documentation
       </a>
      </li>
     </ul>
    </div>
   </nav>
   <main class="md-main">
    <div class="md-main__inner md-grid" data-md-component="container">
     <div class="md-sidebar md-sidebar--primary" data-md-component="navigation">
      <div class="md-sidebar__scrollwrap">
       <div class="md-sidebar__inner">
        <nav class="md-nav md-nav--primary" data-md-level="0">
         <label class="md-nav__title md-nav__title--site" for="__drawer">
          <a class="md-nav__button md-logo" href="../index.html" title="TRTorch master documentation">
           <i class="md-icon">
            
           </i>
          </a>
          <a href="../index.html" title="TRTorch master documentation">
           TRTorch
          </a>
         </label>
         <div class="md-nav__source">
          <a class="md-source" data-md-source="github" href="https://github.com/nvidia/TRTorch/" title="Go to repository">
           <div class="md-source__icon">
            <svg height="28" viewbox="0 0 24 24" width="28" xmlns="http://www.w3.org/2000/svg" xmlns:xlink="http://www.w3.org/1999/xlink">
             <use height="24" width="24" xlink:href="#__github">
             </use>
            </svg>
           </div>
           <div class="md-source__repository">
            TRTorch
           </div>
          </a>
         </div>
         <ul class="md-nav__list">
          <li class="md-nav__item">
           <span class="md-nav__link caption">
            <span class="caption-text">
             Getting Started
            </span>
           </span>
          </li>
          <li class="md-nav__item">
           <a class="md-nav__link" href="../tutorials/installation.html">
            Installation
           </a>
          </li>
          <li class="md-nav__item">
           <a class="md-nav__link" href="../tutorials/getting_started.html">
            Getting Started
           </a>
          </li>
          <li class="md-nav__item">
           <a class="md-nav__link" href="../tutorials/ptq.html">
            Post Training Quantization (PTQ)
           </a>
          </li>
          <li class="md-nav__item">
           <a class="md-nav__link" href="../tutorials/trtorchc.html">
            trtorchc
           </a>
          </li>
          <li class="md-nav__item">
           <span class="md-nav__link caption">
            <span class="caption-text">
             Notebooks
            </span>
           </span>
          </li>
          <li class="md-nav__item">
           <a class="md-nav__link" href="lenet-getting-started.html">
            TRTorch Getting Started - LeNet
           </a>
          </li>
          <li class="md-nav__item">
           <input class="md-toggle md-nav__toggle" data-md-toggle="toc" id="__toc" type="checkbox"/>
           <label class="md-nav__link md-nav__link--active" for="__toc">
            Object Detection with TRTorch (SSD)
           </label>
           <a class="md-nav__link md-nav__link--active" href="#">
            Object Detection with TRTorch (SSD)
           </a>
           <nav class="md-nav md-nav--secondary">
            <label class="md-nav__title" for="__toc">
             Contents
            </label>
            <ul class="md-nav__list" data-md-scrollfix="">
             <li class="md-nav__item">
              <a class="md-nav__link" href="#notebooks-ssd-object-detection-demo--page-root">
               Object Detection with TRTorch (SSD)
              </a>
              <nav class="md-nav">
               <ul class="md-nav__list">
                <li class="md-nav__item">
                 <a class="md-nav__link" href="#Overview">
                  Overview
                 </a>
                 <nav class="md-nav">
                  <ul class="md-nav__list">
                   <li class="md-nav__item">
                    <a class="md-nav__link" href="#Learning-objectives">
                     Learning objectives
                    </a>
                   </li>
                  </ul>
                 </nav>
                </li>
                <li class="md-nav__item">
                 <a class="md-nav__link" href="#Contents">
                  Contents
                 </a>
                 <nav class="md-nav">
                  <ul class="md-nav__list">
                   <li class="md-nav__item">
                    <a class="md-nav__link" href="#Single-Shot-MultiBox-Detector-model-for-object-detection">
                     Single Shot MultiBox Detector model for object detection
                    </a>
                   </li>
                   <li class="md-nav__item">
                    <a class="md-nav__link" href="#Model-Description">
                     Model Description
                    </a>
                   </li>
                   <li class="md-nav__item">
                    <a class="md-nav__link" href="#Sample-Inference">
                     Sample Inference
                    </a>
                   </li>
                   <li class="md-nav__item">
                    <a class="md-nav__link" href="#Visualize-results">
                     Visualize results
                    </a>
                   </li>
                   <li class="md-nav__item">
                    <a class="md-nav__link" href="#Benchmark-utility">
                     Benchmark utility
                    </a>
                   </li>
                  </ul>
                 </nav>
                </li>
                <li class="md-nav__item">
                 <a class="md-nav__link" href="#6.-Measuring-Speedup">
                  6. Measuring Speedup
                 </a>
                </li>
                <li class="md-nav__item">
                 <a class="md-nav__link" href="#7.-Conclusion">
                  7. Conclusion
                 </a>
                 <nav class="md-nav">
                  <ul class="md-nav__list">
                   <li class="md-nav__item">
                    <a class="md-nav__link" href="#Details">
                     Details
                    </a>
                   </li>
                   <li class="md-nav__item">
                    <a class="md-nav__link" href="#References">
                     References
                    </a>
                   </li>
                  </ul>
                 </nav>
                </li>
               </ul>
              </nav>
             </li>
             <li class="md-nav__item">
              <a class="md-nav__extra_link" href="../_sources/_notebooks/ssd-object-detection-demo.ipynb.txt">
               Show Source
              </a>
             </li>
            </ul>
           </nav>
          </li>
          <li class="md-nav__item">
           <span class="md-nav__link caption">
            <span class="caption-text">
             Python API Documenation
            </span>
           </span>
          </li>
          <li class="md-nav__item">
           <a class="md-nav__link" href="../py_api/trtorch.html">
            trtorch
           </a>
          </li>
          <li class="md-nav__item">
           <a class="md-nav__link" href="../py_api/logging.html">
            trtorch.logging
           </a>
          </li>
          <li class="md-nav__item">
           <span class="md-nav__link caption">
            <span class="caption-text">
             C++ API Documenation
            </span>
           </span>
          </li>
          <li class="md-nav__item">
           <a class="md-nav__link" href="../_cpp_api/trtorch_cpp.html">
            TRTorch C++ API
           </a>
          </li>
          <li class="md-nav__item">
           <span class="md-nav__link caption">
            <span class="caption-text">
             Contributor Documentation
            </span>
           </span>
          </li>
          <li class="md-nav__item">
           <a class="md-nav__link" href="../contributors/system_overview.html">
            System Overview
           </a>
          </li>
          <li class="md-nav__item">
           <a class="md-nav__link" href="../contributors/writing_converters.html">
            Writing Converters
           </a>
          </li>
          <li class="md-nav__item">
           <a class="md-nav__link" href="../contributors/useful_links.html">
            Useful Links for TRTorch Development
           </a>
          </li>
         </ul>
        </nav>
       </div>
      </div>
     </div>
     <div class="md-sidebar md-sidebar--secondary" data-md-component="toc">
      <div class="md-sidebar__scrollwrap">
       <div class="md-sidebar__inner">
        <nav class="md-nav md-nav--secondary">
         <label class="md-nav__title" for="__toc">
          Contents
         </label>
         <ul class="md-nav__list" data-md-scrollfix="">
          <li class="md-nav__item">
           <a class="md-nav__link" href="#notebooks-ssd-object-detection-demo--page-root">
            Object Detection with TRTorch (SSD)
           </a>
           <nav class="md-nav">
            <ul class="md-nav__list">
             <li class="md-nav__item">
              <a class="md-nav__link" href="#Overview">
               Overview
              </a>
              <nav class="md-nav">
               <ul class="md-nav__list">
                <li class="md-nav__item">
                 <a class="md-nav__link" href="#Learning-objectives">
                  Learning objectives
                 </a>
                </li>
               </ul>
              </nav>
             </li>
             <li class="md-nav__item">
              <a class="md-nav__link" href="#Contents">
               Contents
              </a>
              <nav class="md-nav">
               <ul class="md-nav__list">
                <li class="md-nav__item">
                 <a class="md-nav__link" href="#Single-Shot-MultiBox-Detector-model-for-object-detection">
                  Single Shot MultiBox Detector model for object detection
                 </a>
                </li>
                <li class="md-nav__item">
                 <a class="md-nav__link" href="#Model-Description">
                  Model Description
                 </a>
                </li>
                <li class="md-nav__item">
                 <a class="md-nav__link" href="#Sample-Inference">
                  Sample Inference
                 </a>
                </li>
                <li class="md-nav__item">
                 <a class="md-nav__link" href="#Visualize-results">
                  Visualize results
                 </a>
                </li>
                <li class="md-nav__item">
                 <a class="md-nav__link" href="#Benchmark-utility">
                  Benchmark utility
                 </a>
                </li>
               </ul>
              </nav>
             </li>
             <li class="md-nav__item">
              <a class="md-nav__link" href="#6.-Measuring-Speedup">
               6. Measuring Speedup
              </a>
             </li>
             <li class="md-nav__item">
              <a class="md-nav__link" href="#7.-Conclusion">
               7. Conclusion
              </a>
              <nav class="md-nav">
               <ul class="md-nav__list">
                <li class="md-nav__item">
                 <a class="md-nav__link" href="#Details">
                  Details
                 </a>
                </li>
                <li class="md-nav__item">
                 <a class="md-nav__link" href="#References">
                  References
                 </a>
                </li>
               </ul>
              </nav>
             </li>
            </ul>
           </nav>
          </li>
          <li class="md-nav__item">
           <a class="md-nav__extra_link" href="../_sources/_notebooks/ssd-object-detection-demo.ipynb.txt">
            Show Source
           </a>
          </li>
          <li class="md-nav__item" id="searchbox">
          </li>
         </ul>
        </nav>
       </div>
      </div>
     </div>
     <div class="md-content">
      <article class="md-content__inner md-typeset" role="main">
       <style>
        /* CSS for nbsphinx extension */

/* remove conflicting styling from Sphinx themes */
div.nbinput.container,
div.nbinput.container div.prompt,
div.nbinput.container div.input_area,
div.nbinput.container div[class*=highlight],
div.nbinput.container div[class*=highlight] pre,
div.nboutput.container,
div.nboutput.container div.prompt,
div.nboutput.container div.output_area,
div.nboutput.container div[class*=highlight],
div.nboutput.container div[class*=highlight] pre {
    background: none;
    border: none;
    padding: 0 0;
    margin: 0;
    box-shadow: none;
}

/* avoid gaps between output lines */
div.nboutput.container div[class*=highlight] pre {
    line-height: normal;
}

/* input/output containers */
div.nbinput.container,
div.nboutput.container {
    display: -webkit-flex;
    display: flex;
    align-items: flex-start;
    margin: 0;
    width: 100%;
}
@media (max-width: 540px) {
    div.nbinput.container,
    div.nboutput.container {
        flex-direction: column;
    }
}

/* input container */
div.nbinput.container {
    padding-top: 5px;
}

/* last container */
div.nblast.container {
    padding-bottom: 5px;
}

/* input prompt */
div.nbinput.container div.prompt pre {
    color: #307FC1;
}

/* output prompt */
div.nboutput.container div.prompt pre {
    color: #BF5B3D;
}

/* all prompts */
div.nbinput.container div.prompt,
div.nboutput.container div.prompt {
    width: 4.5ex;
    padding-top: 5px;
    position: relative;
    user-select: none;
}

div.nbinput.container div.prompt > div,
div.nboutput.container div.prompt > div {
    position: absolute;
    right: 0;
    margin-right: 0.3ex;
}

@media (max-width: 540px) {
    div.nbinput.container div.prompt,
    div.nboutput.container div.prompt {
        width: unset;
        text-align: left;
        padding: 0.4em;
    }
    div.nboutput.container div.prompt.empty {
        padding: 0;
    }

    div.nbinput.container div.prompt > div,
    div.nboutput.container div.prompt > div {
        position: unset;
    }
}

/* disable scrollbars on prompts */
div.nbinput.container div.prompt pre,
div.nboutput.container div.prompt pre {
    overflow: hidden;
}

/* input/output area */
div.nbinput.container div.input_area,
div.nboutput.container div.output_area {
    -webkit-flex: 1;
    flex: 1;
    overflow: auto;
}
@media (max-width: 540px) {
    div.nbinput.container div.input_area,
    div.nboutput.container div.output_area {
        width: 100%;
    }
}

/* input area */
div.nbinput.container div.input_area {
    border: 1px solid #e0e0e0;
    border-radius: 2px;
    background: #f5f5f5;
}

/* override MathJax center alignment in output cells */
div.nboutput.container div[class*=MathJax] {
    text-align: left !important;
}

/* override sphinx.ext.imgmath center alignment in output cells */
div.nboutput.container div.math p {
    text-align: left;
}

/* standard error */
div.nboutput.container div.output_area.stderr {
    background: #fdd;
}

/* ANSI colors */
.ansi-black-fg { color: #3E424D; }
.ansi-black-bg { background-color: #3E424D; }
.ansi-black-intense-fg { color: #282C36; }
.ansi-black-intense-bg { background-color: #282C36; }
.ansi-red-fg { color: #E75C58; }
.ansi-red-bg { background-color: #E75C58; }
.ansi-red-intense-fg { color: #B22B31; }
.ansi-red-intense-bg { background-color: #B22B31; }
.ansi-green-fg { color: #00A250; }
.ansi-green-bg { background-color: #00A250; }
.ansi-green-intense-fg { color: #007427; }
.ansi-green-intense-bg { background-color: #007427; }
.ansi-yellow-fg { color: #DDB62B; }
.ansi-yellow-bg { background-color: #DDB62B; }
.ansi-yellow-intense-fg { color: #B27D12; }
.ansi-yellow-intense-bg { background-color: #B27D12; }
.ansi-blue-fg { color: #208FFB; }
.ansi-blue-bg { background-color: #208FFB; }
.ansi-blue-intense-fg { color: #0065CA; }
.ansi-blue-intense-bg { background-color: #0065CA; }
.ansi-magenta-fg { color: #D160C4; }
.ansi-magenta-bg { background-color: #D160C4; }
.ansi-magenta-intense-fg { color: #A03196; }
.ansi-magenta-intense-bg { background-color: #A03196; }
.ansi-cyan-fg { color: #60C6C8; }
.ansi-cyan-bg { background-color: #60C6C8; }
.ansi-cyan-intense-fg { color: #258F8F; }
.ansi-cyan-intense-bg { background-color: #258F8F; }
.ansi-white-fg { color: #C5C1B4; }
.ansi-white-bg { background-color: #C5C1B4; }
.ansi-white-intense-fg { color: #A1A6B2; }
.ansi-white-intense-bg { background-color: #A1A6B2; }

.ansi-default-inverse-fg { color: #FFFFFF; }
.ansi-default-inverse-bg { background-color: #000000; }

.ansi-bold { font-weight: bold; }
.ansi-underline { text-decoration: underline; }


div.nbinput.container div.input_area div[class*=highlight] > pre,
div.nboutput.container div.output_area div[class*=highlight] > pre,
div.nboutput.container div.output_area div[class*=highlight].math,
div.nboutput.container div.output_area.rendered_html,
div.nboutput.container div.output_area > div.output_javascript,
div.nboutput.container div.output_area:not(.rendered_html) > img{
    padding: 5px;
}

/* fix copybtn overflow problem in chromium (needed for 'sphinx_copybutton') */
div.nbinput.container div.input_area > div[class^='highlight'],
div.nboutput.container div.output_area > div[class^='highlight']{
    overflow-y: hidden;
}

/* hide copybtn icon on prompts (needed for 'sphinx_copybutton') */
.prompt a.copybtn {
    display: none;
}

/* Some additional styling taken form the Jupyter notebook CSS */
div.rendered_html table {
  border: none;
  border-collapse: collapse;
  border-spacing: 0;
  color: black;
  font-size: 12px;
  table-layout: fixed;
}
div.rendered_html thead {
  border-bottom: 1px solid black;
  vertical-align: bottom;
}
div.rendered_html tr,
div.rendered_html th,
div.rendered_html td {
  text-align: right;
  vertical-align: middle;
  padding: 0.5em 0.5em;
  line-height: normal;
  white-space: normal;
  max-width: none;
  border: none;
}
div.rendered_html th {
  font-weight: bold;
}
div.rendered_html tbody tr:nth-child(odd) {
  background: #f5f5f5;
}
div.rendered_html tbody tr:hover {
  background: rgba(66, 165, 245, 0.2);
}
       </style>
       <div class="nbinput nblast docutils container">
        <div class="prompt highlight-none notranslate">
         <div class="highlight">
          <pre><span></span>[1]:
</pre>
         </div>
        </div>
        <div class="input_area highlight-ipython3 notranslate">
         <div class="highlight">
          <pre>
<span></span># Copyright 2020 NVIDIA Corporation. All Rights Reserved.
#
# Licensed under the Apache License, Version 2.0 (the "License");
# you may not use this file except in compliance with the License.
# You may obtain a copy of the License at
#
#     http://www.apache.org/licenses/LICENSE-2.0
#
# Unless required by applicable law or agreed to in writing, software
# distributed under the License is distributed on an "AS IS" BASIS,
# WITHOUT WARRANTIES OR CONDITIONS OF ANY KIND, either express or implied.
# See the License for the specific language governing permissions and
# limitations under the License.
# ==============================================================================
</pre>
         </div>
        </div>
       </div>
       <p>
<<<<<<< HEAD
        <img alt="f4a031e809074c9687082ba916dd9fd9" src="http://developer.download.nvidia.com/compute/machine-learning/frameworks/nvidia_logo.png"/>
=======
        <img alt="f66dbb8b21b744d9837a642aef488ca7" src="http://developer.download.nvidia.com/compute/machine-learning/frameworks/nvidia_logo.png"/>
>>>>>>> e4a45749
       </p>
       <h1 id="notebooks-ssd-object-detection-demo--page-root">
        Object Detection with TRTorch (SSD)
        <a class="headerlink" href="#notebooks-ssd-object-detection-demo--page-root" title="Permalink to this headline">
         ¶
        </a>
       </h1>
       <hr class="docutils"/>
       <h2 id="Overview">
        Overview
        <a class="headerlink" href="#Overview" title="Permalink to this headline">
         ¶
        </a>
       </h2>
       <p>
        In PyTorch 1.0, TorchScript was introduced as a method to separate your PyTorch model from Python, make it portable and optimizable.
       </p>
       <p>
        TRTorch is a compiler that uses TensorRT (NVIDIA’s Deep Learning Optimization SDK and Runtime) to optimize TorchScript code. It compiles standard TorchScript modules into ones that internally run with TensorRT optimizations.
       </p>
       <p>
        TensorRT can take models from any major framework and specifically tune them to perform better on specific target hardware in the NVIDIA family, and TRTorch enables us to continue to remain in the PyTorch ecosystem whilst doing so. This allows us to leverage the great features in PyTorch, including module composability, its flexible tensor implementation, data loaders and more. TRTorch is available to use with both PyTorch and LibTorch.
       </p>
       <p>
        To get more background information on this, we suggest the
        <strong>
         lenet-getting-started
        </strong>
        notebook as a primer for getting started with TRTorch.
       </p>
       <h3 id="Learning-objectives">
        Learning objectives
        <a class="headerlink" href="#Learning-objectives" title="Permalink to this headline">
         ¶
        </a>
       </h3>
       <p>
        This notebook demonstrates the steps for compiling a TorchScript module with TRTorch on a pretrained SSD network, and running it to test the speedup obtained.
       </p>
       <h2 id="Contents">
        Contents
        <a class="headerlink" href="#Contents" title="Permalink to this headline">
         ¶
        </a>
       </h2>
       <ol class="arabic simple">
        <li>
         <p>
          <a class="reference external" href="#1">
           Requirements
          </a>
         </p>
        </li>
        <li>
         <p>
          <a class="reference external" href="#2">
           SSD Overview
          </a>
         </p>
        </li>
        <li>
         <p>
          <a class="reference external" href="#3">
           Creating TorchScript modules
          </a>
         </p>
        </li>
        <li>
         <p>
          <a class="reference external" href="#4">
           Compiling with TRTorch
          </a>
         </p>
        </li>
        <li>
         <p>
          <a class="reference external" href="#5">
           Running Inference
          </a>
         </p>
        </li>
        <li>
         <p>
          <a class="reference external" href="#6">
           Measuring Speedup
          </a>
         </p>
        </li>
        <li>
         <p>
          <a class="reference external" href="#7">
           Conclusion
          </a>
         </p>
        </li>
       </ol>
       <hr class="docutils"/>
       <blockquote>
        <div>
         <p>
          ## 1. Requirements
         </p>
        </div>
       </blockquote>
       <p>
        Follow the steps in
        <code class="docutils literal notranslate">
         <span class="pre">
          notebooks/README
         </span>
        </code>
        to prepare a Docker container, within which you can run this demo notebook.
       </p>
       <p>
        In addition to that, run the following cell to obtain additional libraries specific to this demo.
       </p>
       <div class="nbinput nblast docutils container">
        <div class="prompt highlight-none notranslate">
         <div class="highlight">
          <pre><span></span>[2]:
</pre>
         </div>
        </div>
        <div class="input_area highlight-ipython3 notranslate">
         <div class="highlight">
          <pre>
<span></span>%%capture
%%bash
# Known working versions
pip install numpy==1.19 scipy==1.5.2 Pillow==6.2.0 scikit-image==0.17.2 matplotlib==3.3.0
</pre>
         </div>
        </div>
       </div>
       <hr class="docutils"/>
       <blockquote>
        <div>
         <p>
          ## 2. SSD
         </p>
        </div>
       </blockquote>
       <h3 id="Single-Shot-MultiBox-Detector-model-for-object-detection">
        Single Shot MultiBox Detector model for object detection
        <a class="headerlink" href="#Single-Shot-MultiBox-Detector-model-for-object-detection" title="Permalink to this headline">
         ¶
        </a>
       </h3>
       <table>
        <colgroup>
         <col style="width: 50%"/>
         <col style="width: 50%"/>
        </colgroup>
        <thead>
         <tr class="row-odd">
          <th class="head">
           <p>
            _
           </p>
          </th>
          <th class="head">
           <p>
            _
           </p>
          </th>
         </tr>
        </thead>
        <tbody>
         <tr class="row-even">
          <td>
           <p>
            <img alt="alt" src="https://pytorch.org/assets/images/ssd.png"/>
           </p>
          </td>
          <td>
           <p>
            <img alt="alt" src="https://pytorch.org/assets/images/ssd.png"/>
           </p>
          </td>
         </tr>
        </tbody>
       </table>
       <p>
        PyTorch has a model repository called the PyTorch Hub, which is a source for high quality implementations of common models. We can get our SSD model pretrained on
        <a class="reference external" href="https://cocodataset.org/#home">
         COCO
        </a>
        from there.
       </p>
       <h3 id="Model-Description">
        Model Description
        <a class="headerlink" href="#Model-Description" title="Permalink to this headline">
         ¶
        </a>
       </h3>
       <p>
        This SSD300 model is based on the
        <a class="reference external" href="https://arxiv.org/abs/1512.02325">
         SSD: Single Shot MultiBox Detector
        </a>
        paper, which describes SSD as “a method for detecting objects in images using a single deep neural network”. The input size is fixed to 300x300.
       </p>
       <p>
        The main difference between this model and the one described in the paper is in the backbone. Specifically, the VGG model is obsolete and is replaced by the ResNet-50 model.
       </p>
       <p>
        From the
        <a class="reference external" href="https://arxiv.org/abs/1611.10012">
         Speed/accuracy trade-offs for modern convolutional object detectors
        </a>
        paper, the following enhancements were made to the backbone: * The conv5_x, avgpool, fc and softmax layers were removed from the original classification model. * All strides in conv4_x are set to 1x1.
       </p>
       <p>
        The backbone is followed by 5 additional convolutional layers. In addition to the convolutional layers, we attached 6 detection heads: * The first detection head is attached to the last conv4_x layer. * The other five detection heads are attached to the corresponding 5 additional layers.
       </p>
       <p>
        Detector heads are similar to the ones referenced in the paper, however, they are enhanced by additional BatchNorm layers after each convolution.
       </p>
       <p>
        More information about this SSD model is available at Nvidia’s “DeepLearningExamples” Github
        <a class="reference external" href="https://github.com/NVIDIA/DeepLearningExamples/tree/master/PyTorch/Detection/SSD">
         here
        </a>
        .
       </p>
       <div class="nbinput docutils container">
        <div class="prompt highlight-none notranslate">
         <div class="highlight">
          <pre><span></span>[3]:
</pre>
         </div>
        </div>
        <div class="input_area highlight-ipython3 notranslate">
         <div class="highlight">
          <pre>
<span></span>import torch

# List of available models in PyTorch Hub from Nvidia/DeepLearningExamples
torch.hub.list('NVIDIA/DeepLearningExamples:torchhub')
</pre>
         </div>
        </div>
       </div>
       <div class="nboutput docutils container">
        <div class="prompt empty docutils container">
        </div>
        <div class="output_area stderr docutils container">
         <div class="highlight">
          <pre>
Using cache found in /root/.cache/torch/hub/NVIDIA_DeepLearningExamples_torchhub
</pre>
         </div>
        </div>
       </div>
       <div class="nboutput nblast docutils container">
        <div class="prompt highlight-none notranslate">
         <div class="highlight">
          <pre><span></span>[3]:
</pre>
         </div>
        </div>
        <div class="output_area docutils container">
         <div class="highlight">
          <pre>
['checkpoint_from_distributed',
 'nvidia_ncf',
 'nvidia_ssd',
 'nvidia_ssd_processing_utils',
 'nvidia_tacotron2',
 'nvidia_waveglow',
 'unwrap_distributed']
</pre>
         </div>
        </div>
       </div>
       <div class="nbinput docutils container">
        <div class="prompt highlight-none notranslate">
         <div class="highlight">
          <pre><span></span>[4]:
</pre>
         </div>
        </div>
        <div class="input_area highlight-ipython3 notranslate">
         <div class="highlight">
          <pre>
<span></span># load SSD model pretrained on COCO from Torch Hub
precision = 'fp32'
ssd300 = torch.hub.load('NVIDIA/DeepLearningExamples:torchhub', 'nvidia_ssd', model_math=precision);
</pre>
         </div>
        </div>
       </div>
       <div class="nboutput nblast docutils container">
        <div class="prompt empty docutils container">
        </div>
        <div class="output_area stderr docutils container">
         <div class="highlight">
          <pre>
Using cache found in /root/.cache/torch/hub/NVIDIA_DeepLearningExamples_torchhub
</pre>
         </div>
        </div>
       </div>
       <p>
        Setting
        <code class="docutils literal notranslate">
         <span class="pre">
          precision="fp16"
         </span>
        </code>
        will load a checkpoint trained with mixed precision into architecture enabling execution on Tensor Cores. Handling mixed precision data requires the Apex library.
       </p>
       <h3 id="Sample-Inference">
        Sample Inference
        <a class="headerlink" href="#Sample-Inference" title="Permalink to this headline">
         ¶
        </a>
       </h3>
       <p>
        We can now run inference on the model. This is demonstrated below using sample images from the COCO 2017 Validation set.
       </p>
       <div class="nbinput docutils container">
        <div class="prompt highlight-none notranslate">
         <div class="highlight">
          <pre><span></span>[5]:
</pre>
         </div>
        </div>
        <div class="input_area highlight-ipython3 notranslate">
         <div class="highlight">
          <pre>
<span></span># Sample images from the COCO validation set
uris = [
    'http://images.cocodataset.org/val2017/000000397133.jpg',
    'http://images.cocodataset.org/val2017/000000037777.jpg',
    'http://images.cocodataset.org/val2017/000000252219.jpg'
]

# For convenient and comprehensive formatting of input and output of the model, load a set of utility methods.
utils = torch.hub.load('NVIDIA/DeepLearningExamples:torchhub', 'nvidia_ssd_processing_utils')

# Format images to comply with the network input
inputs = [utils.prepare_input(uri) for uri in uris]
tensor = utils.prepare_tensor(inputs, False)

# The model was trained on COCO dataset, which we need to access in order to
# translate class IDs into object names.
classes_to_labels = utils.get_coco_object_dictionary()
</pre>
         </div>
        </div>
       </div>
       <div class="nboutput docutils container">
        <div class="prompt empty docutils container">
        </div>
        <div class="output_area stderr docutils container">
         <div class="highlight">
          <pre>
Using cache found in /root/.cache/torch/hub/NVIDIA_DeepLearningExamples_torchhub
</pre>
         </div>
        </div>
       </div>
       <div class="nboutput nblast docutils container">
        <div class="prompt empty docutils container">
        </div>
        <div class="output_area docutils container">
         <div class="highlight">
          <pre>
Downloading COCO annotations.
Downloading finished.
</pre>
         </div>
        </div>
       </div>
       <div class="nbinput nblast docutils container">
        <div class="prompt highlight-none notranslate">
         <div class="highlight">
          <pre><span></span>[6]:
</pre>
         </div>
        </div>
        <div class="input_area highlight-ipython3 notranslate">
         <div class="highlight">
          <pre>
<span></span># Next, we run object detection
model = ssd300.eval().to("cuda")
detections_batch = model(tensor)

# By default, raw output from SSD network per input image contains 8732 boxes with
# localization and class probability distribution.
# Let’s filter this output to only get reasonable detections (confidence&gt;40%) in a more comprehensive format.
results_per_input = utils.decode_results(detections_batch)
best_results_per_input = [utils.pick_best(results, 0.40) for results in results_per_input]
</pre>
         </div>
        </div>
       </div>
       <h3 id="Visualize-results">
        Visualize results
        <a class="headerlink" href="#Visualize-results" title="Permalink to this headline">
         ¶
        </a>
       </h3>
       <div class="nbinput nblast docutils container">
        <div class="prompt highlight-none notranslate">
         <div class="highlight">
          <pre><span></span>[7]:
</pre>
         </div>
        </div>
        <div class="input_area highlight-ipython3 notranslate">
         <div class="highlight">
          <pre>
<span></span>from matplotlib import pyplot as plt
import matplotlib.patches as patches

# The utility plots the images and predicted bounding boxes (with confidence scores).
def plot_results(best_results):
    for image_idx in range(len(best_results)):
        fig, ax = plt.subplots(1)
        # Show original, denormalized image...
        image = inputs[image_idx] / 2 + 0.5
        ax.imshow(image)
        # ...with detections
        bboxes, classes, confidences = best_results[image_idx]
        for idx in range(len(bboxes)):
            left, bot, right, top = bboxes[idx]
            x, y, w, h = [val * 300 for val in [left, bot, right - left, top - bot]]
            rect = patches.Rectangle((x, y), w, h, linewidth=1, edgecolor='r', facecolor='none')
            ax.add_patch(rect)
            ax.text(x, y, "{} {:.0f}%".format(classes_to_labels[classes[idx] - 1], confidences[idx]*100), bbox=dict(facecolor='white', alpha=0.5))
    plt.show()

</pre>
         </div>
        </div>
       </div>
       <div class="nbinput docutils container">
        <div class="prompt highlight-none notranslate">
         <div class="highlight">
          <pre><span></span>[8]:
</pre>
         </div>
        </div>
        <div class="input_area highlight-ipython3 notranslate">
         <div class="highlight">
          <pre>
<span></span># Visualize results without TRTorch/TensorRT
plot_results(best_results_per_input)
</pre>
         </div>
        </div>
       </div>
       <div class="nboutput docutils container">
        <div class="prompt empty docutils container">
        </div>
        <div class="output_area docutils container">
         <img alt="../_images/_notebooks_ssd-object-detection-demo_17_0.png" src="../_images/_notebooks_ssd-object-detection-demo_17_0.png"/>
        </div>
       </div>
       <div class="nboutput docutils container">
        <div class="prompt empty docutils container">
        </div>
        <div class="output_area docutils container">
         <img alt="../_images/_notebooks_ssd-object-detection-demo_17_1.png" src="../_images/_notebooks_ssd-object-detection-demo_17_1.png"/>
        </div>
       </div>
       <div class="nboutput nblast docutils container">
        <div class="prompt empty docutils container">
        </div>
        <div class="output_area docutils container">
         <img alt="../_images/_notebooks_ssd-object-detection-demo_17_2.png" src="../_images/_notebooks_ssd-object-detection-demo_17_2.png"/>
        </div>
       </div>
       <h3 id="Benchmark-utility">
        Benchmark utility
        <a class="headerlink" href="#Benchmark-utility" title="Permalink to this headline">
         ¶
        </a>
       </h3>
       <div class="nbinput nblast docutils container">
        <div class="prompt highlight-none notranslate">
         <div class="highlight">
          <pre><span></span>[9]:
</pre>
         </div>
        </div>
        <div class="input_area highlight-ipython3 notranslate">
         <div class="highlight">
          <pre>
<span></span>import time
import numpy as np

import torch.backends.cudnn as cudnn
cudnn.benchmark = True

# Helper function to benchmark the model
def benchmark(model, input_shape=(1024, 1, 32, 32), dtype='fp32', nwarmup=50, nruns=1000):
    input_data = torch.randn(input_shape)
    input_data = input_data.to("cuda")
    if dtype=='fp16':
        input_data = input_data.half()

    print("Warm up ...")
    with torch.no_grad():
        for _ in range(nwarmup):
            features = model(input_data)
    torch.cuda.synchronize()
    print("Start timing ...")
    timings = []
    with torch.no_grad():
        for i in range(1, nruns+1):
            start_time = time.time()
            pred_loc, pred_label  = model(input_data)
            torch.cuda.synchronize()
            end_time = time.time()
            timings.append(end_time - start_time)
            if i%100==0:
                print('Iteration %d/%d, avg batch time %.2f ms'%(i, nruns, np.mean(timings)*1000))

    print("Input shape:", input_data.size())
    print("Output location prediction size:", pred_loc.size())
    print("Output label prediction size:", pred_label.size())
    print('Average batch time: %.2f ms'%(np.mean(timings)*1000))

</pre>
         </div>
        </div>
       </div>
       <p>
        We check how well the model performs
        <strong>
         before
        </strong>
        we use TRTorch/TensorRT
       </p>
       <div class="nbinput docutils container">
        <div class="prompt highlight-none notranslate">
         <div class="highlight">
          <pre><span></span>[10]:
</pre>
         </div>
        </div>
        <div class="input_area highlight-ipython3 notranslate">
         <div class="highlight">
          <pre>
<span></span># Model benchmark without TRTorch/TensorRT
model = ssd300.eval().to("cuda")
benchmark(model, input_shape=(128, 3, 300, 300), nruns=1000)
</pre>
         </div>
        </div>
       </div>
       <div class="nboutput nblast docutils container">
        <div class="prompt empty docutils container">
        </div>
        <div class="output_area docutils container">
         <div class="highlight">
          <pre>
Warm up ...
Start timing ...
Iteration 100/1000, avg batch time 362.25 ms
Iteration 200/1000, avg batch time 362.47 ms
Iteration 300/1000, avg batch time 362.57 ms
Iteration 400/1000, avg batch time 362.75 ms
Iteration 500/1000, avg batch time 362.80 ms
Iteration 600/1000, avg batch time 362.86 ms
Iteration 700/1000, avg batch time 362.93 ms
Iteration 800/1000, avg batch time 362.96 ms
Iteration 900/1000, avg batch time 362.96 ms
Iteration 1000/1000, avg batch time 362.99 ms
Input shape: torch.Size([128, 3, 300, 300])
Output location prediction size: torch.Size([128, 4, 8732])
Output label prediction size: torch.Size([128, 81, 8732])
Average batch time: 362.99 ms
</pre>
         </div>
        </div>
       </div>
       <hr class="docutils"/>
       <blockquote>
        <div>
         <p>
          ## 3. Creating TorchScript modules
         </p>
        </div>
       </blockquote>
       <p>
        To compile with TRTorch, the model must first be in
        <strong>
         TorchScript
        </strong>
        . TorchScript is a programming language included in PyTorch which removes the Python dependency normal PyTorch models have. This conversion is done via a JIT compiler which given a PyTorch Module will generate an equivalent TorchScript Module. There are two paths that can be used to generate TorchScript:
        <strong>
         Tracing
        </strong>
        and
        <strong>
         Scripting
        </strong>
        . - Tracing follows execution of PyTorch generating ops in TorchScript corresponding to what it
sees. - Scripting does an analysis of the Python code and generates TorchScript, this allows the resulting graph to include control flow which tracing cannot do.
       </p>
       <p>
        Tracing however due to its simplicity is more likely to compile successfully with TRTorch (though both systems are supported).
       </p>
       <div class="nbinput nblast docutils container">
        <div class="prompt highlight-none notranslate">
         <div class="highlight">
          <pre><span></span>[11]:
</pre>
         </div>
        </div>
        <div class="input_area highlight-ipython3 notranslate">
         <div class="highlight">
          <pre>
<span></span>model = ssd300.eval().to("cuda")
traced_model = torch.jit.trace(model, [torch.randn((1,3,300,300)).to("cuda")])
</pre>
         </div>
        </div>
       </div>
       <p>
        If required, we can also save this model and use it independently of Python.
       </p>
       <div class="nbinput nblast docutils container">
        <div class="prompt highlight-none notranslate">
         <div class="highlight">
          <pre><span></span>[12]:
</pre>
         </div>
        </div>
        <div class="input_area highlight-ipython3 notranslate">
         <div class="highlight">
          <pre>
<span></span># This is just an example, and not required for the purposes of this demo
torch.jit.save(traced_model, "ssd_300_traced.jit.pt")
</pre>
         </div>
        </div>
       </div>
       <div class="nbinput docutils container">
        <div class="prompt highlight-none notranslate">
         <div class="highlight">
          <pre><span></span>[13]:
</pre>
         </div>
        </div>
        <div class="input_area highlight-ipython3 notranslate">
         <div class="highlight">
          <pre>
<span></span># Obtain the average time taken by a batch of input with Torchscript compiled modules
benchmark(traced_model, input_shape=(128, 3, 300, 300), nruns=1000)
</pre>
         </div>
        </div>
       </div>
       <div class="nboutput nblast docutils container">
        <div class="prompt empty docutils container">
        </div>
        <div class="output_area docutils container">
         <div class="highlight">
          <pre>
Warm up ...
Start timing ...
Iteration 100/1000, avg batch time 363.09 ms
Iteration 200/1000, avg batch time 363.00 ms
Iteration 300/1000, avg batch time 363.09 ms
Iteration 400/1000, avg batch time 363.05 ms
Iteration 500/1000, avg batch time 363.08 ms
Iteration 600/1000, avg batch time 363.07 ms
Iteration 700/1000, avg batch time 363.09 ms
Iteration 800/1000, avg batch time 363.06 ms
Iteration 900/1000, avg batch time 363.08 ms
Iteration 1000/1000, avg batch time 363.08 ms
Input shape: torch.Size([128, 3, 300, 300])
Output location prediction size: torch.Size([128, 4, 8732])
Output label prediction size: torch.Size([128, 81, 8732])
Average batch time: 363.08 ms
</pre>
         </div>
        </div>
       </div>
       <hr class="docutils"/>
       <blockquote>
        <div>
         <p>
          ## 4. Compiling with TRTorch TorchScript modules behave just like normal PyTorch modules and are intercompatible. From TorchScript we can now compile a TensorRT based module. This module will still be implemented in TorchScript but all the computation will be done in TensorRT.
         </p>
        </div>
       </blockquote>
       <div class="nbinput nblast docutils container">
        <div class="prompt highlight-none notranslate">
         <div class="highlight">
          <pre><span></span>[14]:
</pre>
         </div>
        </div>
        <div class="input_area highlight-ipython3 notranslate">
         <div class="highlight">
          <pre>
<span></span>import trtorch

# The compiled module will have precision as specified by "op_precision".
# Here, it will have FP16 precision.
trt_model = trtorch.compile(traced_model, {
    "input_shapes": [(3, 3, 300, 300)],
    "op_precision": torch.half, # Run with FP16
    "workspace_size": 1 &lt;&lt; 20
})
</pre>
         </div>
        </div>
       </div>
       <hr class="docutils"/>
       <blockquote>
        <div>
         <p>
          ## 5. Running Inference
         </p>
        </div>
       </blockquote>
       <p>
        Next, we run object detection
       </p>
       <div class="nbinput nblast docutils container">
        <div class="prompt highlight-none notranslate">
         <div class="highlight">
          <pre><span></span>[15]:
</pre>
         </div>
        </div>
        <div class="input_area highlight-ipython3 notranslate">
         <div class="highlight">
          <pre>
<span></span># using a TRTorch module is exactly the same as how we usually do inference in PyTorch i.e. model(inputs)
detections_batch = trt_model(tensor.to(torch.half)) # convert the input to half precision

# By default, raw output from SSD network per input image contains 8732 boxes with
# localization and class probability distribution.
# Let’s filter this output to only get reasonable detections (confidence&gt;40%) in a more comprehensive format.
results_per_input = utils.decode_results(detections_batch)
best_results_per_input_trt = [utils.pick_best(results, 0.40) for results in results_per_input]
</pre>
         </div>
        </div>
       </div>
       <p>
        Now, let’s visualize our predictions!
       </p>
       <div class="nbinput docutils container">
        <div class="prompt highlight-none notranslate">
         <div class="highlight">
          <pre><span></span>[16]:
</pre>
         </div>
        </div>
        <div class="input_area highlight-ipython3 notranslate">
         <div class="highlight">
          <pre>
<span></span># Visualize results with TRTorch/TensorRT
plot_results(best_results_per_input_trt)
</pre>
         </div>
        </div>
       </div>
       <div class="nboutput docutils container">
        <div class="prompt empty docutils container">
        </div>
        <div class="output_area docutils container">
         <img alt="../_images/_notebooks_ssd-object-detection-demo_34_0.png" src="../_images/_notebooks_ssd-object-detection-demo_34_0.png"/>
        </div>
       </div>
       <div class="nboutput docutils container">
        <div class="prompt empty docutils container">
        </div>
        <div class="output_area docutils container">
         <img alt="../_images/_notebooks_ssd-object-detection-demo_34_1.png" src="../_images/_notebooks_ssd-object-detection-demo_34_1.png"/>
        </div>
       </div>
       <div class="nboutput nblast docutils container">
        <div class="prompt empty docutils container">
        </div>
        <div class="output_area docutils container">
         <img alt="../_images/_notebooks_ssd-object-detection-demo_34_2.png" src="../_images/_notebooks_ssd-object-detection-demo_34_2.png"/>
        </div>
       </div>
       <p>
        We get similar results as before!
       </p>
       <hr class="docutils"/>
       <h2 id="6.-Measuring-Speedup">
        6. Measuring Speedup
        <a class="headerlink" href="#6.-Measuring-Speedup" title="Permalink to this headline">
         ¶
        </a>
       </h2>
       <p>
        We can run the benchmark function again to see the speedup gained! Compare this result with the same batch-size of input in the case without TRTorch/TensorRT above.
       </p>
       <div class="nbinput docutils container">
        <div class="prompt highlight-none notranslate">
         <div class="highlight">
          <pre><span></span>[17]:
</pre>
         </div>
        </div>
        <div class="input_area highlight-ipython3 notranslate">
         <div class="highlight">
          <pre>
<span></span>batch_size = 128

# Recompiling with batch_size we use for evaluating performance
trt_model = trtorch.compile(traced_model, {
    "input_shapes": [(batch_size, 3, 300, 300)],
    "op_precision": torch.half, # Run with FP16
    "workspace_size": 1 &lt;&lt; 20
})

benchmark(trt_model, input_shape=(batch_size, 3, 300, 300), nruns=1000, dtype="fp16")
</pre>
         </div>
        </div>
       </div>
       <div class="nboutput nblast docutils container">
        <div class="prompt empty docutils container">
        </div>
        <div class="output_area docutils container">
         <div class="highlight">
          <pre>
Warm up ...
Start timing ...
Iteration 100/1000, avg batch time 72.94 ms
Iteration 200/1000, avg batch time 72.95 ms
Iteration 300/1000, avg batch time 73.00 ms
Iteration 400/1000, avg batch time 73.06 ms
Iteration 500/1000, avg batch time 73.10 ms
Iteration 600/1000, avg batch time 73.14 ms
Iteration 700/1000, avg batch time 73.17 ms
Iteration 800/1000, avg batch time 73.18 ms
Iteration 900/1000, avg batch time 73.19 ms
Iteration 1000/1000, avg batch time 73.21 ms
Input shape: torch.Size([128, 3, 300, 300])
Output location prediction size: torch.Size([128, 4, 8732])
Output label prediction size: torch.Size([128, 81, 8732])
Average batch time: 73.21 ms
</pre>
         </div>
        </div>
       </div>
       <hr class="docutils"/>
       <h2 id="7.-Conclusion">
        7. Conclusion
        <a class="headerlink" href="#7.-Conclusion" title="Permalink to this headline">
         ¶
        </a>
       </h2>
       <p>
        In this notebook, we have walked through the complete process of compiling a TorchScript SSD300 model with TRTorch, and tested the performance impact of the optimization. We find that using the TRTorch compiled model, we gain significant speedup in inference without any noticeable drop in performance!
       </p>
       <h3 id="Details">
        Details
        <a class="headerlink" href="#Details" title="Permalink to this headline">
         ¶
        </a>
       </h3>
       <p>
        For detailed information on model input and output, training recipies, inference and performance visit:
        <a class="reference external" href="https://github.com/NVIDIA/DeepLearningExamples/tree/master/PyTorch/Detection/SSD">
         github
        </a>
        and/or
        <a class="reference external" href="https://ngc.nvidia.com/catalog/model-scripts/nvidia:ssd_for_pytorch">
         NGC
        </a>
       </p>
       <h3 id="References">
        References
        <a class="headerlink" href="#References" title="Permalink to this headline">
         ¶
        </a>
       </h3>
       <ul class="simple">
        <li>
         <p>
          <a class="reference external" href="https://arxiv.org/abs/1512.02325">
           SSD: Single Shot MultiBox Detector
          </a>
          paper
         </p>
        </li>
        <li>
         <p>
          <a class="reference external" href="https://arxiv.org/abs/1611.10012">
           Speed/accuracy trade-offs for modern convolutional object detectors
          </a>
          paper
         </p>
        </li>
        <li>
         <p>
          <a class="reference external" href="https://ngc.nvidia.com/catalog/model-scripts/nvidia:ssd_for_pytorch">
           SSD on NGC
          </a>
         </p>
        </li>
        <li>
         <p>
          <a class="reference external" href="https://github.com/NVIDIA/DeepLearningExamples/tree/master/PyTorch/Detection/SSD">
           SSD on github
          </a>
         </p>
        </li>
       </ul>
      </article>
     </div>
    </div>
   </main>
  </div>
  <footer class="md-footer">
   <div class="md-footer-nav">
    <nav class="md-footer-nav__inner md-grid">
     <a class="md-flex md-footer-nav__link md-footer-nav__link--prev" href="lenet-getting-started.html" rel="prev" title="TRTorch Getting Started - LeNet">
      <div class="md-flex__cell md-flex__cell--shrink">
       <i class="md-icon md-icon--arrow-back md-footer-nav__button">
       </i>
      </div>
      <div class="md-flex__cell md-flex__cell--stretch md-footer-nav__title">
       <span class="md-flex__ellipsis">
        <span class="md-footer-nav__direction">
         Previous
        </span>
        TRTorch Getting Started - LeNet
       </span>
      </div>
     </a>
     <a class="md-flex md-footer-nav__link md-footer-nav__link--next" href="../py_api/trtorch.html" rel="next" title="trtorch">
      <div class="md-flex__cell md-flex__cell--stretch md-footer-nav__title">
       <span class="md-flex__ellipsis">
        <span class="md-footer-nav__direction">
         Next
        </span>
        trtorch
       </span>
      </div>
      <div class="md-flex__cell md-flex__cell--shrink">
       <i class="md-icon md-icon--arrow-forward md-footer-nav__button">
       </i>
      </div>
     </a>
    </nav>
   </div>
   <div class="md-footer-meta md-typeset">
    <div class="md-footer-meta__inner md-grid">
     <div class="md-footer-copyright">
      <div class="md-footer-copyright__highlight">
       © Copyright 2020, NVIDIA Corporation.
      </div>
      Created using
      <a href="http://www.sphinx-doc.org/">
       Sphinx
      </a>
      3.1.2.
             and
      <a href="https://github.com/bashtage/sphinx-material/">
       Material for
              Sphinx
      </a>
     </div>
    </div>
   </div>
  </footer>
  <script src="../_static/javascripts/application.js">
  </script>
  <script>
   app.initialize({version: "1.0.4", url: {base: ".."}})
  </script>
 </body>
</html><|MERGE_RESOLUTION|>--- conflicted
+++ resolved
@@ -771,11 +771,7 @@
         </div>
        </div>
        <p>
-<<<<<<< HEAD
-        <img alt="f4a031e809074c9687082ba916dd9fd9" src="http://developer.download.nvidia.com/compute/machine-learning/frameworks/nvidia_logo.png"/>
-=======
         <img alt="f66dbb8b21b744d9837a642aef488ca7" src="http://developer.download.nvidia.com/compute/machine-learning/frameworks/nvidia_logo.png"/>
->>>>>>> e4a45749
        </p>
        <h1 id="notebooks-ssd-object-detection-demo--page-root">
         Object Detection with TRTorch (SSD)
