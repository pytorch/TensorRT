--- conflicted
+++ resolved
@@ -751,11 +751,7 @@
         </div>
        </div>
        <p>
-<<<<<<< HEAD
-        <img alt="00d9436850574b37a0ea57ab529e73a4" src="http://developer.download.nvidia.com/compute/machine-learning/frameworks/nvidia_logo.png"/>
-=======
         <img alt="5b4399aaf6094cdfa0f744bb08eb465f" src="http://developer.download.nvidia.com/compute/machine-learning/frameworks/nvidia_logo.png"/>
->>>>>>> 2809f2ba
        </p>
        <h1 id="notebooks-lenet-getting-started--page-root">
         TRTorch Getting Started - LeNet
