# TRTorch

[![Documentation](https://img.shields.io/badge/docs-master-brightgreen)](https://nvidia.github.io/TRTorch/)

> Ahead of Time (AOT) compiling for PyTorch JIT

TRTorch is a compiler for PyTorch/TorchScript, targeting NVIDIA GPUs via NVIDIA's TensorRT Deep Learning Optimizer and Runtime. Unlike PyTorch's Just-In-Time (JIT) compiler, TRTorch is an Ahead-of-Time (AOT) compiler, meaning that before you deploy your TorchScript code, you go through an explicit compile step to convert a standard TorchScript program into an module targeting a TensorRT engine. TRTorch operates as a PyTorch extention and compiles modules that integrate into the JIT runtime seamlessly. After compilation using the optimized graph should feel no different than running a TorchScript module. You also have access to TensorRT's suite of configurations at compile time, so you are able to specify operating precision (FP32/FP16/INT8) and other settings for your module.

More Information / System Architecture:

- [GTC 2020 Talk](https://developer.nvidia.com/gtc/2020/video/s21671)

## Example Usage

### C++
```c++
#include "torch/script.h"
#include "trtorch/trtorch.h"

...
// Set input datatypes. Allowerd options torch::{kFloat, kHalf, kChar, kInt32, kBool}
// Size of input_dtypes should match number of inputs to the network.
// If input_dtypes is not set, default precision follows traditional PyT / TRT rules
auto input = trtorch::CompileSpec::Input(dims, torch::kHalf)
auto compile_settings = trtorch::CompileSpec({input});
// FP16 execution
compile_settings.enabled_precisions = {torch::kHalf};
// Compile module
auto trt_mod = trtorch::CompileGraph(ts_mod, compile_settings);
// Run like normal
auto results = trt_mod.forward({in_tensor});
// Save module for later
trt_mod.save("trt_torchscript_module.ts");
...
```

### Python
```py
import trtorch

...
compile_settings = {
    "inputs": [trtorch.Input(
        min_shape=[1, 3, 224, 224],
        opt_shape=[1, 3, 512, 512],
        max_shape=[1, 3, 1024, 1024]
        # For static size shape=[1, 3, 224, 224]
        dtype=torch.half, # Datatype of input tensor. Allowed options torch.(float|half|int8|int32|bool)
    )],
    "enabled_precisions": {torch.half}, # Run with FP16
}

trt_ts_module = trtorch.compile(torch_script_module, compile_settings)

input_data = input_data.half()
result = trt_ts_module(input_data)
torch.jit.save(trt_ts_module, "trt_torchscript_module.ts")
```

> Notes on running in lower precisions:
> - Enabled lower precisions with compile_spec.enabled_precisions
> - The module should be left in FP32 before compilation (FP16 can support half tensor models)
> - In FP16 only input tensors by default should be FP16, other precisions use FP32. This can be overrided by setting Input::dtype

## Platform Support

| Platform | Support |
| -------- | ------- |
| Linux AMD64 / GPU   | **Supported** |
| Linux aarch64 / GPU | **Native Compilation Supported on JetPack-4.4+** |
| Linux aarch64 / DLA | **Native Compilation Supported on JetPack-4.4+** |
| Windows / GPU       | **Unofficial Support** |
| Linux ppc64le / GPU | - |

> Note: Refer NVIDIA NGC container(https://ngc.nvidia.com/catalog/containers/nvidia:l4t-pytorch) for PyTorch libraries on JetPack.

### Dependencies
These are the following dependencies used to verify the testcases. TRTorch can work with other versions, but the tests are not guaranteed to pass.

- Bazel 4.0.0
- Libtorch 1.9.0 (built with CUDA 11.1)
- CUDA 11.1 (10.2 on Jetson)
<<<<<<< HEAD
- cuDNN 8.1
=======
- cuDNN 8.2
>>>>>>> 8a0201c5
- TensorRT 8.0.1.6

## Prebuilt Binaries and Wheel files

Releases: https://github.com/NVIDIA/TRTorch/releases

## Compiling TRTorch

### Installing Dependencies

#### 0. Install Bazel

If you don't have bazel installed, the easiest way is to install bazelisk using the method of you choosing https://github.com/bazelbuild/bazelisk

Otherwise you can use the following instructions to install binaries https://docs.bazel.build/versions/master/install.html

Finally if you need to compile from source (e.g. aarch64 until bazel distributes binaries for the architecture) you can use these instructions

```sh
export BAZEL_VERSION=<VERSION>
mkdir bazel
cd bazel
curl -fSsL -O https://github.com/bazelbuild/bazel/releases/download/$BAZEL_VERSION/bazel-$BAZEL_VERSION-dist.zip
unzip bazel-$BAZEL_VERSION-dist.zip
bash ./compile.sh
```

You need to start by having CUDA installed on the system, LibTorch will automatically be pulled for you by bazel,
then you have two options.

#### 1. Building using cuDNN & TensorRT tarball distributions

> This is recommended so as to build TRTorch hermetically and insures any bugs are not caused by version issues

> Make sure when running TRTorch that these versions of the libraries are prioritized in your `$LD_LIBRARY_PATH`

1. You need to download the tarball distributions of TensorRT and cuDNN from the NVIDIA website.
    - https://developer.nvidia.com/cudnn
    - https://developer.nvidia.com/tensorrt
2. Place these files in a directory (the directories `third_party/dist_dir/[x86_64-linux-gnu | aarch64-linux-gnu]` exist for this purpose)
3. Compile using:
``` shell
bazel build //:libtrtorch --compilation_mode opt --distdir third_party/dist_dir/[x86_64-linux-gnu | aarch64-linux-gnu]
```

#### 2. Building using locally installed cuDNN & TensorRT

> If you find bugs and you compiled using this method please disclose it in the issue
> (an `ldd` dump would be nice too)

1. Install TensorRT, CUDA and cuDNN on the system before starting to compile.
2. In `WORKSPACE` comment out
```py
# Downloaded distributions to use with --distdir
http_archive(
    name = "cudnn",
    urls = ["<URL>",],

    build_file = "@//third_party/cudnn/archive:BUILD",
    sha256 = "<TAR SHA256>",
    strip_prefix = "cuda"
)

http_archive(
    name = "tensorrt",
    urls = ["<URL>",],

    build_file = "@//third_party/tensorrt/archive:BUILD",
    sha256 = "<TAR SHA256>",
    strip_prefix = "TensorRT-<VERSION>"
)
```
and uncomment
```py
# Locally installed dependencies
new_local_repository(
    name = "cudnn",
    path = "/usr/",
    build_file = "@//third_party/cudnn/local:BUILD"
)

new_local_repository(
   name = "tensorrt",
   path = "/usr/",
   build_file = "@//third_party/tensorrt/local:BUILD"
)
```
3. Compile using:
``` shell
bazel build //:libtrtorch --compilation_mode opt
```

### Debug build
``` shell
bazel build //:libtrtorch --compilation_mode=dbg
```

### Native compilation on NVIDIA Jetson AGX
``` shell
bazel build //:libtrtorch --distdir third_party/dist_dir/aarch64-linux-gnu
```
> Note: Please refer [installation](docs/tutorials/installation.html) instructions for Pre-requisites

A tarball with the include files and library can then be found in bazel-bin

### Running TRTorch on a JIT Graph

> Make sure to add LibTorch to your LD_LIBRARY_PATH <br>
>`export LD_LIBRARY_PATH=$LD_LIBRARY_PATH:$(pwd)/bazel-TRTorch/external/libtorch/lib`


``` shell
bazel run //cpp/trtorchexec -- $(realpath <PATH TO GRAPH>) <input-size>
```

## Compiling the Python Package

To compile the python package for your local machine, just run `python3 setup.py install` in the `//py` directory.
To build wheel files for different python versions, first build the Dockerfile in ``//py`` then run the following
command
```
docker run -it -v$(pwd)/..:/workspace/TRTorch build_trtorch_wheel /bin/bash /workspace/TRTorch/py/build_whl.sh
```
Python compilation expects using the tarball based compilation strategy from above.

## How do I add support for a new op...

### In TRTorch?

Thanks for wanting to contribute! There are two main ways to handle supporting a new op. Either you can write a converter for the op from scratch and register it in the NodeConverterRegistry or if you can map the op to a set of ops that already have converters you can write a graph rewrite pass which will replace your new op with an equivalent subgraph of supported ops. Its preferred to use graph rewriting because then we do not need to maintain a large library of op converters. Also do look at the various op support trackers in the [issues](https://github.com/NVIDIA/TRTorch/issues) for information on the support status of various operators.

### In my application?

> The Node Converter Registry is not exposed in the top level API but in the internal headers shipped with the tarball.

You can register a converter for your op using the `NodeConverterRegistry` inside your application.

## Structure of the repo

| Component     | Description                                                  |
| ------------- | ------------------------------------------------------------ |
| [**core**](core)  | Main JIT ingest, lowering, conversion and execution implementations |
| [**cpp**](cpp)   | C++ specific components including API and example applications |
| [**cpp/api**](cpp/api)   | C++ API for TRTorch |
| [**py**](py)   | Python API for TRTorch |
| [**tests**](tests) | Unit test for TRTorch |

## Contributing

Take a look at the [CONTRIBUTING.md](CONTRIBUTING.md)


## License

The TRTorch license can be found in the LICENSE file. It is licensed with a BSD Style licence<|MERGE_RESOLUTION|>--- conflicted
+++ resolved
@@ -80,11 +80,7 @@
 - Bazel 4.0.0
 - Libtorch 1.9.0 (built with CUDA 11.1)
 - CUDA 11.1 (10.2 on Jetson)
-<<<<<<< HEAD
-- cuDNN 8.1
-=======
 - cuDNN 8.2
->>>>>>> 8a0201c5
 - TensorRT 8.0.1.6
 
 ## Prebuilt Binaries and Wheel files
