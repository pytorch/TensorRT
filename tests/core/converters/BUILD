load("//tests/core/converters:converter_test.bzl", "converter_test")

config_setting(
    name = "use_pre_cxx11_abi",
    values = {
        "define": "abi=pre_cxx11_abi",
    },
)

converter_test(
    name = "test_activation",
)

converter_test(
    name = "test_batch_norm",
)

converter_test(
    name = "test_concat",
)

converter_test(
    name = "test_conv_deconv",
)

converter_test(
    name = "test_element_wise",
)

converter_test(
    name = "test_linear",
)

converter_test(
    name = "test_matrix_multiply",
)

converter_test(
    name = "test_pooling",
)

converter_test(
    name = "test_reduce",
)

converter_test(
    name = "test_shuffle",
)

converter_test(
    name = "test_softmax",
)

converter_test(
    name = "test_unary",
)

converter_test(
    name = "test_interpolate",
)

converter_test(
<<<<<<< HEAD
    name = "test_select",
)

converter_test(
    name = "test_stack",
=======
  name = "test_select"
)

converter_test(
  name = "test_stack"
)

test_suite(
  name = "test_converters",
  tests = [
    ":test_activation",
    ":test_batch_norm",
    ":test_conv_deconv",
    ":test_element_wise",
    ":test_linear",
    ":test_matrix_multiply",
    ":test_pooling",
    ":test_reduce",
    ":test_shuffle",
    ":test_softmax",
    ":test_unary",
    ":test_interpolate",
    ":test_select",
    ":test_stack"
  ]
>>>>>>> e1fa2322
)

test_suite(
    name = "test_converters",
    tests = [
        ":test_activation",
        ":test_batch_norm",
        ":test_conv_deconv",
        ":test_element_wise",
        ":test_interpolate",
        ":test_linear",
        ":test_matrix_multiply",
        ":test_pooling",
        ":test_reduce",
        ":test_select",
        ":test_shuffle",
        ":test_softmax",
        ":test_stack",
        ":test_unary",
    ],
)<|MERGE_RESOLUTION|>--- conflicted
+++ resolved
@@ -60,13 +60,6 @@
 )
 
 converter_test(
-<<<<<<< HEAD
-    name = "test_select",
-)
-
-converter_test(
-    name = "test_stack",
-=======
   name = "test_select"
 )
 
@@ -92,7 +85,10 @@
     ":test_select",
     ":test_stack"
   ]
->>>>>>> e1fa2322
+)
+
+converter_test(
+    name = "test_stack",
 )
 
 test_suite(
