# type: ignore

import logging
import time
import unittest
from typing import Any, Callable, List, Optional, Sequence, Tuple

import torch
import torch_tensorrt
from torch.fx.experimental.proxy_tensor import unset_fake_temporarily
from torch.fx.passes.shape_prop import ShapeProp
from torch.testing._internal.common_utils import TestCase
from torch_tensorrt import Input
from torch_tensorrt._Device import Device
from torch_tensorrt._enums import dtype
from torch_tensorrt.dynamo import _defaults
from torch_tensorrt.dynamo._defaults import default_device
from torch_tensorrt.dynamo._settings import CompilationSettings
from torch_tensorrt.dynamo._tracer import get_dynamic_shapes_args

# Use interpreter, input spec, and test case from fx_ts_compat to test Dynamo Converter Registry
from torch_tensorrt.dynamo.conversion import TRTInterpreter
from torch_tensorrt.dynamo.lowering import (
    get_decompositions,
    post_lowering,
    pre_export_lowering,
)
from torch_tensorrt.dynamo.runtime import PythonTorchTensorRTModule
from torch_tensorrt.dynamo.utils import ATOL, RTOL, get_model_device, get_torch_inputs

_LOGGER: logging.Logger = logging.getLogger(__name__)


# this method is only used in our converter test to infer the module output dtypes via dummy inference
# which is due to fx.symbolic_trace does not have the meta['val'] info in the node
# TODO: lan to remove this once our converter test is moved from fx.symbolic_trace to dynamo trace
def infer_module_output_dtypes_for_test(
    module: torch.fx.GraphModule,
    inputs: Sequence[Input],
    device: Device,
    kwarg_inputs: Optional[dict[str, Any]] = None,
    truncate_double: bool = False,
) -> List[dtype]:
    """
    This function performs model inference to determine the output dtypes
    and truncates them accordingly. inputs can be either arg_inputs or flattened input list.
    If it is flattened list, kwarg_inputs should be None, as it is already included in the flattened input.
    """
    # TODO: We can also determine output dtypes from the module.graph based on node metadata.
    # However, our converter tests use fx.symbolic_trace which sometimes does not provide metadata,
    # so we stick to the model inference approach currently.
    with unset_fake_temporarily():
        # Get the device on which the model exists
        # For large models, this can be done on CPU to save GPU memory allocation for TRT.
        device = get_model_device(module)
        torch_inputs = get_torch_inputs(inputs, device)
        if kwarg_inputs is None:
            kwarg_inputs = {}
        torch_kwarg_inputs = get_torch_inputs(kwarg_inputs, device)
        module_outputs = module(*torch_inputs, **torch_kwarg_inputs)
        if not isinstance(module_outputs, (list, tuple)):
            module_outputs = [module_outputs]

    # Int64 outputs can sometimes be generated from within other operators
    # such as aten.sum - such outputs can be truncated
    output_dtypes = []
    for output in module_outputs:
        output_ = output
        # We don't need to check if output is nested here because the input module will be flattened
        if not isinstance(output, torch.Tensor):
            if isinstance(output, str):
                raise ValueError(
                    f"Received an output type {type(output)} that's not in the acceptable datatypes (https://pytorch.org/docs/stable/tensor_attributes.html#torch.dtype)"
                )
            else:
                output_ = torch.tensor(output)

        if truncate_double and output_.dtype == dtype.float64:
            output_dtypes.append(dtype.float32)
        else:
            output_dtypes.append(dtype._from(output_.dtype))

    return output_dtypes


<<<<<<< HEAD
=======
# this is to enable dynamo tracer as True in the converter test files batch by batch
def get_use_dynamo_tracer(use_dynamo_tracer: Any) -> bool:
    # if in our converter tests we specifically set use_dynamo_tracer field, honor it
    if use_dynamo_tracer is not None and isinstance(use_dynamo_tracer, bool):
        return use_dynamo_tracer
    # if in our converter tests, we did not specify use_dynamo_tracer field
    import inspect
    import os
    import re

    filename = os.path.basename(inspect.stack()[2].filename)
    # enable converter test files which starts with test_a*.py to use dynamo tracer
    pattern = re.compile("^test_([a])+")
    if pattern.match(filename):
        return True
    else:
        return False


# this method is only used in our converter test to infer the module output dtypes via dummy inference
# which is due to fx.symbolic_trace does not have the meta['val'] info in the node
# TODO: lan to remove this once our converter test is moved from fx.symbolic_trace to dynamo trace
def infer_module_output_dtypes_for_test(
    module: torch.fx.GraphModule,
    inputs: Sequence[Input],
    device: Device,
    kwarg_inputs: Optional[dict[str, Any]] = None,
    truncate_double: bool = False,
) -> List[dtype]:
    """
    This function performs model inference to determine the output dtypes
    and truncates them accordingly. inputs can be either arg_inputs or flattened input list.
    If it is flattened list, kwarg_inputs should be None, as it is already included in the flattened input.
    """
    # TODO: We can also determine output dtypes from the module.graph based on node metadata.
    # However, our converter tests use fx.symbolic_trace which sometimes does not provide metadata,
    # so we stick to the model inference approach currently.
    with unset_fake_temporarily():
        # Get the device on which the model exists
        # For large models, this can be done on CPU to save GPU memory allocation for TRT.
        device = get_model_device(module)
        torch_inputs = get_torch_inputs(inputs, device)
        if kwarg_inputs is None:
            kwarg_inputs = {}
        torch_kwarg_inputs = get_torch_inputs(kwarg_inputs, device)
        module_outputs = module(*torch_inputs, **torch_kwarg_inputs)
        if not isinstance(module_outputs, (list, tuple)):
            module_outputs = [module_outputs]

    # Int64 outputs can sometimes be generated from within other operators
    # such as aten.sum - such outputs can be truncated
    output_dtypes = []
    for output in module_outputs:
        output_ = output
        # We don't need to check if output is nested here because the input module will be flattened
        if not isinstance(output, torch.Tensor):
            if isinstance(output, str):
                raise ValueError(
                    f"Received an output type {type(output)} that's not in the acceptable datatypes (https://pytorch.org/docs/stable/tensor_attributes.html#torch.dtype)"
                )
            else:
                output_ = torch.tensor(output)

        if truncate_double and output_.dtype == dtype.float64:
            output_dtypes.append(dtype.float32)
        else:
            output_dtypes.append(dtype._from(output_.dtype))

    return output_dtypes


>>>>>>> b4de1664
def fetch_attr(mod, target):
    """
    Fetch an attribute from the ``Module`` hierarchy of ``mod.module``.

    Args:
        target (str): The fully-qualfiied name of the attribute to fetch

    Return:
        Any: The value of the attribute.
    """
    target_atoms = target.split(".")
    attr_itr = mod
    for i, atom in enumerate(target_atoms):
        if not hasattr(attr_itr, atom):
            raise RuntimeError(
                f"Node referenced nonexistent target {'.'.join(target_atoms[:i])}"
            )
        attr_itr = getattr(attr_itr, atom)
    return attr_itr


@unittest.skipIf(not torch.cuda.is_available(), "Skip because CUDA is not available")
class TRTTestCase(TestCase):
    def setUp(self):
        super().setUp()
        torch.manual_seed(3)

    def run_test(
        self,
        mod,
        inputs,
        interpreter,
        rtol=RTOL,
        atol=ATOL,
        check_dtype=True,
        pyt_inputs=None,
        rt_cls=PythonTorchTensorRTModule,
    ):
        with torch.no_grad():
            cuda_inputs = []
            for i in inputs:
                cuda_inputs.append(i.cuda())

            start = time.perf_counter()
            interpreter_result = interpreter.run()
            sec = time.perf_counter() - start
            _LOGGER.info(f"Interpreter run time(s): {sec}")
            trt_mod = rt_cls(
                serialized_engine=interpreter_result.serialized_engine,
                input_binding_names=list(interpreter_result.input_names),
                output_binding_names=list(interpreter_result.output_names),
                name="test_engine",
            )
            mod = mod.cuda()
            if pyt_inputs is not None:
                pyt_inputs_cuda = [
                    i.cuda() if isinstance(i, torch.Tensor) else i for i in pyt_inputs
                ]
                ref_outputs = mod(*pyt_inputs_cuda)
            else:
                ref_outputs = mod(*cuda_inputs)

            torch.cuda.synchronize()
            start_event = torch.cuda.Event(enable_timing=True)
            end_event = torch.cuda.Event(enable_timing=True)
            start_event.record()
            outputs = trt_mod(*cuda_inputs)
            end_event.record()
            torch.cuda.synchronize()
            _LOGGER.info(
                f"TRT run time(s)= {(start_event.elapsed_time(end_event) * 1.0e-3)}"
            )

            if type(outputs) not in (list, tuple):
                outputs = [outputs]
            if type(ref_outputs) not in (
                list,
                tuple,
                torch.return_types.max,
                torch.return_types.min,
            ):
                ref_outputs = [ref_outputs]
            for out, ref in zip(outputs, ref_outputs):
                if not isinstance(ref, torch.Tensor):
                    if len(out.shape) == 0:
                        ref = torch.tensor(ref)
                    else:
                        ref = torch.tensor([ref])
                ref = ref.cpu()  # to_dtype test has cases with gpu output
                torch.testing.assert_close(
                    out.cpu(),
                    ref,
                    rtol=rtol,
                    atol=atol,
                    equal_nan=True,
                    check_dtype=check_dtype,
                )

    def run_test_custom_compare_results(
        self,
        mod,
        inputs,
        expected_ops,
        interpreter,
        comparators: List[Tuple[Callable, List]],
        fp16_mode=False,
        rt_cls=PythonTorchTensorRTModule,
    ):
        """
        Runs the test and compares the result using the provided comparators.
        The size of comparators must be equal to the number of outputs from 'mod'.

        mod          - a model to run.
        inputs       - a list of the model inputs.
        expected ops - a list of ops that should be verified.
        interpreter  - used for converting the model to TRT.
        comparators  - a list of (func, args) pairs corresponding to each of
                       the module outputs. usage: func(x, y, *args)

        """
        with torch.no_grad():
            cuda_inputs = []
            for i in inputs:
                cuda_inputs.append(i.cuda())

            if len(expected_ops):
                self.assert_has_op(mod, expected_ops)

            interpreter_result = interpreter.run()
            trt_mod = rt_cls(
                serialized_engine=interpreter_result.serialized_engine,
                input_binding_names=list(interpreter_result.input_names),
                output_binding_names=list(interpreter_result.output_names),
                name="test_engine",
            )
            res_trt = trt_mod(*cuda_inputs).cpu()
            res_cpu = mod(*cuda_inputs).cpu()
            assert len(res_trt) == len(res_cpu)
            comparator = comparators

            if len(cuda_inputs) == 1:
                for comparator in comparators:
                    comp_func = comparator[0]
                    args = comparator[1]
                    self.assertTrue(comp_func(res_trt, res_cpu, *args))
            else:
                for output_trt, output_cpu, comparator in zip(
                    res_trt, res_cpu, comparators
                ):
                    comp_func = comparator[0]
                    args = comparator[1]
                    self.assertTrue(comp_func(output_trt, output_cpu, *args))

    def run_test_with_error(self, mod, inputs, interpreter, expect_error):
        with self.assertRaises(expect_error):
            with torch.no_grad():
                cuda_inputs = []
                for i in inputs:
                    cuda_inputs.append(i.cuda())

                mod.eval()
                interpreter.run(precision=torch.float)

    def assert_has_op(self, mod, ops):
        ops_in_mod = set()

        for node in mod.graph.nodes:
            if node.op == "call_module":
                ops_in_mod.add(type(fetch_attr(mod, node.target)))
            elif node.op in {"call_function", "call_method"}:
                ops_in_mod.add(node.target)

        self.assertTrue(
            ops_in_mod >= ops, f"expected ops {ops}, actual ops {ops_in_mod}"
        )

    def assert_unexpected_op(self, mod, ops):
        for node in mod.graph.nodes:
            if node.op == "call_module":
                if type(fetch_attr(mod, node.target)) in ops:
                    return False
            elif node.op in {"call_function", "call_method"}:
                if node.target in ops:
                    return False
        return True


class DispatchTestCase(TRTTestCase):
    def generate_graph(
        self,
        mod: torch.nn.Module,
        original_inputs: List[torch.Tensor],
        use_dynamo_tracer: bool,
        enable_passes: bool,
        propagate_shapes: bool = False,
        settings: CompilationSettings = CompilationSettings(),
        torch_export_dynamic_shapes: Optional[Any] = None,
    ):
        mod = mod.eval()
        if use_dynamo_tracer:
            if torch_export_dynamic_shapes is None:
                torch_export_dynamic_shapes = get_dynamic_shapes_args(
                    mod, original_inputs
                )
            device = default_device()
            torch_export_inputs = get_torch_inputs(original_inputs, device)
            exported_program = torch.export.export(
                mod,
                tuple(torch_export_inputs),
                dynamic_shapes=torch_export_dynamic_shapes,
            )
            if enable_passes:
                exported_program = pre_export_lowering(exported_program, settings)
                exported_program = exported_program.run_decompositions(
                    get_decompositions(False)
                )
            fx_module = exported_program.module()
        else:
            fx_module = torch.fx.symbolic_trace(mod)

        if enable_passes:
            fx_module = post_lowering(fx_module, settings)

        if propagate_shapes:
            # TODO: This is currently being used to test embedding_bag_aten due to https://github.com/pytorch/TensorRT/issues/2843
            try:
                device = get_model_device(fx_module)
                torch_inputs = get_torch_inputs(original_inputs, device)
                ShapeProp(fx_module).propagate(*torch_inputs)
            except (RuntimeError, AssertionError):
                _LOGGER.warning(
                    "Shape Propagation failed on Graph, skipping it",
                    exc_info=False,
                )
        return fx_module

    def run_test(
        self,
        mod,
        inputs,
        rtol=RTOL,
        atol=ATOL,
        precision=dtype.f32,
        check_dtype=True,
        use_dynamo_tracer=None,
        enable_passes=False,
        propagate_shapes=False,
        int32_reqd=False,
        make_refittable=False,
    ):
        # TODO: lan to remove this and set use_dynamo_traccer to True by default
        # once all the converter test files are moved to use_dynamo_tracer
        use_dynamo_tracer = get_use_dynamo_tracer(use_dynamo_tracer)
        # Previous instance of the interpreter auto-casted 64-bit inputs
        # We replicate this behavior here
        compilation_settings = CompilationSettings(
            enabled_precisions={dtype._from(precision)},
            truncate_double=True,
            debug=True,
            make_refittable=make_refittable,
        )

        mod = self.generate_graph(
            mod,
            inputs,
            use_dynamo_tracer=use_dynamo_tracer,
            enable_passes=enable_passes,
            propagate_shapes=propagate_shapes,
            settings=compilation_settings,
        )

        num_inputs = len(inputs)
        trt_inputs = inputs
        dtype_to_change = []
        if int32_reqd:
            dtype_to_change = [torch.int64, torch.float64]
        else:
            dtype_to_change = [
                torch.float64,
            ]
        for num_input in range(num_inputs):
            input = inputs[num_input]
            if input.dtype in dtype_to_change:
                dtype_32bit = (
                    torch.float32 if (input.dtype == torch.float64) else torch.int32
                )
                trt_inputs = (
                    list(trt_inputs[:num_input])
                    + [
                        input.to(dtype_32bit),
                    ]
                    + list(trt_inputs[num_input + 1 :])
                )

        trt_input_specs = [Input.from_tensor(i) for i in trt_inputs]
        input_specs = [Input.from_tensor(i) for i in inputs]

        output_dtypes = None
        if check_dtype:
<<<<<<< HEAD
            output_dtypes = infer_module_output_dtypes_for_test(
                mod,
                input_specs,
                compilation_settings.device,
                truncate_double=compilation_settings.truncate_double,
            )
=======
            if use_dynamo_tracer:
                output_dtypes = infer_module_output_dtypes(
                    mod,
                    truncate_double=compilation_settings.truncate_double,
                )
            else:
                output_dtypes = infer_module_output_dtypes_for_test(
                    mod,
                    input_specs,
                    compilation_settings.device,
                    truncate_double=compilation_settings.truncate_double,
                )
>>>>>>> b4de1664

        _LOGGER.debug(f"Compilation settings: {compilation_settings}")
        _LOGGER.debug(f"Inputs: {input_specs}")
        _LOGGER.debug(f"Output types: {output_dtypes}")

        interp = TRTInterpreter(
            mod,
            trt_input_specs,
            output_dtypes=output_dtypes,
            compilation_settings=compilation_settings,
        )

        super().run_test(
            mod,
            trt_inputs,
            interp,
            rtol,
            atol,
            check_dtype,
            pyt_inputs=inputs,
        )

    def run_test_compare_tensor_attributes_only(
        self,
        mod,
        inputs,
        expected_ops,
        comparators: List[Tuple[Callable, List]],
        precision=torch.float,
        output_dtypes=None,
        use_dynamo_tracer=False,
        enable_passes=False,
        make_refittable=False,
    ):

        # Previous instance of the interpreter auto-casted 64-bit inputs
        # We replicate this behavior here
        compilation_settings = CompilationSettings(
            enabled_precisions={dtype._from(precision)},
            truncate_double=True,
            debug=True,
            make_refittable=make_refittable,
        )

        mod = self.generate_graph(
            mod,
            inputs,
            use_dynamo_tracer=use_dynamo_tracer,
            enable_passes=enable_passes,
            settings=compilation_settings,
        )

        interp = TRTInterpreter(
            mod,
            Input.from_tensors(inputs),
            output_dtypes=output_dtypes,
            compilation_settings=compilation_settings,
        )
        super().run_test_custom_compare_results(
            mod, inputs, expected_ops, interp, comparators
        )

    def run_test_with_dynamic_shape(
        self,
        mod,
        input_specs,
        rtol=RTOL,
        atol=ATOL,
        output_dtypes=None,
        use_dynamo_tracer=None,
        enable_passes=False,
        use_example_tensors=True,
        pyt_inputs=None,
        propagate_shapes=False,
        check_dtype=True,
        make_refittable=False,
        torch_export_dynamic_shapes=None,
    ):
        # TODO: lan to remove this and set use_dynamo_traccer to True by default
        # once all the converter test files are moved to use_dynamo_tracer
        use_dynamo_tracer = get_use_dynamo_tracer(use_dynamo_tracer)

        # Previous instance of the interpreter auto-casted 64-bit inputs
        # We replicate this behavior here
        compilation_settings = CompilationSettings(
            truncate_double=True, make_refittable=make_refittable
        )
        mod = self.generate_graph(
            mod,
            input_specs,
            use_dynamo_tracer=use_dynamo_tracer,
            enable_passes=enable_passes,
            propagate_shapes=propagate_shapes,
            settings=compilation_settings,
            torch_export_dynamic_shapes=torch_export_dynamic_shapes,
        )

        if check_dtype:
<<<<<<< HEAD
            output_dtypes = infer_module_output_dtypes_for_test(
                mod,
                input_specs,
                compilation_settings.device,
                truncate_double=compilation_settings.truncate_double,
            )
=======
            if use_dynamo_tracer:
                output_dtypes = infer_module_output_dtypes(
                    mod,
                    truncate_double=compilation_settings.truncate_double,
                )
            else:
                output_dtypes = infer_module_output_dtypes_for_test(
                    mod,
                    input_specs,
                    compilation_settings.device,
                    truncate_double=compilation_settings.truncate_double,
                )
>>>>>>> b4de1664

        interp = TRTInterpreter(
            mod,
            input_specs,
            output_dtypes=output_dtypes,
            compilation_settings=compilation_settings,
        )
        # Since the lowering is based on optimal shape. We need to test with
        # different shape(for ex. max shape) for testing dynamic shape
        inputs_max = [
            (
                spec.example_tensor("max_shape")
                if spec.shape_mode == Input._ShapeMode.DYNAMIC
                else spec.example_tensor()
            )
            for spec in input_specs
        ]
        if not use_example_tensors:
            inputs_max = [spec.torch_tensor for spec in input_specs]
        super().run_test(mod, inputs_max, interp, rtol, atol, pyt_inputs=pyt_inputs)<|MERGE_RESOLUTION|>--- conflicted
+++ resolved
@@ -83,8 +83,6 @@
     return output_dtypes
 
 
-<<<<<<< HEAD
-=======
 # this is to enable dynamo tracer as True in the converter test files batch by batch
 def get_use_dynamo_tracer(use_dynamo_tracer: Any) -> bool:
     # if in our converter tests we specifically set use_dynamo_tracer field, honor it
@@ -156,7 +154,6 @@
     return output_dtypes
 
 
->>>>>>> b4de1664
 def fetch_attr(mod, target):
     """
     Fetch an attribute from the ``Module`` hierarchy of ``mod.module``.
@@ -456,14 +453,6 @@
 
         output_dtypes = None
         if check_dtype:
-<<<<<<< HEAD
-            output_dtypes = infer_module_output_dtypes_for_test(
-                mod,
-                input_specs,
-                compilation_settings.device,
-                truncate_double=compilation_settings.truncate_double,
-            )
-=======
             if use_dynamo_tracer:
                 output_dtypes = infer_module_output_dtypes(
                     mod,
@@ -476,7 +465,6 @@
                     compilation_settings.device,
                     truncate_double=compilation_settings.truncate_double,
                 )
->>>>>>> b4de1664
 
         _LOGGER.debug(f"Compilation settings: {compilation_settings}")
         _LOGGER.debug(f"Inputs: {input_specs}")
@@ -575,14 +563,6 @@
         )
 
         if check_dtype:
-<<<<<<< HEAD
-            output_dtypes = infer_module_output_dtypes_for_test(
-                mod,
-                input_specs,
-                compilation_settings.device,
-                truncate_double=compilation_settings.truncate_double,
-            )
-=======
             if use_dynamo_tracer:
                 output_dtypes = infer_module_output_dtypes(
                     mod,
@@ -595,7 +575,6 @@
                     compilation_settings.device,
                     truncate_double=compilation_settings.truncate_double,
                 )
->>>>>>> b4de1664
 
         interp = TRTInterpreter(
             mod,
