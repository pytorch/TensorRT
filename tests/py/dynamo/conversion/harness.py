# type: ignore

import logging
import time
import unittest
from typing import Any, Callable, List, Optional, Sequence, Tuple

import torch
import torch_tensorrt
from torch.fx.experimental.proxy_tensor import unset_fake_temporarily
from torch.fx.passes.shape_prop import ShapeProp
from torch.testing._internal.common_utils import TestCase
from torch_tensorrt import Input
from torch_tensorrt._Device import Device
from torch_tensorrt._enums import dtype
from torch_tensorrt.dynamo import _defaults
from torch_tensorrt.dynamo._defaults import default_device
from torch_tensorrt.dynamo._settings import CompilationSettings
from torch_tensorrt.dynamo._tracer import get_dynamic_shapes_args

# Use interpreter, input spec, and test case from fx_ts_compat to test Dynamo Converter Registry
from torch_tensorrt.dynamo.conversion import TRTInterpreter
from torch_tensorrt.dynamo.lowering import (
    get_decompositions,
    post_lowering,
    pre_export_lowering,
)
from torch_tensorrt.dynamo.runtime import PythonTorchTensorRTModule
from torch_tensorrt.dynamo.utils import ATOL, RTOL, get_model_device, get_torch_inputs

_LOGGER: logging.Logger = logging.getLogger(__name__)


<<<<<<< HEAD
# this is to enable dynamo tracer as True in the converter test files batch by batch
def get_use_dynamo_tracer(use_dynamo_tracer: Any) -> bool:
    # if in our converter tests we specifically set use_dynamo_tracer field, honor it
    if use_dynamo_tracer is not None and isinstance(use_dynamo_tracer, bool):
        return use_dynamo_tracer
    # if in our converter tests, we did not specify use_dynamo_tracer field
    import inspect
    import os
    import re

    filename = os.path.basename(inspect.stack()[2].filename)
    # enable converter test files which starts with test_a*.py to use dynamo tracer
    pattern = re.compile("^test_([a])+")
    if pattern.match(filename):
        return True
    else:
        return False


=======
>>>>>>> c62a1ea1
# this method is only used in our converter test to infer the module output dtypes via dummy inference
# which is due to fx.symbolic_trace does not have the meta['val'] info in the node
# TODO: lan to remove this once our converter test is moved from fx.symbolic_trace to dynamo trace
def infer_module_output_dtypes_for_test(
    module: torch.fx.GraphModule,
    inputs: Sequence[Input],
    device: Device,
    kwarg_inputs: Optional[dict[str, Any]] = None,
    truncate_double: bool = False,
) -> List[dtype]:
    """
    This function performs model inference to determine the output dtypes
    and truncates them accordingly. inputs can be either arg_inputs or flattened input list.
    If it is flattened list, kwarg_inputs should be None, as it is already included in the flattened input.
    """
    # TODO: We can also determine output dtypes from the module.graph based on node metadata.
    # However, our converter tests use fx.symbolic_trace which sometimes does not provide metadata,
    # so we stick to the model inference approach currently.
    with unset_fake_temporarily():
        # Get the device on which the model exists
        # For large models, this can be done on CPU to save GPU memory allocation for TRT.
        device = get_model_device(module)
        torch_inputs = get_torch_inputs(inputs, device)
        if kwarg_inputs is None:
            kwarg_inputs = {}
        torch_kwarg_inputs = get_torch_inputs(kwarg_inputs, device)
        module_outputs = module(*torch_inputs, **torch_kwarg_inputs)
        if not isinstance(module_outputs, (list, tuple)):
            module_outputs = [module_outputs]

    # Int64 outputs can sometimes be generated from within other operators
    # such as aten.sum - such outputs can be truncated
    output_dtypes = []
    for output in module_outputs:
        output_ = output
        # We don't need to check if output is nested here because the input module will be flattened
        if not isinstance(output, torch.Tensor):
            if isinstance(output, str):
                raise ValueError(
                    f"Received an output type {type(output)} that's not in the acceptable datatypes (https://pytorch.org/docs/stable/tensor_attributes.html#torch.dtype)"
                )
            else:
                output_ = torch.tensor(output)

        if truncate_double and output_.dtype == dtype.float64:
            output_dtypes.append(dtype.float32)
        else:
            output_dtypes.append(dtype._from(output_.dtype))

    return output_dtypes


def fetch_attr(mod, target):
    """
    Fetch an attribute from the ``Module`` hierarchy of ``mod.module``.

    Args:
        target (str): The fully-qualfiied name of the attribute to fetch

    Return:
        Any: The value of the attribute.
    """
    target_atoms = target.split(".")
    attr_itr = mod
    for i, atom in enumerate(target_atoms):
        if not hasattr(attr_itr, atom):
            raise RuntimeError(
                f"Node referenced nonexistent target {'.'.join(target_atoms[:i])}"
            )
        attr_itr = getattr(attr_itr, atom)
    return attr_itr


@unittest.skipIf(not torch.cuda.is_available(), "Skip because CUDA is not available")
class TRTTestCase(TestCase):
    def setUp(self):
        super().setUp()
        torch.manual_seed(3)

    def run_test(
        self,
        mod,
        inputs,
        interpreter,
        rtol=RTOL,
        atol=ATOL,
        check_dtype=True,
        pyt_inputs=None,
        rt_cls=PythonTorchTensorRTModule,
    ):
        with torch.no_grad():
            cuda_inputs = []
            for i in inputs:
                cuda_inputs.append(i.cuda())

            start = time.perf_counter()
            interpreter_result = interpreter.run()
            sec = time.perf_counter() - start
            _LOGGER.info(f"Interpreter run time(s): {sec}")
            trt_mod = rt_cls(
                serialized_engine=interpreter_result.serialized_engine,
                input_binding_names=list(interpreter_result.input_names),
                output_binding_names=list(interpreter_result.output_names),
                name="test_engine",
            )
            mod = mod.cuda()
            if pyt_inputs is not None:
                pyt_inputs_cuda = [
                    i.cuda() if isinstance(i, torch.Tensor) else i for i in pyt_inputs
                ]
                ref_outputs = mod(*pyt_inputs_cuda)
            else:
                ref_outputs = mod(*cuda_inputs)

            torch.cuda.synchronize()
            start_event = torch.cuda.Event(enable_timing=True)
            end_event = torch.cuda.Event(enable_timing=True)
            start_event.record()
            outputs = trt_mod(*cuda_inputs)
            end_event.record()
            torch.cuda.synchronize()
            _LOGGER.info(
                f"TRT run time(s)= {(start_event.elapsed_time(end_event) * 1.0e-3)}"
            )

            if type(outputs) not in (list, tuple):
                outputs = [outputs]
            if type(ref_outputs) not in (
                list,
                tuple,
                torch.return_types.max,
                torch.return_types.min,
            ):
                ref_outputs = [ref_outputs]
            for out, ref in zip(outputs, ref_outputs):
                if not isinstance(ref, torch.Tensor):
                    if len(out.shape) == 0:
                        ref = torch.tensor(ref)
                    else:
                        ref = torch.tensor([ref])
                ref = ref.cpu()  # to_dtype test has cases with gpu output
                torch.testing.assert_close(
                    out.cpu(),
                    ref,
                    rtol=rtol,
                    atol=atol,
                    equal_nan=True,
                    check_dtype=check_dtype,
                )

    def run_test_custom_compare_results(
        self,
        mod,
        inputs,
        expected_ops,
        interpreter,
        comparators: List[Tuple[Callable, List]],
        fp16_mode=False,
        rt_cls=PythonTorchTensorRTModule,
    ):
        """
        Runs the test and compares the result using the provided comparators.
        The size of comparators must be equal to the number of outputs from 'mod'.

        mod          - a model to run.
        inputs       - a list of the model inputs.
        expected ops - a list of ops that should be verified.
        interpreter  - used for converting the model to TRT.
        comparators  - a list of (func, args) pairs corresponding to each of
                       the module outputs. usage: func(x, y, *args)

        """
        with torch.no_grad():
            cuda_inputs = []
            for i in inputs:
                cuda_inputs.append(i.cuda())

            if len(expected_ops):
                self.assert_has_op(mod, expected_ops)

            interpreter_result = interpreter.run()
            trt_mod = rt_cls(
                serialized_engine=interpreter_result.serialized_engine,
                input_binding_names=list(interpreter_result.input_names),
                output_binding_names=list(interpreter_result.output_names),
                name="test_engine",
            )
            res_trt = trt_mod(*cuda_inputs).cpu()
            res_cpu = mod(*cuda_inputs).cpu()
            assert len(res_trt) == len(res_cpu)
            comparator = comparators

            if len(cuda_inputs) == 1:
                for comparator in comparators:
                    comp_func = comparator[0]
                    args = comparator[1]
                    self.assertTrue(comp_func(res_trt, res_cpu, *args))
            else:
                for output_trt, output_cpu, comparator in zip(
                    res_trt, res_cpu, comparators
                ):
                    comp_func = comparator[0]
                    args = comparator[1]
                    self.assertTrue(comp_func(output_trt, output_cpu, *args))

    def run_test_with_error(self, mod, inputs, interpreter, expect_error):
        with self.assertRaises(expect_error):
            with torch.no_grad():
                cuda_inputs = []
                for i in inputs:
                    cuda_inputs.append(i.cuda())

                mod.eval()
                interpreter.run(precision=torch.float)

    def assert_has_op(self, mod, ops):
        ops_in_mod = set()

        for node in mod.graph.nodes:
            if node.op == "call_module":
                ops_in_mod.add(type(fetch_attr(mod, node.target)))
            elif node.op in {"call_function", "call_method"}:
                ops_in_mod.add(node.target)

        self.assertTrue(
            ops_in_mod >= ops, f"expected ops {ops}, actual ops {ops_in_mod}"
        )

    def assert_unexpected_op(self, mod, ops):
        for node in mod.graph.nodes:
            if node.op == "call_module":
                if type(fetch_attr(mod, node.target)) in ops:
                    return False
            elif node.op in {"call_function", "call_method"}:
                if node.target in ops:
                    return False
        return True


class DispatchTestCase(TRTTestCase):
    def generate_graph(
        self,
        mod: torch.nn.Module,
        original_inputs: List[torch.Tensor],
        use_dynamo_tracer: bool,
        enable_passes: bool,
        propagate_shapes: bool = False,
        settings: CompilationSettings = CompilationSettings(),
        torch_export_dynamic_shapes: Optional[Any] = None,
    ):
        mod = mod.eval()
        if use_dynamo_tracer:
            if torch_export_dynamic_shapes is None:
                torch_export_dynamic_shapes = get_dynamic_shapes_args(
                    mod, original_inputs
                )
            device = default_device()
            torch_export_inputs = get_torch_inputs(original_inputs, device)
            exported_program = torch.export.export(
                mod,
                tuple(torch_export_inputs),
                dynamic_shapes=torch_export_dynamic_shapes,
            )
            exported_program = pre_export_lowering(exported_program, settings)
            exported_program = exported_program.run_decompositions(
                get_decompositions(False)
            )
            fx_module = exported_program.module()
        else:
            fx_module = torch.fx.symbolic_trace(mod)

        if enable_passes:
            fx_module = post_lowering(fx_module, settings)

        if propagate_shapes:
            # TODO: This is currently being used to test embedding_bag_aten due to https://github.com/pytorch/TensorRT/issues/2843
            try:
                device = get_model_device(fx_module)
                torch_inputs = get_torch_inputs(original_inputs, device)
                ShapeProp(fx_module).propagate(*torch_inputs)
            except (RuntimeError, AssertionError):
                _LOGGER.warning(
                    "Shape Propagation failed on Graph, skipping it",
                    exc_info=False,
                )
        return fx_module

    def run_test(
        self,
        mod,
        inputs,
        rtol=RTOL,
        atol=ATOL,
        precision=dtype.f32,
        check_dtype=True,
        use_dynamo_tracer=None,
        enable_passes=False,
        propagate_shapes=False,
        int32_reqd=False,
        make_refittable=False,
    ):
        # TODO: lan to remove this and set use_dynamo_traccer to True by default
        # once all the converter test files are moved to use_dynamo_tracer
        use_dynamo_tracer = get_use_dynamo_tracer(use_dynamo_tracer)
        # Previous instance of the interpreter auto-casted 64-bit inputs
        # We replicate this behavior here
        compilation_settings = CompilationSettings(
            enabled_precisions={dtype._from(precision)},
            truncate_double=True,
            debug=True,
            make_refittable=make_refittable,
        )

        mod = self.generate_graph(
            mod,
            inputs,
            use_dynamo_tracer=use_dynamo_tracer,
            enable_passes=enable_passes,
            propagate_shapes=propagate_shapes,
            settings=compilation_settings,
        )

        num_inputs = len(inputs)
        trt_inputs = inputs
        dtype_to_change = []
        if int32_reqd:
            dtype_to_change = [torch.int64, torch.float64]
        else:
            dtype_to_change = [
                torch.float64,
            ]
        for num_input in range(num_inputs):
            input = inputs[num_input]
            if input.dtype in dtype_to_change:
                dtype_32bit = (
                    torch.float32 if (input.dtype == torch.float64) else torch.int32
                )
                trt_inputs = (
                    list(trt_inputs[:num_input])
                    + [
                        input.to(dtype_32bit),
                    ]
                    + list(trt_inputs[num_input + 1 :])
                )

        trt_input_specs = [Input.from_tensor(i) for i in trt_inputs]
        input_specs = [Input.from_tensor(i) for i in inputs]

        output_dtypes = None
        if check_dtype:
<<<<<<< HEAD
            if use_dynamo_tracer:
                output_dtypes = infer_module_output_dtypes(
                    mod,
                    truncate_double=compilation_settings.truncate_double,
                )
            else:
                output_dtypes = infer_module_output_dtypes_for_test(
                    mod,
                    input_specs,
                    compilation_settings.device,
                    truncate_double=compilation_settings.truncate_double,
                )
=======
            output_dtypes = infer_module_output_dtypes_for_test(
                mod,
                input_specs,
                compilation_settings.device,
                truncate_double=compilation_settings.truncate_double,
            )
>>>>>>> c62a1ea1

        _LOGGER.debug(f"Compilation settings: {compilation_settings}")
        _LOGGER.debug(f"Inputs: {input_specs}")
        _LOGGER.debug(f"Output types: {output_dtypes}")

        interp = TRTInterpreter(
            mod,
            trt_input_specs,
            output_dtypes=output_dtypes,
            compilation_settings=compilation_settings,
        )

        super().run_test(
            mod,
            trt_inputs,
            interp,
            rtol,
            atol,
            check_dtype,
            pyt_inputs=inputs,
        )

    def run_test_compare_tensor_attributes_only(
        self,
        mod,
        inputs,
        expected_ops,
        comparators: List[Tuple[Callable, List]],
        precision=torch.float,
        output_dtypes=None,
        use_dynamo_tracer=False,
        enable_passes=False,
        make_refittable=False,
    ):

        # Previous instance of the interpreter auto-casted 64-bit inputs
        # We replicate this behavior here
        compilation_settings = CompilationSettings(
            enabled_precisions={dtype._from(precision)},
            truncate_double=True,
            debug=True,
            make_refittable=make_refittable,
        )

        mod = self.generate_graph(
            mod,
            inputs,
            use_dynamo_tracer=use_dynamo_tracer,
            enable_passes=enable_passes,
            settings=compilation_settings,
        )

        interp = TRTInterpreter(
            mod,
            Input.from_tensors(inputs),
            output_dtypes=output_dtypes,
            compilation_settings=compilation_settings,
        )
        super().run_test_custom_compare_results(
            mod, inputs, expected_ops, interp, comparators
        )

    def run_test_with_dynamic_shape(
        self,
        mod,
        input_specs,
        rtol=RTOL,
        atol=ATOL,
        output_dtypes=None,
        use_dynamo_tracer=None,
        enable_passes=False,
        use_example_tensors=True,
        pyt_inputs=None,
        propagate_shapes=False,
        check_dtype=True,
        make_refittable=False,
        torch_export_dynamic_shapes=None,
    ):
        # TODO: lan to remove this and set use_dynamo_traccer to True by default
        # once all the converter test files are moved to use_dynamo_tracer
        use_dynamo_tracer = get_use_dynamo_tracer(use_dynamo_tracer)

        # Previous instance of the interpreter auto-casted 64-bit inputs
        # We replicate this behavior here
        compilation_settings = CompilationSettings(
            truncate_double=True, make_refittable=make_refittable
        )
        mod = self.generate_graph(
            mod,
            input_specs,
            use_dynamo_tracer=use_dynamo_tracer,
            enable_passes=enable_passes,
            propagate_shapes=propagate_shapes,
            settings=compilation_settings,
            torch_export_dynamic_shapes=torch_export_dynamic_shapes,
        )

        if check_dtype:
<<<<<<< HEAD
            if use_dynamo_tracer:
                output_dtypes = infer_module_output_dtypes(
                    mod,
                    truncate_double=compilation_settings.truncate_double,
                )
            else:
                output_dtypes = infer_module_output_dtypes_for_test(
                    mod,
                    input_specs,
                    compilation_settings.device,
                    truncate_double=compilation_settings.truncate_double,
                )
=======
            output_dtypes = infer_module_output_dtypes_for_test(
                mod,
                input_specs,
                compilation_settings.device,
                truncate_double=compilation_settings.truncate_double,
            )
>>>>>>> c62a1ea1

        interp = TRTInterpreter(
            mod,
            input_specs,
            output_dtypes=output_dtypes,
            compilation_settings=compilation_settings,
        )
        # Since the lowering is based on optimal shape. We need to test with
        # different shape(for ex. max shape) for testing dynamic shape
        inputs_max = [
            (
                spec.example_tensor("max_shape")
                if spec.shape_mode == Input._ShapeMode.DYNAMIC
                else spec.example_tensor()
            )
            for spec in input_specs
        ]
        if not use_example_tensors:
            inputs_max = [spec.torch_tensor for spec in input_specs]
        super().run_test(mod, inputs_max, interp, rtol, atol, pyt_inputs=pyt_inputs)<|MERGE_RESOLUTION|>--- conflicted
+++ resolved
@@ -31,28 +31,6 @@
 _LOGGER: logging.Logger = logging.getLogger(__name__)
 
 
-<<<<<<< HEAD
-# this is to enable dynamo tracer as True in the converter test files batch by batch
-def get_use_dynamo_tracer(use_dynamo_tracer: Any) -> bool:
-    # if in our converter tests we specifically set use_dynamo_tracer field, honor it
-    if use_dynamo_tracer is not None and isinstance(use_dynamo_tracer, bool):
-        return use_dynamo_tracer
-    # if in our converter tests, we did not specify use_dynamo_tracer field
-    import inspect
-    import os
-    import re
-
-    filename = os.path.basename(inspect.stack()[2].filename)
-    # enable converter test files which starts with test_a*.py to use dynamo tracer
-    pattern = re.compile("^test_([a])+")
-    if pattern.match(filename):
-        return True
-    else:
-        return False
-
-
-=======
->>>>>>> c62a1ea1
 # this method is only used in our converter test to infer the module output dtypes via dummy inference
 # which is due to fx.symbolic_trace does not have the meta['val'] info in the node
 # TODO: lan to remove this once our converter test is moved from fx.symbolic_trace to dynamo trace
@@ -105,6 +83,77 @@
     return output_dtypes
 
 
+# this is to enable dynamo tracer as True in the converter test files batch by batch
+def get_use_dynamo_tracer(use_dynamo_tracer: Any) -> bool:
+    # if in our converter tests we specifically set use_dynamo_tracer field, honor it
+    if use_dynamo_tracer is not None and isinstance(use_dynamo_tracer, bool):
+        return use_dynamo_tracer
+    # if in our converter tests, we did not specify use_dynamo_tracer field
+    import inspect
+    import os
+    import re
+
+    filename = os.path.basename(inspect.stack()[2].filename)
+    # enable converter test files which starts with test_a*.py to use dynamo tracer
+    pattern = re.compile("^test_([a])+")
+    if pattern.match(filename):
+        return True
+    else:
+        return False
+
+
+# this method is only used in our converter test to infer the module output dtypes via dummy inference
+# which is due to fx.symbolic_trace does not have the meta['val'] info in the node
+# TODO: lan to remove this once our converter test is moved from fx.symbolic_trace to dynamo trace
+def infer_module_output_dtypes_for_test(
+    module: torch.fx.GraphModule,
+    inputs: Sequence[Input],
+    device: Device,
+    kwarg_inputs: Optional[dict[str, Any]] = None,
+    truncate_double: bool = False,
+) -> List[dtype]:
+    """
+    This function performs model inference to determine the output dtypes
+    and truncates them accordingly. inputs can be either arg_inputs or flattened input list.
+    If it is flattened list, kwarg_inputs should be None, as it is already included in the flattened input.
+    """
+    # TODO: We can also determine output dtypes from the module.graph based on node metadata.
+    # However, our converter tests use fx.symbolic_trace which sometimes does not provide metadata,
+    # so we stick to the model inference approach currently.
+    with unset_fake_temporarily():
+        # Get the device on which the model exists
+        # For large models, this can be done on CPU to save GPU memory allocation for TRT.
+        device = get_model_device(module)
+        torch_inputs = get_torch_inputs(inputs, device)
+        if kwarg_inputs is None:
+            kwarg_inputs = {}
+        torch_kwarg_inputs = get_torch_inputs(kwarg_inputs, device)
+        module_outputs = module(*torch_inputs, **torch_kwarg_inputs)
+        if not isinstance(module_outputs, (list, tuple)):
+            module_outputs = [module_outputs]
+
+    # Int64 outputs can sometimes be generated from within other operators
+    # such as aten.sum - such outputs can be truncated
+    output_dtypes = []
+    for output in module_outputs:
+        output_ = output
+        # We don't need to check if output is nested here because the input module will be flattened
+        if not isinstance(output, torch.Tensor):
+            if isinstance(output, str):
+                raise ValueError(
+                    f"Received an output type {type(output)} that's not in the acceptable datatypes (https://pytorch.org/docs/stable/tensor_attributes.html#torch.dtype)"
+                )
+            else:
+                output_ = torch.tensor(output)
+
+        if truncate_double and output_.dtype == dtype.float64:
+            output_dtypes.append(dtype.float32)
+        else:
+            output_dtypes.append(dtype._from(output_.dtype))
+
+    return output_dtypes
+
+
 def fetch_attr(mod, target):
     """
     Fetch an attribute from the ``Module`` hierarchy of ``mod.module``.
@@ -403,7 +452,6 @@
 
         output_dtypes = None
         if check_dtype:
-<<<<<<< HEAD
             if use_dynamo_tracer:
                 output_dtypes = infer_module_output_dtypes(
                     mod,
@@ -416,14 +464,6 @@
                     compilation_settings.device,
                     truncate_double=compilation_settings.truncate_double,
                 )
-=======
-            output_dtypes = infer_module_output_dtypes_for_test(
-                mod,
-                input_specs,
-                compilation_settings.device,
-                truncate_double=compilation_settings.truncate_double,
-            )
->>>>>>> c62a1ea1
 
         _LOGGER.debug(f"Compilation settings: {compilation_settings}")
         _LOGGER.debug(f"Inputs: {input_specs}")
@@ -522,7 +562,6 @@
         )
 
         if check_dtype:
-<<<<<<< HEAD
             if use_dynamo_tracer:
                 output_dtypes = infer_module_output_dtypes(
                     mod,
@@ -535,14 +574,6 @@
                     compilation_settings.device,
                     truncate_double=compilation_settings.truncate_double,
                 )
-=======
-            output_dtypes = infer_module_output_dtypes_for_test(
-                mod,
-                input_specs,
-                compilation_settings.device,
-                truncate_double=compilation_settings.truncate_double,
-            )
->>>>>>> c62a1ea1
 
         interp = TRTInterpreter(
             mod,
