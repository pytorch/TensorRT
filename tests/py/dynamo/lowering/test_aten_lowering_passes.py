<<<<<<< HEAD
=======
import unittest

>>>>>>> 9cf33560
import torch
import torch_tensorrt
from torch.testing._internal.common_utils import TestCase, run_tests

from ..testing_utilities import DECIMALS_OF_AGREEMENT, lower_graph_testing


class TestInputAsOutput(TestCase):
    def test_input_as_output(self):
        class InputAsOutput(torch.nn.Module):
            def forward(self, x, y):
                y_new = y + x + 1
                y_new = y_new * 7
                return (y_new, x, y)

        inputs = [
            torch.rand(
                5,
                7,
            ).cuda(),
            torch.rand(
                5,
                7,
            ).cuda(),
        ]

        fx_graph = torch.fx.symbolic_trace(InputAsOutput())
        lower_graph_testing(fx_graph, inputs, min_block_size=1)
        torch._dynamo.reset()

        # Validate that the results between Torch and Torch-TRT are similar
        optimized_model = torch_tensorrt.compile(
            fx_graph,
            "torch_compile",
            inputs,
            min_block_size=1,
            pass_through_build_failures=True,
        )
        optimized_model_results = torch.cat(
            [tensor.detach().cpu() for tensor in optimized_model(*inputs)]
        )
        torch_model_results = torch.cat(
            [tensor.detach().cpu() for tensor in fx_graph(*inputs)]
        )

        max_diff = float(
            torch.max(torch.abs(optimized_model_results - torch_model_results))
        )
        self.assertAlmostEqual(
            max_diff,
            0,
            DECIMALS_OF_AGREEMENT,
            msg=f"InputAsOutput TRT outputs don't match with the original model.",
        )
        torch._dynamo.reset()


class TestLoweringPassMembership(TestCase):
    def insert_at_end(self):
        from torch_tensorrt.dynamo.lowering.passes import (
            ATEN_LOWERING_PASSES,
            _aten_lowering_pass,
            _remove_lowering_pass,
        )

        @_aten_lowering_pass
        def identity_pass(gm: torch.fx.GraphModule) -> torch.fx.GraphModule:
            return gm

        self.assertEqual(identity_pass, ATEN_LOWERING_PASSES.passes[-1])

        _remove_lowering_pass(-1)

        self.assertNotIn(identity_pass, ATEN_LOWERING_PASSES.passes)

    def insert_at_index(self):
        from torch_tensorrt.dynamo.lowering.passes import (
            ATEN_LOWERING_PASSES,
            _aten_lowering_pass,
            _remove_lowering_pass,
        )

        @_aten_lowering_pass(index=0)
        def identity_pass(gm: torch.fx.GraphModule) -> torch.fx.GraphModule:
            return gm

        self.assertEqual(identity_pass, ATEN_LOWERING_PASSES.passes[0])

        _remove_lowering_pass(0)

        self.assertNotIn(identity_pass, ATEN_LOWERING_PASSES.passes)


class TestPrimBroadcastFusion(TestCase):
    def test_broadcast_fusion(self):
        class BroadcastFusion(torch.nn.Module):
            def forward(self, x):
                return torch.var_mean(x, keepdim=True)[1]

        inputs = [
            torch.rand(
                5,
                7,
            ).cuda(),
        ]

        fx_graph = torch.fx.symbolic_trace(BroadcastFusion())
        expected_ops = {torch.ops.aten.sum.dim_IntList}
        unexpected_ops = {torch.ops.aten.var.default, torch.ops.prims.var.default}

        unexpected_ops_seen, expected_ops_unseen = lower_graph_testing(
            fx_graph,
            inputs,
            expected_ops=expected_ops,
            unexpected_ops=unexpected_ops,
            min_block_size=1,
        )

        self.assertEquals(
            len(unexpected_ops_seen),
            0,
            f"The following unexpected ops were encountered: {unexpected_ops_seen}",
        )

        self.assertEquals(
            len(expected_ops_unseen),
            0,
            f"The following expected ops were not encountered: {expected_ops_unseen}",
        )
        torch._dynamo.reset()

        # Validate that the results between Torch and Torch-TRT are similar
        optimized_model = torch_tensorrt.compile(
            fx_graph,
            "torch_compile",
            inputs,
            min_block_size=1,
            pass_through_build_failures=True,
        )
        optimized_model_results = torch.cat(
            [tensor.detach().cpu() for tensor in optimized_model(*inputs)]
        )
        torch_model_results = torch.cat(
            [tensor.detach().cpu() for tensor in fx_graph(*inputs)]
        )

        max_diff = float(
            torch.max(torch.abs(optimized_model_results - torch_model_results))
        )
        self.assertAlmostEqual(
            max_diff,
            0,
            DECIMALS_OF_AGREEMENT,
            msg=f"BroadcastFusion TRT outputs don't match with the original model.",
        )
        torch._dynamo.reset()


class TestLowerEfficientAttention(TestCase):
    def test_lower_efficient_attention(self):
        class EfficientAttention(torch.nn.Module):
            def forward(self, q, k, v):
                attn = torch.ops.aten._scaled_dot_product_efficient_attention.default(
                    q, k, v, None, False
                )
                return attn[0]

        inputs = [
            torch.rand(8, 4, 5, 4).cuda(),
            torch.rand(8, 4, 2, 4).cuda(),
            torch.rand(8, 4, 2, 4).cuda(),
        ]

        fx_graph = torch.fx.symbolic_trace(EfficientAttention())
        expected_ops = {torch.nn.functional.scaled_dot_product_attention}
        unexpected_ops = {
            torch.ops.aten._scaled_dot_product_efficient_attention.default
        }

        unexpected_ops_seen, expected_ops_unseen = lower_graph_testing(
            fx_graph,
            inputs,
            expected_ops=expected_ops,
            unexpected_ops=unexpected_ops,
            min_block_size=1,
        )

        self.assertEquals(
            len(unexpected_ops_seen),
            0,
            f"The following unexpected ops were encountered: {unexpected_ops_seen}",
        )

        self.assertEquals(
            len(expected_ops_unseen),
            0,
            f"The following expected ops were not encountered: {expected_ops_unseen}",
        )
        torch._dynamo.reset()

        # Validate that the results between Torch and Torch-TRT are similar
        optimized_model = torch_tensorrt.compile(
            fx_graph,
            "torch_compile",
            inputs,
            min_block_size=1,
            pass_through_build_failures=True,
        )
        optimized_model_results = torch.cat(
            [tensor.detach().cpu() for tensor in optimized_model(*inputs)]
        )
        torch_model_results = torch.cat(
            [tensor.detach().cpu() for tensor in fx_graph(*inputs)]
        )

        max_diff = float(
            torch.max(torch.abs(optimized_model_results - torch_model_results))
        )
        self.assertAlmostEqual(
            max_diff,
            0,
            DECIMALS_OF_AGREEMENT,
            msg=f"EfficientAttention TRT outputs don't match with the original model.",
        )
        torch._dynamo.reset()

    def test_efficient_attention_converter(self):
        class EfficientAttention(torch.nn.Module):
            def forward(self, q, k, v):
                attn = torch.ops.aten._scaled_dot_product_efficient_attention.default(
                    q, k, v, None, False
                )
                return attn[0]

        inputs = [
            torch.rand(1, 3, 6, 4).cuda(),
            torch.rand(1, 3, 2, 4).cuda(),
            torch.rand(1, 3, 2, 4).cuda(),
        ]

        fx_graph = torch.fx.symbolic_trace(EfficientAttention())

        # Validate that the results between Torch and Torch-TRT are similar
        optimized_model = torch_tensorrt.compile(
            fx_graph,
            "torch_compile",
            inputs,
            min_block_size=1,
            pass_through_build_failures=True,
        )
        optimized_model_results = torch.cat(
            [tensor.detach().cpu() for tensor in optimized_model(*inputs)]
        )
        torch_model_results = torch.cat(
            [tensor.detach().cpu() for tensor in fx_graph(*inputs)]
        )

        max_diff = float(
            torch.max(torch.abs(optimized_model_results - torch_model_results))
        )
        self.assertAlmostEqual(
            max_diff,
            0,
            DECIMALS_OF_AGREEMENT,
            msg=f"EfficientAttention TRT outputs don't match with the original model.",
        )
        torch._dynamo.reset()


@unittest.skipIf(
    torch.cuda.get_device_properties(torch.cuda.current_device()).major < 8,
    "GPU compute capability is too low to run flash attention, need Ampere (8.0) or greater",
)
class TestLowerFlashAttention(TestCase):
    def test_lower_flash_attention(self):
        class FlashAttention(torch.nn.Module):
            def forward(self, q, k, v):
                attn = torch.ops.aten._scaled_dot_product_flash_attention.default(
                    q,
                    k,
                    v,
                    scale=0.15,
                )
                return attn[0]

        inputs = [
            torch.rand(8, 4, 16, 8).half().cuda(),
            torch.rand(8, 4, 16, 8).half().cuda(),
            torch.rand(8, 4, 16, 8).half().cuda(),
        ]

        fx_graph = torch.fx.symbolic_trace(FlashAttention())
        expected_ops = {torch.nn.functional.scaled_dot_product_attention}
        unexpected_ops = {torch.ops.aten._scaled_dot_product_flash_attention.default}

        unexpected_ops_seen, expected_ops_unseen = lower_graph_testing(
            fx_graph,
            inputs,
            expected_ops=expected_ops,
            unexpected_ops=unexpected_ops,
            min_block_size=1,
        )

        self.assertEquals(
            len(unexpected_ops_seen),
            0,
            f"The following unexpected ops were encountered: {unexpected_ops_seen}",
        )

        self.assertEquals(
            len(expected_ops_unseen),
            0,
            f"The following expected ops were not encountered: {expected_ops_unseen}",
        )
        torch._dynamo.reset()

        # Validate that the results between Torch and Torch-TRT are similar
        optimized_model = torch_tensorrt.compile(
            fx_graph,
            "torch_compile",
            inputs,
            min_block_size=1,
            pass_through_build_failures=True,
        )
        optimized_model_results = torch.cat(
            [tensor.detach().cpu() for tensor in optimized_model(*inputs)]
        )
        torch_model_results = torch.cat(
            [tensor.detach().cpu() for tensor in fx_graph(*inputs)]
        )

        max_diff = float(
            torch.max(torch.abs(optimized_model_results - torch_model_results))
        )
        # Remove 1 decimal from the requirement for FP16
        self.assertAlmostEqual(
            max_diff,
            0,
            DECIMALS_OF_AGREEMENT - 1,
            msg=f"FlashAttention TRT outputs don't match with the original model.",
        )
        torch._dynamo.reset()

    def test_flash_attention_converter(self):
        class FlashAttention(torch.nn.Module):
            def forward(self, q, k, v):
                attn = torch.ops.aten._scaled_dot_product_flash_attention.default(
                    q,
                    k,
                    v,
                    scale=0.25,
                )
                return attn[0]

        inputs = [
            torch.rand(1, 3, 6, 8).half().cuda(),
            torch.rand(1, 3, 2, 8).half().cuda(),
            torch.rand(1, 3, 2, 8).half().cuda(),
        ]

        fx_graph = torch.fx.symbolic_trace(FlashAttention())

        # Validate that the results between Torch and Torch-TRT are similar
        optimized_model = torch_tensorrt.compile(
            fx_graph,
            "torch_compile",
            inputs,
            min_block_size=1,
            pass_through_build_failures=True,
        )
        optimized_model_results = torch.cat(
            [tensor.detach().cpu() for tensor in optimized_model(*inputs)]
        )
        torch_model_results = torch.cat(
            [tensor.detach().cpu() for tensor in fx_graph(*inputs)]
        )

        max_diff = float(
            torch.max(torch.abs(optimized_model_results - torch_model_results))
        )
        # Remove 1 decimal from the requirement for FP16
        self.assertAlmostEqual(
            max_diff,
            0,
            DECIMALS_OF_AGREEMENT - 1,
            msg=f"FlashAttention TRT outputs don't match with the original model.",
        )
        torch._dynamo.reset()


class TestLowerLinear(TestCase):
    def test_lower_linear(self):
        class Linear(torch.nn.Module):
            def forward(self, input, weight, bias):
                out = torch.ops.aten.linear.default(input, weight, bias)
                return out

        inputs = [
            torch.rand((3, 32)).cuda(),
            torch.rand((64, 32)).cuda(),
            torch.rand((64,)).cuda(),
        ]

        fx_graph = torch.fx.symbolic_trace(Linear())
        expected_ops = {torch.ops.aten.linear.default}
        unexpected_ops = {
            torch.ops.aten.permute.default,
            torch.ops.aten.addmm.default,
        }

        unexpected_ops_seen, expected_ops_unseen = lower_graph_testing(
            fx_graph,
            inputs,
            expected_ops=expected_ops,
            unexpected_ops=unexpected_ops,
            min_block_size=1,
        )

        self.assertEquals(
            len(unexpected_ops_seen),
            0,
            f"The following unexpected ops were encountered: {unexpected_ops_seen}",
        )

        self.assertEquals(
            len(expected_ops_unseen),
            0,
            f"The following expected ops were not encountered: {expected_ops_unseen}",
        )
        torch._dynamo.reset()

        # Validate that the results between Torch and Torch-TRT are similar
        optimized_model = torch_tensorrt.compile(
            fx_graph,
            "torch_compile",
            inputs,
            min_block_size=1,
            pass_through_build_failures=True,
        )
        optimized_model_results = torch.cat(
            [tensor.detach().cpu() for tensor in optimized_model(*inputs)]
        )
        torch_model_results = torch.cat(
            [tensor.detach().cpu() for tensor in fx_graph(*inputs)]
        )

        max_diff = float(
            torch.max(torch.abs(optimized_model_results - torch_model_results))
        )

        self.assertAlmostEqual(
            max_diff,
            0,
            DECIMALS_OF_AGREEMENT,
            msg=f"Linear TRT outputs don't match with the original model.",
        )
        torch._dynamo.reset()

    def test_lower_linear_batch(self):
        class Linear(torch.nn.Module):
            def forward(self, input, weight, bias):
                out = torch.ops.aten.linear.default(input, weight, bias)
                return out

        inputs = [
            torch.rand((2, 2, 32)).cuda(),
            torch.rand((64, 32)).cuda(),
            torch.rand((64,)).cuda(),
        ]

        fx_graph = torch.fx.symbolic_trace(Linear())

        # Validate that the results between Torch and Torch-TRT are similar
        optimized_model = torch_tensorrt.compile(
            fx_graph,
            "torch_compile",
            inputs,
            min_block_size=1,
            pass_through_build_failures=True,
        )
        optimized_model_results = torch.cat(
            [tensor.detach().cpu() for tensor in optimized_model(*inputs)]
        )
        torch_model_results = torch.cat(
            [tensor.detach().cpu() for tensor in fx_graph(*inputs)]
        )

        max_diff = float(
            torch.max(torch.abs(optimized_model_results - torch_model_results))
        )
        self.assertAlmostEqual(
            max_diff,
            0,
            DECIMALS_OF_AGREEMENT,
            msg=f"Linear TRT outputs don't match with the original model.",
        )
        torch._dynamo.reset()


class TestLowerViewToReshape(TestCase):
    def test_view_to_reshape(self):
        class ViewToReshape(torch.nn.Module):
            def forward(self, input):
                out = torch.ops.aten.view.default(input, (1, 1, -1))
                return out

        inputs = [
            torch.rand((3, 4, 5, 32)).cuda(),
        ]

        fx_graph = torch.fx.symbolic_trace(ViewToReshape())
        expected_ops = {torch.ops.aten.reshape.default}
        unexpected_ops = {
            torch.ops.aten.view.default,
        }

        unexpected_ops_seen, expected_ops_unseen = lower_graph_testing(
            fx_graph,
            inputs,
            expected_ops=expected_ops,
            unexpected_ops=unexpected_ops,
            min_block_size=1,
        )

        self.assertEquals(
            len(unexpected_ops_seen),
            0,
            f"The following unexpected ops were encountered: {unexpected_ops_seen}",
        )

        self.assertEquals(
            len(expected_ops_unseen),
            0,
            f"The following expected ops were not encountered: {expected_ops_unseen}",
        )
        torch._dynamo.reset()

        # Validate that the results between Torch and Torch-TRT are similar
        optimized_model = torch_tensorrt.compile(
            fx_graph,
            "torch_compile",
            inputs,
            min_block_size=1,
            pass_through_build_failures=True,
        )
        optimized_model_results = torch.cat(
            [tensor.detach().cpu() for tensor in optimized_model(*inputs)]
        )
        torch_model_results = torch.cat(
            [tensor.detach().cpu() for tensor in fx_graph(*inputs)]
        )

        max_diff = float(
            torch.max(torch.abs(optimized_model_results - torch_model_results))
        )
        self.assertAlmostEqual(
            max_diff,
            0,
            DECIMALS_OF_AGREEMENT,
            msg=f"ViewToReshape TRT outputs don't match with the original model.",
        )
        torch._dynamo.reset()


if __name__ == "__main__":
    run_tests()<|MERGE_RESOLUTION|>--- conflicted
+++ resolved
@@ -1,8 +1,5 @@
-<<<<<<< HEAD
-=======
 import unittest
 
->>>>>>> 9cf33560
 import torch
 import torch_tensorrt
 from torch.testing._internal.common_utils import TestCase, run_tests
