import unittest

import torch
import torch_tensorrt
from parameterized import parameterized
<<<<<<< HEAD
=======
from torch.testing._internal.common_cuda import (
    PLATFORM_SUPPORTS_CUDNN_ATTENTION,
    PLATFORM_SUPPORTS_FLASH_ATTENTION,
)
>>>>>>> 4f0bb6fb
from torch.testing._internal.common_utils import TestCase, run_tests
from torch_tensorrt.dynamo.utils import ATOL, RTOL

from ..testing_utilities import DECIMALS_OF_AGREEMENT, lower_graph_testing


class TestLowering(TestCase):
    def test_lowering_inplace_op(self):
        class InPlace(torch.nn.Module):
            def __init__(self, *args, **kwargs) -> None:
                super().__init__(*args, **kwargs)

            def forward(self, x, y):
                x += 1
                x = torch.ops.aten.add_.Tensor(x, y)
                x = torch.ops.aten.relu_.default(x)
                return x

        # Operations expected to be included in the traced graph after decompositions
        expected_ops = {torch.ops.aten.add.Tensor, torch.ops.aten.relu.default}

        inputs = [
            torch.rand(
                5,
            ),
            torch.rand(
                5,
            ),
        ]

        fx_graph = torch.fx.symbolic_trace(InPlace())
        _, expected_ops_unseen = lower_graph_testing(
            fx_graph, inputs, expected_ops=expected_ops, min_block_size=2
        )

        self.assertEqual(
            len(expected_ops_unseen),
            0,
            f"The following expected ops were not encountered: {expected_ops_unseen}",
        )

    def test_lowering_alias_replacement(self):
        class Alias(torch.nn.Module):
            def __init__(self, *args, **kwargs) -> None:
                super().__init__(*args, **kwargs)

            def forward(self, x):
                y = torch.ops.aten.alias.default(x) + 1
                return y

        # Operations expected to be removed in the traced graph after decompositions
        unexpected_ops = {torch.ops.aten.alias.default}

        inputs = [
            torch.rand(
                5,
            ),
        ]

        fx_graph = torch.fx.symbolic_trace(Alias())
        unexpected_ops_seen, _ = lower_graph_testing(
            fx_graph, inputs, unexpected_ops=unexpected_ops, min_block_size=1
        )

        self.assertEqual(
            len(unexpected_ops_seen),
            0,
            f"The following unexpected ops were encountered: {unexpected_ops_seen}",
        )

    def test_lowering_rsqrt(self):
        class Rsqrt(torch.nn.Module):
            def __init__(self, *args, **kwargs) -> None:
                super().__init__(*args, **kwargs)

            def forward(self, x):
                y = torch.ops.aten.rsqrt.default(x)
                return y

        # Operations expected to be removed in the traced graph after decompositions
        expected_ops = {torch.ops.aten.sqrt.default, torch.ops.aten.div.Tensor}
        unexpected_ops = {
            torch.ops.aten.rsqrt.default,
            torch.ops.aten.reciprocal.default,
        }

        inputs = [
            torch.randint(1, 10, (5,), dtype=torch.int32),
        ]

        fx_graph = torch.fx.symbolic_trace(Rsqrt())
        unexpected_ops_seen, expected_ops_unseen = lower_graph_testing(
            fx_graph,
            inputs,
            expected_ops=expected_ops,
            unexpected_ops=unexpected_ops,
            min_block_size=1,
        )

        self.assertEqual(
            len(unexpected_ops_seen),
            0,
            f"The following unexpected ops were encountered: {unexpected_ops_seen}",
        )

        self.assertEqual(
            len(expected_ops_unseen),
            0,
            f"The following expected ops were not encountered: {expected_ops_unseen}",
        )

    def test_lowering_reciprocal(self):
        class Reciprocal(torch.nn.Module):
            def __init__(self, *args, **kwargs) -> None:
                super().__init__(*args, **kwargs)

            def forward(self, x):
                y = torch.ops.aten.reciprocal.default(x)
                return y

        # Operations expected to be removed in the traced graph after decompositions
        expected_ops = {torch.ops.aten.div.Tensor}
        unexpected_ops = {torch.ops.aten.reciprocal.default}

        inputs = [
            torch.randn(
                5,
            ).cuda()
        ]

        fx_graph = torch.fx.symbolic_trace(Reciprocal())
        unexpected_ops_seen, expected_ops_unseen = lower_graph_testing(
            fx_graph,
            inputs,
            expected_ops=expected_ops,
            unexpected_ops=unexpected_ops,
            min_block_size=1,
        )

        self.assertEqual(
            len(unexpected_ops_seen),
            0,
            f"The following unexpected ops were encountered: {unexpected_ops_seen}",
        )

        self.assertEqual(
            len(expected_ops_unseen),
            0,
            f"The following expected ops were not encountered: {expected_ops_unseen}",
        )

        torch._dynamo.reset()

        # Validate that the results between Torch and Torch-TRT are similar
        optimized_model = torch_tensorrt.compile(
            fx_graph,
            "torch_compile",
            inputs,
            min_block_size=1,
            pass_through_build_failures=True,
        )
        optimized_model_results = optimized_model(*inputs).detach().cpu()
        torch_model_results = fx_graph(*inputs).detach().cpu()

        max_diff = float(
            torch.max(torch.abs(optimized_model_results - torch_model_results))
        )
        self.assertAlmostEqual(
            max_diff,
            0,
            DECIMALS_OF_AGREEMENT,
            f"Reciprocal TRT outputs don't match with the original model.",
        )

    def test_lowering_prims_var(self):
        class Var(torch.nn.Module):
            def forward(self, x):
                y = torch.var(x)
                return y

        # Operations expected to be removed in the traced graph after decompositions
        expected_ops = {
            torch.ops.aten.mean.dim,
            torch.ops.aten.sub.Tensor,
            torch.ops.aten.mul.Tensor,
            torch.ops.aten.sum.dim_IntList,
            torch.ops.aten.div.Tensor,
        }
        unexpected_ops = {torch.ops.aten.var.default, torch.ops.prims.div.default}

        inputs = [
            torch.randn(
                5,
                10,
                1,
            ).cuda()
        ]

        fx_graph = torch.fx.symbolic_trace(Var())
        unexpected_ops_seen, expected_ops_unseen = lower_graph_testing(
            fx_graph,
            inputs,
            expected_ops=expected_ops,
            unexpected_ops=unexpected_ops,
            min_block_size=1,
        )

        self.assertEqual(
            len(unexpected_ops_seen),
            0,
            f"The following unexpected ops were encountered: {unexpected_ops_seen}",
        )

        self.assertEqual(
            len(expected_ops_unseen),
            0,
            f"The following expected ops were not encountered: {expected_ops_unseen}",
        )

        torch._dynamo.reset()

        # Validate that the results between Torch and Torch-TRT are similar
        optimized_model = torch_tensorrt.compile(
            fx_graph,
            "torch_compile",
            inputs,
            min_block_size=1,
            pass_through_build_failures=True,
        )
        optimized_model_results = optimized_model(*inputs).detach().cpu()
        torch_model_results = fx_graph(*inputs).detach().cpu()

        max_diff = float(
            torch.max(torch.abs(optimized_model_results - torch_model_results))
        )
        self.assertAlmostEqual(
            max_diff,
            0,
            DECIMALS_OF_AGREEMENT,
            f"Var TRT outputs don't match with the original model.",
        )

    def test_lowering_maxpool1d_functional(self):
        class MaxPool1d(torch.nn.Module):
            def forward(self, x):
                y = torch.nn.functional.max_pool1d(x, 3)
                return y

        # Operations expected to be removed in the traced graph after decompositions
        expected_ops = {torch.ops.aten.max_pool2d.default}
        unexpected_ops = {
            torch.ops.aten.max_pool1d_with_indices.default,
            torch.ops.aten.max_pool2d_with_indices.default,
        }

        inputs = [torch.randn(4, 8, 27).cuda()]

        fx_graph = torch.fx.symbolic_trace(MaxPool1d())
        unexpected_ops_seen, expected_ops_unseen = lower_graph_testing(
            fx_graph,
            inputs,
            expected_ops=expected_ops,
            unexpected_ops=unexpected_ops,
            min_block_size=1,
        )

        self.assertEqual(
            len(unexpected_ops_seen),
            0,
            f"The following unexpected ops were encountered: {unexpected_ops_seen}",
        )

        self.assertEqual(
            len(expected_ops_unseen),
            0,
            f"The following expected ops were not encountered: {expected_ops_unseen}",
        )

        torch._dynamo.reset()

        # Validate that the results between Torch and Torch-TRT are similar
        optimized_model = torch_tensorrt.compile(
            fx_graph,
            "torch_compile",
            inputs,
            min_block_size=1,
            pass_through_build_failures=True,
        )
        optimized_model_results = optimized_model(*inputs).detach().cpu()
        torch_model_results = fx_graph(*inputs).detach().cpu()

        max_diff = float(
            torch.max(torch.abs(optimized_model_results - torch_model_results))
        )
        self.assertAlmostEqual(
            max_diff,
            0,
            DECIMALS_OF_AGREEMENT,
            f"MaxPool1d TRT outputs don't match with the original model.",
        )

    def test_lowering_maxpool_2d_module(self):
        class MaxPool2d(torch.nn.Module):
            def __init__(self, *args, **kwargs) -> None:
                super().__init__(*args, **kwargs)
                self.maxpool = torch.nn.MaxPool2d((5, 3), stride=(2, 1))

            def forward(self, x):
                y = self.maxpool(x)
                return y

        # Operations expected to be removed in the traced graph after decompositions
        expected_ops = {torch.ops.aten.max_pool2d.default}
        unexpected_ops = {torch.ops.aten.max_pool2d_with_indices.default}

        inputs = [torch.randn(1, 3, 25, 30).cuda()]

        fx_graph = torch.fx.symbolic_trace(MaxPool2d())
        unexpected_ops_seen, expected_ops_unseen = lower_graph_testing(
            fx_graph,
            inputs,
            expected_ops=expected_ops,
            unexpected_ops=unexpected_ops,
            min_block_size=1,
        )

        self.assertEqual(
            len(unexpected_ops_seen),
            0,
            f"The following unexpected ops were encountered: {unexpected_ops_seen}",
        )

        self.assertEqual(
            len(expected_ops_unseen),
            0,
            f"The following expected ops were not encountered: {expected_ops_unseen}",
        )

        torch._dynamo.reset()

        # Validate that the results between Torch and Torch-TRT are similar
        optimized_model = torch_tensorrt.compile(
            fx_graph,
            "torch_compile",
            inputs,
            min_block_size=1,
            pass_through_build_failures=True,
        )
        optimized_model_results = optimized_model(*inputs).detach().cpu()
        torch_model_results = fx_graph(*inputs).detach().cpu()

        max_diff = float(
            torch.max(torch.abs(optimized_model_results - torch_model_results))
        )
        self.assertAlmostEqual(
            max_diff,
            0,
            DECIMALS_OF_AGREEMENT,
            f"MaxPool2d TRT outputs don't match with the original model.",
        )

    def test_lowering_maxpool_3d_module(self):
        class MaxPool3d(torch.nn.Module):
            def __init__(self, *args, **kwargs) -> None:
                super().__init__(*args, **kwargs)
                self.maxpool = torch.nn.MaxPool3d(3)

            def forward(self, x):
                y = self.maxpool(x)
                return y

        # Operations expected to be removed in the traced graph after decompositions
        expected_ops = {torch.ops.aten.max_pool3d.default}
        unexpected_ops = {torch.ops.aten.max_pool3d_with_indices.default}

        inputs = [torch.randn(4, 8, 27, 72, 96).cuda()]

        fx_graph = torch.fx.symbolic_trace(MaxPool3d())
        unexpected_ops_seen, expected_ops_unseen = lower_graph_testing(
            fx_graph,
            inputs,
            expected_ops=expected_ops,
            unexpected_ops=unexpected_ops,
            min_block_size=1,
        )

        self.assertEqual(
            len(unexpected_ops_seen),
            0,
            f"The following unexpected ops were encountered: {unexpected_ops_seen}",
        )

        self.assertEqual(
            len(expected_ops_unseen),
            0,
            f"The following expected ops were not encountered: {expected_ops_unseen}",
        )

        torch._dynamo.reset()

        # Validate that the results between Torch and Torch-TRT are similar
        optimized_model = torch_tensorrt.compile(
            fx_graph,
            "torch_compile",
            inputs,
            min_block_size=1,
            pass_through_build_failures=True,
        )
        optimized_model_results = optimized_model(*inputs).detach().cpu()
        torch_model_results = fx_graph(*inputs).detach().cpu()

        max_diff = float(
            torch.max(torch.abs(optimized_model_results - torch_model_results))
        )
        self.assertAlmostEqual(
            max_diff,
            0,
            DECIMALS_OF_AGREEMENT,
            f"MaxPool3d TRT outputs don't match with the original model.",
        )

    def test_lowering_full_like_module(self):
        class FullLike(torch.nn.Module):
            def __init__(self, *args, **kwargs) -> None:
                super().__init__(*args, **kwargs)

            def forward(self, x):
                c = torch.ops.aten.add(x, x)
                y = torch.ops.aten.full_like.default(c, 2)
                d = y + c
                return d

        # Operations expected to be removed in the traced graph after decompositions
        expected_ops = {torch.ops.aten.add.Tensor}
        unexpected_ops = {torch.ops.aten.full_like.default}

        inputs = [torch.randn(3, 3, dtype=torch.float32).cuda()]

        fx_graph = torch.fx.symbolic_trace(FullLike())
        unexpected_ops_seen, expected_ops_unseen = lower_graph_testing(
            fx_graph,
            inputs,
            expected_ops=expected_ops,
            unexpected_ops=unexpected_ops,
            min_block_size=1,
        )

        self.assertEqual(
            len(unexpected_ops_seen),
            0,
            f"The following unexpected ops were encountered: {unexpected_ops_seen}",
        )

        self.assertEqual(
            len(expected_ops_unseen),
            0,
            f"The following expected ops were not encountered: {expected_ops_unseen}",
        )

        torch._dynamo.reset()

        # Validate that the results between Torch and Torch-TRT are similar
        optimized_model = torch_tensorrt.compile(
            fx_graph,
            "torch_compile",
            inputs,
            min_block_size=1,
            truncate_double=True,
            pass_through_build_failures=True,
        )
        optimized_model_results = optimized_model(*inputs).detach().cpu()
        torch_model_results = fx_graph(*inputs).detach().cpu()

        max_diff = float(
            torch.max(torch.abs(optimized_model_results - torch_model_results))
        )
        self.assertAlmostEqual(
            max_diff,
            0,
            DECIMALS_OF_AGREEMENT,
            f"FullLike TRT outputs don't match with the original model.",
        )

    def test_lowering_full_like_to_full_dynamic_module(self):
        class FullLike(torch.nn.Module):
            def __init__(self, *args, **kwargs) -> None:
                super().__init__(*args, **kwargs)

            def forward(self, x):
                c = torch.ops.aten.add(x, x)
                y = torch.ops.aten.full_like.default(c, 2)
                d = y + c
                return d

        # Operations expected to be removed in the traced graph after decompositions
        expected_ops = {torch.ops.aten.add.Tensor}
        unexpected_ops = {torch.ops.aten.full_like.default}

        inputs = [torch.randn(3, 3, dtype=torch.float32).cuda()]
        torch._dynamo.mark_dynamic(inputs[0], 0, min=1, max=3)
        fx_graph = torch.fx.symbolic_trace(FullLike())

        unexpected_ops_seen, expected_ops_unseen = lower_graph_testing(
            fx_graph,
            inputs,
            expected_ops=expected_ops,
            unexpected_ops=unexpected_ops,
            min_block_size=1,
        )

        self.assertEqual(
            len(unexpected_ops_seen),
            0,
            f"The following unexpected ops were encountered: {unexpected_ops_seen}",
        )

        self.assertEqual(
            len(expected_ops_unseen),
            0,
            f"The following expected ops were not encountered: {expected_ops_unseen}",
        )

        torch._dynamo.reset()

        # Validate that the results between Torch and Torch-TRT are similar
        optimized_model = torch_tensorrt.compile(
            fx_graph,
            "torch_compile",
            inputs,
            min_block_size=1,
            truncate_double=True,
            pass_through_build_failures=True,
        )
        optimized_model_results = optimized_model(*inputs).detach().cpu()
        torch_model_results = fx_graph(*inputs).detach().cpu()

        max_diff = float(
            torch.max(torch.abs(optimized_model_results - torch_model_results))
        )
        self.assertAlmostEqual(
            max_diff,
            0,
            DECIMALS_OF_AGREEMENT,
            f"FullLike TRT outputs don't match with the original model.",
        )

    def test_lowering_empty_like_module(self):
        class emptyLike(torch.nn.Module):
            def __init__(self, *args, **kwargs) -> None:
                super().__init__(*args, **kwargs)

            def forward(self, x):
                c = torch.ops.aten.add(x, x)
                y = torch.ops.aten.empty_like.default(c)
                d = y + c
                return d

        # Operations expected to be removed in the traced graph after decompositions
        expected_ops = {torch.ops.aten.add.Tensor}
        unexpected_ops = {
            torch.ops.aten.empty_like.default,
            torch.ops.aten.empty_permuted.default,
        }

        inputs = [torch.zeros(3, 2).cuda()]

        fx_graph = torch.fx.symbolic_trace(emptyLike())
        unexpected_ops_seen, expected_ops_unseen = lower_graph_testing(
            fx_graph,
            inputs,
            expected_ops=expected_ops,
            unexpected_ops=unexpected_ops,
            min_block_size=1,
        )

        self.assertEqual(
            len(unexpected_ops_seen),
            0,
            f"The following unexpected ops were encountered: {unexpected_ops_seen}",
        )

        self.assertEqual(
            len(expected_ops_unseen),
            0,
            f"The following expected ops were not encountered: {expected_ops_unseen}",
        )

        torch._dynamo.reset()

        # Validate that the results between Torch and Torch-TRT are similar
        optimized_model = torch_tensorrt.compile(
            fx_graph,
            "torch_compile",
            inputs,
            min_block_size=1,
            truncate_double=True,
            pass_through_build_failures=True,
        )
        optimized_model_results = optimized_model(*inputs).detach().cpu()
        torch_model_results = fx_graph(*inputs).detach().cpu()

        optimized_model_results_shape = optimized_model_results.size()
        torch_model_results_shape = torch_model_results.size()

        self.assertEqual(
            optimized_model_results_shape,
            torch_model_results_shape,
            f"The optimized model results shape and torch model results shape should be equal in empty_like",
        )

    def test_lowering_slice_scatter_dimOne_module(self):
        class sliceScatter(torch.nn.Module):
            def __init__(self, *args, **kwargs) -> None:
                super().__init__(*args, **kwargs)

            def forward(self, x, src, dim, start=None, end=None, step=1):
                y = torch.ops.aten.slice_scatter(x, src, dim, start, end, step)
                return y

        # Operations expected to be removed in the traced graph after decompositions
        expected_ops = {
            torch.ops.aten.scatter.src,
        }
        unexpected_ops = {torch.ops.aten.select_scatter}

        inputs = [torch.zeros(8, 8).cuda(), torch.ones(8, 2).cuda(), 1, 6, None, 1]

        fx_graph = torch.fx.symbolic_trace(sliceScatter())
        unexpected_ops_seen, expected_ops_unseen = lower_graph_testing(
            fx_graph,
            inputs,
            expected_ops=expected_ops,
            unexpected_ops=unexpected_ops,
            min_block_size=1,
        )

        self.assertEqual(
            len(unexpected_ops_seen),
            0,
            f"The following unexpected ops were encountered: {unexpected_ops_seen}",
        )

        self.assertEqual(
            len(expected_ops_unseen),
            0,
            f"The following expected ops were not encountered: {expected_ops_unseen}",
        )

        torch._dynamo.reset()

        # Validate that the results between Torch and Torch-TRT are similar
        optimized_model = torch_tensorrt.compile(
            fx_graph,
            "torch_compile",
            inputs,
            min_block_size=1,
            truncate_double=True,
            pass_through_build_failures=True,
        )
        optimized_model_results = optimized_model(*inputs).detach().cpu()
        torch_model_results = fx_graph(*inputs).detach().cpu()

        max_diff = float(
            torch.max(torch.abs(optimized_model_results - torch_model_results))
        )
        self.assertAlmostEqual(
            max_diff,
            0,
            DECIMALS_OF_AGREEMENT,
            f"Slice_scatter TRT outputs don't match with the original model.",
        )

    def test_lowering_slice_scatter_dimZero_StepTwo_module(self):
        class sliceScatter(torch.nn.Module):
            def __init__(self, *args, **kwargs) -> None:
                super().__init__(*args, **kwargs)

            def forward(self, x, src, dim, start, end, step):
                y = torch.ops.aten.slice_scatter.default(x, src, dim, start, end, step)
                return y

        # Operations expected to be removed in the traced graph after decompositions
        expected_ops = {
            torch.ops.aten.scatter.src,
        }
        unexpected_ops = {torch.ops.aten.slice_scatter}

        inputs = [torch.zeros(8, 8).cuda(), torch.ones(2, 8).cuda(), 0, 2, 6, 2]

        fx_graph = torch.fx.symbolic_trace(sliceScatter())

        unexpected_ops_seen, expected_ops_unseen = lower_graph_testing(
            fx_graph,
            inputs,
            expected_ops=expected_ops,
            unexpected_ops=unexpected_ops,
            min_block_size=1,
        )

        self.assertEqual(
            len(unexpected_ops_seen),
            0,
            f"The following unexpected ops were encountered: {unexpected_ops_seen}",
        )

        self.assertEqual(
            len(expected_ops_unseen),
            0,
            f"The following expected ops were not encountered: {expected_ops_unseen}",
        )

        torch._dynamo.reset()

        # Validate that the results between Torch and Torch-TRT are similar
        optimized_model = torch_tensorrt.compile(
            fx_graph,
            "torch_compile",
            inputs,
            min_block_size=1,
            truncate_double=True,
            pass_through_build_failures=True,
        )
        optimized_model_results = optimized_model(*inputs).detach().cpu()
        torch_model_results = fx_graph(*inputs).detach().cpu()

        max_diff = float(
            torch.max(torch.abs(optimized_model_results - torch_model_results))
        )
        self.assertAlmostEqual(
            max_diff,
            0,
            DECIMALS_OF_AGREEMENT,
            f"Slice_scatter TRT outputs don't match with the original model.",
        )

    def test_lowering_slice_scatter_dimOne_3d_module(self):
        class sliceScatter(torch.nn.Module):
            def __init__(self, *args, **kwargs) -> None:
                super().__init__(*args, **kwargs)

            def forward(self, x, src, dim, start, end, step):
                y = torch.ops.aten.slice_scatter.default(x, src, dim, start, end, step)
                return y

        # Operations expected to be removed in the traced graph after decompositions
        expected_ops = {
            torch.ops.aten.scatter.src,
        }
        unexpected_ops = {torch.ops.aten.slice_scatter}

        inputs = [
            torch.zeros(8, 8, 8).cuda(),
            torch.ones(8, 2, 8).cuda(),
            1,
            6,
            None,
            1,
        ]

        fx_graph = torch.fx.symbolic_trace(sliceScatter())

        unexpected_ops_seen, expected_ops_unseen = lower_graph_testing(
            fx_graph,
            inputs,
            expected_ops=expected_ops,
            unexpected_ops=unexpected_ops,
            min_block_size=1,
        )

        self.assertEqual(
            len(unexpected_ops_seen),
            0,
            f"The following unexpected ops were encountered: {unexpected_ops_seen}",
        )

        self.assertEqual(
            len(expected_ops_unseen),
            0,
            f"The following expected ops were not encountered: {expected_ops_unseen}",
        )

        torch._dynamo.reset()

        # Validate that the results between Torch and Torch-TRT are similar
        optimized_model = torch_tensorrt.compile(
            fx_graph,
            "torch_compile",
            inputs,
            min_block_size=1,
            truncate_double=True,
            pass_through_build_failures=True,
        )
        optimized_model_results = optimized_model(*inputs).detach().cpu()
        torch_model_results = fx_graph(*inputs).detach().cpu()

        max_diff = float(
            torch.max(torch.abs(optimized_model_results - torch_model_results))
        )
        self.assertAlmostEqual(
            max_diff,
            0,
            DECIMALS_OF_AGREEMENT,
            f"Slice_scatter TRT outputs don't match with the original model.",
        )

    def test_lowering_select_scatter_dimZero_module(self):
        class selectScatter(torch.nn.Module):
            def __init__(self, *args, **kwargs) -> None:
                super().__init__(*args, **kwargs)

            def forward(self, x, src, dim, index):
                y = torch.ops.aten.select_scatter.default(x, src, dim, index)
                return y

        # Operations expected to be removed in the traced graph after decompositions
        expected_ops = {torch.ops.aten.scatter.src, torch.ops.aten.unsqueeze.default}
        unexpected_ops = {
            torch.ops.aten.select_scatter.default,
            torch.ops.aten.slice_scatter.default,
        }

        inputs = [torch.zeros(2, 2).cuda(), torch.ones(2).cuda(), 0, 0]

        fx_graph = torch.fx.symbolic_trace(selectScatter())
        unexpected_ops_seen, expected_ops_unseen = lower_graph_testing(
            fx_graph,
            inputs,
            expected_ops=expected_ops,
            unexpected_ops=unexpected_ops,
            min_block_size=1,
        )

        self.assertEqual(
            len(unexpected_ops_seen),
            0,
            f"The following unexpected ops were encountered: {unexpected_ops_seen}",
        )

        self.assertEqual(
            len(expected_ops_unseen),
            0,
            f"The following expected ops were not encountered: {expected_ops_unseen}",
        )

        torch._dynamo.reset()

        # Validate that the results between Torch and Torch-TRT are similar
        optimized_model = torch_tensorrt.compile(
            fx_graph,
            "torch_compile",
            inputs,
            min_block_size=1,
            truncate_and_double=True,
            pass_through_build_failures=True,
        )
        optimized_model_results = optimized_model(*inputs).detach().cpu()
        torch_model_results = fx_graph(*inputs).detach().cpu()

        max_diff = float(
            torch.max(torch.abs(optimized_model_results - torch_model_results))
        )
        self.assertAlmostEqual(
            max_diff,
            0,
            DECIMALS_OF_AGREEMENT,
            f"Select_scatter TRT outputs don't match with the original model.",
        )

    def test_lowering_select_scatter_dimOne_module(self):
        class selectScatter(torch.nn.Module):
            def __init__(self, *args, **kwargs) -> None:
                super().__init__(*args, **kwargs)

            def forward(self, x, src, dim, index):
                y = torch.ops.aten.select_scatter.default(x, src, dim, index)
                return y

        # Operations expected to be removed in the traced graph after decompositions
        expected_ops = {torch.ops.aten.scatter.src, torch.ops.aten.unsqueeze.default}
        unexpected_ops = {
            torch.ops.aten.select_scatter.default,
            torch.ops.aten.slice_scatter.default,
        }

        inputs = [torch.zeros(2, 2).cuda(), torch.ones(2).cuda(), 1, 0]

        fx_graph = torch.fx.symbolic_trace(selectScatter())
        unexpected_ops_seen, expected_ops_unseen = lower_graph_testing(
            fx_graph,
            inputs,
            expected_ops=expected_ops,
            unexpected_ops=unexpected_ops,
            min_block_size=1,
        )

        self.assertEqual(
            len(unexpected_ops_seen),
            0,
            f"The following unexpected ops were encountered: {unexpected_ops_seen}",
        )

        self.assertEqual(
            len(expected_ops_unseen),
            0,
            f"The following expected ops were not encountered: {expected_ops_unseen}",
        )

        torch._dynamo.reset()

        # Validate that the results between Torch and Torch-TRT are similar
        optimized_model = torch_tensorrt.compile(
            fx_graph,
            "torch_compile",
            inputs,
            min_block_size=1,
            truncate_double=True,
            pass_through_build_failures=True,
        )
        optimized_model_results = optimized_model(*inputs).detach().cpu()
        torch_model_results = fx_graph(*inputs).detach().cpu()

        max_diff = float(
            torch.max(torch.abs(optimized_model_results - torch_model_results))
        )
        self.assertAlmostEqual(
            max_diff,
            0,
            DECIMALS_OF_AGREEMENT,
            f"Select_scatter TRT outputs don't match with the original model.",
        )

    def test_lowering_select_scatter_multidimension_module(self):
        class selectScatter(torch.nn.Module):
            def __init__(self, *args, **kwargs) -> None:
                super().__init__(*args, **kwargs)

            def forward(self, x, src, dim, index):
                y = torch.ops.aten.select_scatter.default(x, src, dim, index)
                return y

        # Operations expected to be removed in the traced graph after decompositions
        expected_ops = {torch.ops.aten.scatter.src, torch.ops.aten.unsqueeze.default}
        unexpected_ops = {
            torch.ops.aten.select_scatter.default,
            torch.ops.aten.slice_scatter.default,
        }

        inputs = [torch.zeros(2, 3, 4).cuda(), torch.ones(2, 4).cuda(), 1, 0]

        fx_graph = torch.fx.symbolic_trace(selectScatter())
        unexpected_ops_seen, expected_ops_unseen = lower_graph_testing(
            fx_graph,
            inputs,
            expected_ops=expected_ops,
            unexpected_ops=unexpected_ops,
            min_block_size=1,
        )

        self.assertEqual(
            len(unexpected_ops_seen),
            0,
            f"The following unexpected ops were encountered: {unexpected_ops_seen}",
        )

        self.assertEqual(
            len(expected_ops_unseen),
            0,
            f"The following expected ops were not encountered: {expected_ops_unseen}",
        )

        torch._dynamo.reset()

        # Validate that the results between Torch and Torch-TRT are similar
        optimized_model = torch_tensorrt.compile(
            fx_graph,
            "torch_compile",
            inputs,
            min_block_size=1,
            truncate_double=True,
            pass_through_build_failures=True,
        )
        optimized_model_results = optimized_model(*inputs).detach().cpu()
        torch_model_results = fx_graph(*inputs).detach().cpu()

        max_diff = float(
            torch.max(torch.abs(optimized_model_results - torch_model_results))
        )
        self.assertAlmostEqual(
            max_diff,
            0,
            DECIMALS_OF_AGREEMENT,
            f"Select_scatter TRT outputs don't match with the original model.",
        )

    empty_ops = [
        (
            "empty_stride_one_dimension_firstcase",
            [5, 5],
            [1, 2],
            None,
        ),
        (
            "empty_stride_two_dimension_secondcase",
            [5, 5],
            [2, 2],
            None,
        ),
        (
            "empty_three_dimension",
            [8, 8, 8],
            [1, 2, 3],
            torch.int32,
        ),
    ]

    @parameterized.expand(
        [(empty_op[0], empty_op[1], empty_op[2], empty_op[3]) for empty_op in empty_ops]
    )
    def test_empty_stride(self, _, shape_or_input, stride, data_type):
        class TestModule(torch.nn.Module):
            def __init__(self):
                super().__init__()

            def forward(self, input):
                # The add operation is added otherwise it returns an empty graph post lowering passes
                add_tensor = torch.ops.aten.add(input[0], input[0])
                shape_or_input[0] = input[0].shape[0]
                empty_strided = torch.ops.aten.empty_strided.default(
                    shape_or_input, stride, dtype=data_type
                )
                add_tensor = empty_strided.cuda() + add_tensor
                return add_tensor

        # Operations expected to be included in the traced graph after decompositions
        unexpected_ops = {
            torch.ops.aten.empty_strided.default,
            torch.ops.aten.empty_permuted.default,
        }
        expected_ops = {torch.ops.aten.add.Tensor}

        input = [torch.randint(1, 3, shape_or_input, dtype=torch.int32).cuda()]
        inputs = [input]

        fx_graph = torch.fx.symbolic_trace(TestModule())

        unexpected_ops_seen, expected_ops_unseen = lower_graph_testing(
            fx_graph,
            inputs,
            expected_ops=expected_ops,
            unexpected_ops=unexpected_ops,
            min_block_size=2,
        )

        torch._dynamo.reset()

        self.assertEqual(
            len(unexpected_ops_seen),
            0,
            f"The following unexpected ops were encountered: {unexpected_ops_seen}",
        )

        self.assertEqual(
            len(expected_ops_unseen),
            0,
            f"The following expected ops were not encountered: {expected_ops_unseen}",
        )

        torch._dynamo.reset()

        # Validate that the results between Torch and Torch-TRT are similar
        optimized_model = torch_tensorrt.compile(
            fx_graph,
            "torch_compile",
            inputs,
            min_block_size=1,
            truncate_double=True,
            pass_through_build_failures=True,
        )
        optimized_model_results = optimized_model(*inputs).detach().cpu()
        torch_model_results = fx_graph(*inputs).detach().cpu()

        self.assertEqual(
            optimized_model_results.shape,
            torch_model_results.shape,
            f"The optimized model results shape and torch model results shape should be equal in empty_stride",
        )

    @parameterized.expand(
        [
            (
                "scatter_add_zero_dim_indexOne_constant",
                0,
                torch.tensor([[0, 1, 2, 0]]).cuda(),
                torch.tensor([[1, 2, 3, 4]], dtype=torch.int32).cuda(),
                {torch.ops.aten.add.Tensor},
            ),
            (
                "scatter_add_zero_dim_indexTwo_constant",
                0,
                torch.tensor([[0, 1, 2, 0], [1, 2, 1, 1]]).cuda(),
                torch.tensor([[1, 2, 3, 4], [5, 6, 7, 8]], dtype=torch.int32).cuda(),
                {torch.ops.aten.add.Tensor},
            ),
            (
                "scatter_add_one_dim_indexOne_constant",
                1,
                torch.tensor([[0, 1, 2, 0]]).cuda(),
                torch.tensor([[1, 2, 3, 1]], dtype=torch.int32).cuda(),
                {
                    torch.ops.aten.add.Tensor,
                },
            ),
            (
                "scatter_add_one_dim_indexTwo_constant",
                1,
                torch.tensor([[0, 1, 2, 0], [1, 2, 1, 1]]).cuda(),
                torch.tensor([[1, 2, 3, 1], [5, 6, 5, 5]], dtype=torch.int32).cuda(),
                {
                    torch.ops.aten.add.Tensor,
                },
            ),
            (
                "scatter_add_one_dim_indexTwo_constant",
                1,
                torch.tensor([[0, 1, 2, 0], [1, 2, 1, 1], [3, 2, 1, 2]]).cuda(),
                torch.tensor(
                    [[1, 2, 3, 1], [5, 6, 5, 5], [2, 4, 3, 2]], dtype=torch.int32
                ).cuda(),
                {
                    torch.ops.aten.add.Tensor,
                },
            ),
        ]
    )
    def test_scatter_add(self, _, dim, index, src, expected_ops_param):
        class TestModule(torch.nn.Module):
            def __init__(self):
                super().__init__()

            def forward(self, input):
                return torch.ops.aten.scatter_add.default(input, dim, index, src)

        # Operations expected to be included in the traced graph after decompositions
        expected_ops = expected_ops_param
        unexpected_ops = {torch.ops.aten.scatter_add.default}

        input = torch.zeros(3, 5, dtype=torch.int32).cuda()
        inputs = [input]

        fx_graph = torch.fx.symbolic_trace(TestModule())
        unexpected_ops_seen, expected_ops_unseen = lower_graph_testing(
            fx_graph,
            inputs,
            expected_ops=expected_ops,
            unexpected_ops=unexpected_ops,
            min_block_size=2,
        )

        self.assertEqual(
            len(expected_ops_unseen),
            0,
            f"The following expected ops were not encountered: {expected_ops_unseen}",
        )

        self.assertEqual(
            len(unexpected_ops_seen),
            0,
            f"The following expected ops were not encountered: {unexpected_ops_seen}",
        )

        torch._dynamo.reset()

        # Validate that the results between Torch and Torch-TRT are similar
        optimized_model = torch_tensorrt.compile(
            fx_graph,
            "torch_compile",
            inputs,
            min_block_size=1,
            truncate_double=True,
            pass_through_build_failures=True,
        )
        optimized_model_results = optimized_model(*inputs).detach().cpu()
        torch_model_results = fx_graph(*inputs).detach().cpu()

        max_diff = float(
            torch.max(torch.abs(optimized_model_results - torch_model_results))
        )
        self.assertAlmostEqual(
            max_diff,
            0,
            DECIMALS_OF_AGREEMENT,
            f"Scatter_add TRT outputs don't match with the original model.",
        )

    @parameterized.expand(
        [
            ############################sum###########################
            (
                "scatter_reduce_add_zero_dim_indexOne_constant",
                0,
                torch.tensor([[0, 1, 2, 0]]).cuda(),
                torch.tensor([[1, 2, 3, 4]], dtype=torch.int32).cuda(),
                {torch.ops.aten.add.Tensor},
                torch.zeros(3, 5, dtype=torch.int32).cuda(),
                "sum",
            ),
            (
                "scatter_reduce_add_zero_dim_indexTwo_constant",
                0,
                torch.tensor([[0, 1, 2, 0], [1, 2, 1, 1]]).cuda(),
                torch.tensor([[1, 2, 3, 4], [5, 6, 7, 8]], dtype=torch.int32).cuda(),
                {torch.ops.aten.add.Tensor, torch.ops.aten.scatter.src},
                torch.zeros(3, 5, dtype=torch.int32).cuda(),
                "sum",
            ),
            (
                "scatter_reduce_add_one_dim_indexOne_constant",
                1,
                torch.tensor([[0, 1, 2, 0]]).cuda(),
                torch.tensor([[1, 2, 3, 1]], dtype=torch.int32).cuda(),
                {
                    torch.ops.aten.add.Tensor,
                    torch.ops.aten.scatter.src,
                },
                torch.zeros(3, 5, dtype=torch.int32).cuda(),
                "sum",
            ),
            (
                "scatter_reduce_add_one_dim_indexTwo_constant",
                1,
                torch.tensor([[0, 1, 2, 0], [1, 2, 1, 1]]).cuda(),
                torch.tensor([[1, 2, 3, 1], [5, 6, 5, 5]], dtype=torch.int32).cuda(),
                {
                    torch.ops.aten.add.Tensor,
                    torch.ops.aten.scatter.src,
                },
                torch.zeros(3, 5, dtype=torch.int32).cuda(),
                "sum",
            ),
            (
                "scatter_reduce_add_one_dim_indexOne_constant_3D",
                1,
                torch.tensor(
                    [[[0, 1, 2, 0], [1, 2, 1, 1]], [[3, 2, 1, 2], [0, 1, 2, 0]]]
                ).cuda(),
                torch.tensor(
                    [[[1, 2, 3, 1], [5, 6, 5, 5]], [[2, 4, 3, 2], [1, 2, 3, 1]]],
                    dtype=torch.int32,
                ).cuda(),
                {
                    torch.ops.aten.add.Tensor,
                    torch.ops.aten.scatter.src,
                },
                torch.zeros(3, 5, 6, dtype=torch.int32).cuda(),
                "sum",
            ),
            ###########################prod###########################
            (
                "scatter_reduce_prod_zero_dim_indexOne_constant",
                0,
                torch.tensor([[0, 1, 2, 0]]).cuda(),
                torch.tensor([[1, 2, 3, 4]], dtype=torch.int32).cuda(),
                {
                    torch.ops.aten.mul.Tensor,
                    torch.ops.aten.scatter.src,
                },
                torch.ones(3, 5, dtype=torch.int32).cuda(),
                "prod",
            ),
            (
                "scatter_reduce_prod_zero_dim_indexTwo_constant",
                0,
                torch.tensor([[0, 1, 2, 0], [1, 2, 1, 1]]).cuda(),
                torch.tensor([[1, 2, 3, 4], [5, 6, 7, 8]], dtype=torch.int32).cuda(),
                {
                    torch.ops.aten.mul.Tensor,
                    torch.ops.aten.scatter.src,
                },
                torch.ones(3, 5, dtype=torch.int32).cuda(),
                "prod",
            ),
            (
                "scatter_reduce_prod_one_dim_indexOne_constant",
                1,
                torch.tensor([[0, 1, 2, 0]]).cuda(),
                torch.tensor([[1, 2, 3, 1]], dtype=torch.int32).cuda(),
                {
                    torch.ops.aten.mul.Tensor,
                    torch.ops.aten.scatter.src,
                },
                torch.ones(3, 5, dtype=torch.int32).cuda(),
                "prod",
            ),
            (
                "scatter_reduce_prod_one_dim_indexTwo_constant",
                1,
                torch.tensor([[0, 1, 2, 0], [1, 2, 1, 1]]).cuda(),
                torch.tensor([[1, 2, 3, 1], [5, 6, 5, 5]], dtype=torch.int32).cuda(),
                {
                    torch.ops.aten.mul.Tensor,
                    torch.ops.aten.scatter.src,
                },
                torch.ones(3, 5, dtype=torch.int32).cuda(),
                "prod",
            ),
            (
                "scatter_reduce_prod_one_dim_indexTwo_constant_3D",
                1,
                torch.tensor(
                    [[[0, 1, 2, 0], [1, 2, 1, 1]], [[3, 2, 1, 2], [0, 1, 2, 0]]]
                ).cuda(),
                torch.tensor(
                    [[[1, 2, 3, 1], [5, 6, 5, 5]], [[2, 4, 3, 2], [1, 2, 3, 1]]],
                    dtype=torch.int32,
                ).cuda(),
                {
                    torch.ops.aten.mul.Tensor,
                    torch.ops.aten.scatter.src,
                },
                torch.ones(3, 5, 6, dtype=torch.int32).cuda(),
                "prod",
            ),
            # #############################mean###########################
            (
                "scatter_reduce_mean_zero_dim_indexOne_constant",
                0,
                torch.tensor([[0, 1, 2, 0]]).cuda(),
                torch.tensor([[1, 2, 3, 4]], dtype=torch.int32).cuda(),
                {
                    torch.ops.aten.add.Tensor,
                    torch.ops.aten.div.Tensor_mode,
                },
                torch.zeros(3, 5, dtype=torch.int32).cuda(),
                "mean",
            ),
            (
                "scatter_reduce_mean_zero_dim_indexTwo_constant",
                0,
                torch.tensor([[0, 1, 2, 0], [1, 2, 1, 1]]).cuda(),
                torch.tensor([[1, 2, 3, 4], [5, 6, 7, 8]], dtype=torch.int32).cuda(),
                {
                    torch.ops.aten.add.Tensor,
                    torch.ops.aten.div.Tensor_mode,
                    torch.ops.aten.scatter.src,
                },
                torch.zeros(3, 5, dtype=torch.int32).cuda(),
                "mean",
            ),
            (
                "scatter_reduce_mean_one_dim_indexOne_constant",
                1,
                torch.tensor([[0, 1, 2, 0]]).cuda(),
                torch.tensor([[1, 2, 3, 1]], dtype=torch.int32).cuda(),
                {
                    torch.ops.aten.add.Tensor,
                    torch.ops.aten.div.Tensor_mode,
                    torch.ops.aten.scatter.src,
                },
                torch.zeros(3, 5, dtype=torch.int32).cuda(),
                "mean",
            ),
            (
                "scatter_reduce_mean_one_dim_indexTwo_constant",
                1,
                torch.tensor([[0, 1, 2, 0], [1, 2, 1, 1]]).cuda(),
                torch.tensor([[1, 2, 3, 1], [5, 6, 5, 5]], dtype=torch.int32).cuda(),
                {
                    torch.ops.aten.add.Tensor,
                    torch.ops.aten.div.Tensor_mode,
                    torch.ops.aten.scatter.src,
                },
                torch.zeros(3, 5, dtype=torch.int32).cuda(),
                "mean",
            ),
            (
                "scatter_reduce_mean_one_dim_indexTwo_constant_3D",
                1,
                torch.tensor(
                    [[[0, 1, 2, 0], [1, 2, 1, 1]], [[3, 2, 1, 2], [0, 1, 2, 0]]]
                ).cuda(),
                torch.tensor(
                    [[[1, 2, 3, 1], [5, 6, 5, 5]], [[2, 4, 3, 2], [1, 2, 3, 1]]],
                    dtype=torch.int32,
                ).cuda(),
                {
                    torch.ops.aten.add.Tensor,
                    torch.ops.aten.div.Tensor_mode,
                    torch.ops.aten.scatter.src,
                },
                torch.zeros(3, 5, 6, dtype=torch.int32).cuda(),
                "mean",
            ),
            # #############################amax###########################
            (
                "scatter_reduce_amax_zero_dim_indexOne_constant",
                0,
                torch.tensor([[0, 1, 2, 0]]).cuda(),
                torch.tensor([[1, 2, 3, 4]], dtype=torch.int32).cuda(),
                {
                    torch.ops.aten.maximum.default,
                    torch.ops.aten.scatter.src,
                },
                torch.zeros(3, 5, dtype=torch.int32).cuda(),
                "amax",
            ),
            (
                "scatter_reduce_amax_zero_dim_indexTwo_constant",
                0,
                torch.tensor([[0, 1, 2, 0], [1, 2, 1, 1]]).cuda(),
                torch.tensor([[1, 2, 3, 4], [5, 6, 7, 8]], dtype=torch.int32).cuda(),
                {
                    torch.ops.aten.maximum.default,
                    torch.ops.aten.scatter.src,
                },
                torch.zeros(3, 5, dtype=torch.int32).cuda(),
                "amax",
            ),
            (
                "scatter_reduce_amax_one_dim_indexOne_constant",
                1,
                torch.tensor([[0, 1, 2, 0]]).cuda(),
                torch.tensor([[1, 2, 3, 1]], dtype=torch.int32).cuda(),
                {
                    torch.ops.aten.maximum.default,
                    torch.ops.aten.scatter.src,
                },
                torch.zeros(3, 5, dtype=torch.int32).cuda(),
                "amax",
            ),
            (
                "scatter_reduce_amax_one_dim_indexTwo_constant",
                1,
                torch.tensor([[0, 1, 2, 0], [1, 2, 1, 1]]).cuda(),
                torch.tensor([[1, 2, 3, 1], [5, 6, 5, 5]], dtype=torch.int32).cuda(),
                {
                    torch.ops.aten.maximum.default,
                    torch.ops.aten.scatter.src,
                },
                torch.zeros(3, 5, dtype=torch.int32).cuda(),
                "amax",
            ),
            (
                "scatter_reduce_amax_one_dim_indexTwo_constant_3D",
                1,
                torch.tensor(
                    [[[0, 1, 2, 0], [1, 2, 1, 1]], [[3, 2, 1, 2], [0, 1, 2, 0]]]
                ).cuda(),
                torch.tensor(
                    [[[1, 2, 3, 1], [5, 6, 5, 5]], [[2, 4, 3, 2], [1, 2, 3, 1]]],
                    dtype=torch.int32,
                ).cuda(),
                {
                    torch.ops.aten.maximum.default,
                    torch.ops.aten.scatter.src,
                },
                torch.zeros(3, 5, 6, dtype=torch.int32).cuda(),
                "amax",
            ),
            # #############################amin###########################
            (
                "scatter_reduce_amin_zero_dim_indexOne_constant",
                0,
                torch.tensor([[0, 1, 2, 0]]).cuda(),
                torch.tensor([[1, 2, 3, 4]], dtype=torch.int32).cuda(),
                {
                    torch.ops.aten.minimum.default,
                    torch.ops.aten.scatter.src,
                },
                torch.zeros(3, 5, dtype=torch.int32).cuda(),
                "amin",
            ),
            (
                "scatter_reduce_amin_zero_dim_indexTwo_constant",
                0,
                torch.tensor([[0, 1, 2, 0], [1, 2, 1, 1]]).cuda(),
                torch.tensor([[1, 2, 3, 4], [5, 6, 7, 8]], dtype=torch.int32).cuda(),
                {
                    torch.ops.aten.minimum.default,
                    torch.ops.aten.scatter.src,
                },
                torch.zeros(3, 5, dtype=torch.int32).cuda(),
                "amin",
            ),
            (
                "scatter_reduce_amin_one_dim_indexOne_constant",
                1,
                torch.tensor([[0, 1, 2, 0]]).cuda(),
                torch.tensor([[1, 2, 3, 1]], dtype=torch.int32).cuda(),
                {
                    torch.ops.aten.minimum.default,
                    torch.ops.aten.scatter.src,
                },
                torch.zeros(3, 5, dtype=torch.int32).cuda(),
                "amin",
            ),
            (
                "scatter_reduce_amin_one_dim_indexTwo_constant",
                1,
                torch.tensor([[0, 1, 2, 0], [1, 2, 1, 1]]).cuda(),
                torch.tensor([[1, 2, 3, 1], [5, 6, 5, 5]], dtype=torch.int32).cuda(),
                {
                    torch.ops.aten.minimum.default,
                    torch.ops.aten.scatter.src,
                },
                torch.zeros(3, 5, dtype=torch.int32).cuda(),
                "amin",
            ),
            (
                "scatter_reduce_amin_one_dim_indexTwo_constant_3D",
                1,
                torch.tensor(
                    [[[0, 1, 2, 0], [1, 2, 1, 1]], [[3, 2, 1, 2], [0, 1, 2, 0]]]
                ).cuda(),
                torch.tensor(
                    [[[1, 2, 3, 1], [5, 6, 5, 5]], [[2, 4, 3, 2], [1, 2, 3, 1]]],
                    dtype=torch.int32,
                ).cuda(),
                {
                    torch.ops.aten.minimum.default,
                    torch.ops.aten.scatter.src,
                },
                torch.zeros(3, 5, 6, dtype=torch.int32).cuda(),
                "amin",
            ),
        ]
    )
    def test_scatter_reduce(
        self, _, dim, index, src, expected_ops_param, input_reduce_op, reduce_op_str
    ):
        class TestModule(torch.nn.Module):
            def __init__(self):
                super().__init__()

            def forward(self, input):
                return torch.ops.aten.scatter_reduce_.two(
                    input, dim, index, src, reduce=reduce_op_str
                )

        # Operations expected to be included in the traced graph after decompositions
        expected_ops = expected_ops_param
        unexpected_ops = {torch.ops.aten.scatter_reduce_.two}

        input = torch.zeros(3, 5, dtype=torch.int32).cuda()
        inputs = [input_reduce_op]

        fx_graph = torch.fx.symbolic_trace(TestModule())
        unexpected_ops_seen, expected_ops_unseen = lower_graph_testing(
            fx_graph,
            inputs,
            expected_ops=expected_ops,
            unexpected_ops=unexpected_ops,
        )

        self.assertEqual(
            len(expected_ops_unseen),
            0,
            f"The following expected ops were not encountered: {expected_ops_unseen}",
        )

        self.assertEqual(
            len(unexpected_ops_seen),
            0,
            f"The following expected ops were not encountered: {unexpected_ops_seen}",
        )

        torch._dynamo.reset()

        # Validate that the results between Torch and Torch-TRT are similar
        optimized_model = torch_tensorrt.compile(
            fx_graph,
            "torch_compile",
            inputs,
            min_block_size=3,
            truncate_double=True,
            pass_through_build_failures=True,
        )
        optimized_model_results = optimized_model(*inputs).detach().cpu()
        torch_model_results = fx_graph(*inputs).detach().cpu()

        max_diff = float(
            torch.max(torch.abs(optimized_model_results - torch_model_results))
        )
        self.assertAlmostEqual(
            max_diff,
            0,
            DECIMALS_OF_AGREEMENT,
            f"Scatter_reduce TRT outputs don't match with the original model.",
        )

    @parameterized.expand(
        [
            (torch.float, False),
            (torch.half, False),
            (torch.half, True),
        ]
    )
    def test_lowering_log_softmax(self, dtype, half_to_float):
        class TestModule(torch.nn.Module):
            def forward(self, x):
                return torch.ops.aten._log_softmax.default(x, 1, half_to_float)

        # Operations expected to be removed in the traced graph after decompositions
        expected_ops = {torch.ops.aten._softmax.default, torch.ops.aten.log.default}
        unexpected_ops = {torch.ops.aten._log_softmax.default}

        inputs = [torch.randn(1, 3, 5, 7, dtype=dtype, device="cuda")]

        fx_graph = torch.fx.symbolic_trace(TestModule())
        unexpected_ops_seen, expected_ops_unseen = lower_graph_testing(
            fx_graph,
            inputs,
            expected_ops=expected_ops,
            unexpected_ops=unexpected_ops,
            min_block_size=1,
        )

        self.assertEqual(
            len(unexpected_ops_seen),
            0,
            f"The following unexpected ops were encountered: {unexpected_ops_seen}",
        )

        self.assertEqual(
            len(expected_ops_unseen),
            0,
            f"The following expected ops were not encountered: {expected_ops_unseen}",
        )

        torch._dynamo.reset()

        # Validate that the results between Torch and Torch-TRT are similar
        optimized_model = torch_tensorrt.compile(
            fx_graph,
            "torch_compile",
            inputs,
            min_block_size=1,
            pass_through_build_failures=True,
        )
        optimized_model_results = optimized_model(*inputs).detach().cpu()
        torch_model_results = fx_graph(*inputs).detach().cpu()

        max_diff = float(
            torch.max(torch.abs(optimized_model_results - torch_model_results))
        )
        self.assertAlmostEqual(
            max_diff,
            0,
            DECIMALS_OF_AGREEMENT,
            f"Log_softmax TRT outputs don't match with the original model.",
        )

    @parameterized.expand(
        [
            ((1, 3, 5), True),
            ((1, 3, 5), False),
            ((2, 4, 6, 8), True),
            ((2, 4, 6, 8), False),
            ((3, 6, 9, 12, 15), True),
            ((3, 6, 9, 12, 15), False),
        ]
    )
    def test_lowering_instance_norm(self, shape, use_input_stats):
        class TestModule(torch.nn.Module):
            def forward(self, input, weight, bias, running_mean=None, running_var=None):
                return torch.ops.aten.instance_norm.default(
                    input,
                    weight,
                    bias,
                    running_mean,
                    running_var,
                    use_input_stats,
                    0.1,
                    1e-05,
                    True,
                )

        # Operations expected to be removed in the traced graph after decompositions
        unexpected_ops = {torch.ops.aten.instance_norm.default}

        inputs = [
            torch.randn(shape, device="cuda"),
            torch.randn(shape[1], device="cuda"),
            torch.randn(shape[1], device="cuda"),
        ]
        if not use_input_stats:
            inputs += [
                torch.randn(shape[1], device="cuda"),
                torch.rand(shape[1], device="cuda"),
            ]

        fx_graph = torch.fx.symbolic_trace(TestModule())
        unexpected_ops_seen, _ = lower_graph_testing(
            fx_graph, inputs, unexpected_ops=unexpected_ops, min_block_size=1
        )

        self.assertEqual(
            len(unexpected_ops_seen),
            0,
            f"The following unexpected ops were encountered: {unexpected_ops_seen}",
        )

        torch._dynamo.reset()

        # Validate that the results between Torch and Torch-TRT are similar
        optimized_model = torch_tensorrt.compile(
            fx_graph, "dynamo", inputs, min_block_size=1
        )
        optimized_model_results = optimized_model(*inputs).detach().cpu()
        torch_model_results = fx_graph(*inputs).detach().cpu()

        max_diff = float(
            torch.max(torch.abs(optimized_model_results - torch_model_results))
        )
        self.assertAlmostEqual(
            max_diff,
            0,
            DECIMALS_OF_AGREEMENT,
            "Instance_norm TRT outputs don't match with the original model.",
        )

<<<<<<< HEAD
    def test_lowering_cudnn_grid_sampler(self):
        class TestModule(torch.nn.Module):
            def forward(self, x, grid):
                return torch.ops.aten.cudnn_grid_sampler.default(x, grid)

        # Operations expected to be removed in the traced graph after decompositions
        expected_ops = {torch.ops.aten.grid_sampler_2d.default}
        unexpected_ops = {torch.ops.aten.cudnn_grid_sampler.default}

        inputs = [
            torch.randn(1, 3, 5, 7, device="cuda"),
            torch.randn(1, 5, 7, 2, device="cuda"),
        ]
=======
    def test_lowering_view(self):
        class TestModule(torch.nn.Module):
            def forward(self, x):
                return torch.ops.aten.view.default(x, [1, 3, -1])

        # Operations expected to be removed in the traced graph after decompositions
        expected_ops = {torch.ops.aten._reshape_copy.default}
        unexpected_ops = {torch.ops.aten.view.default}

        inputs = [torch.randn(1, 3, 5, 7, device="cuda")]
>>>>>>> 4f0bb6fb

        exported_program = torch.export.export(TestModule(), tuple(inputs))
        fx_graph = exported_program.module()
        unexpected_ops_seen, expected_ops_unseen = lower_graph_testing(
            fx_graph,
            inputs,
            expected_ops=expected_ops,
            unexpected_ops=unexpected_ops,
            min_block_size=1,
        )

        self.assertEqual(
            len(unexpected_ops_seen),
            0,
            f"The following unexpected ops were encountered: {unexpected_ops_seen}",
        )

        self.assertEqual(
            len(expected_ops_unseen),
            0,
            f"The following expected ops were not encountered: {expected_ops_unseen}",
        )

        torch._dynamo.reset()

        # Validate that the results between Torch and Torch-TRT are similar
        trt_model = torch_tensorrt.dynamo.compile(
            exported_program, inputs, min_block_size=1
        )
        torch.testing.assert_close(
            trt_model(*inputs),
            fx_graph(*inputs),
            rtol=RTOL,
            atol=ATOL,
<<<<<<< HEAD
            msg="Cudnn_grid_sampler TRT outputs don't match with the original model.",
=======
            msg="View TRT outputs don't match with the original model.",
        )

    @parameterized.expand(
        [
            (True, False, None, False),
            (False, True, 0.123, True),
        ]
    )
    def test_lowering_scaled_dot_product_attention(
        self, attn, is_causal, scale, enable_gqa
    ):
        class TestModule(torch.nn.Module):
            def forward(self, query, key, value, attn_mask=None):
                return torch.ops.aten.scaled_dot_product_attention.default(
                    query,
                    key,
                    value,
                    attn_mask,
                    0.0,
                    is_causal,
                    scale=scale,
                    enable_gqa=enable_gqa,
                )

        # Operations expected to be removed in the traced graph after decompositions
        unexpected_ops = {torch.ops.aten.scaled_dot_product_attention.default}

        inputs = [
            torch.rand(1, 3, 8, 16, dtype=torch.half, device="cuda"),
            torch.rand(1, 3, 8, 16, dtype=torch.half, device="cuda"),
            torch.rand(1, 3, 8, 16, dtype=torch.half, device="cuda"),
        ]
        if attn:
            inputs += [torch.rand(1, 3, 8, 8, dtype=torch.half, device="cuda")]

        exported_program = torch.export.export(TestModule(), tuple(inputs))
        fx_graph = exported_program.module()
        unexpected_ops_seen, _ = lower_graph_testing(
            fx_graph, inputs, unexpected_ops=unexpected_ops, min_block_size=1
        )

        self.assertEqual(
            len(unexpected_ops_seen),
            0,
            f"The following unexpected ops were encountered: {unexpected_ops_seen}",
        )

        torch._dynamo.reset()

        # Validate that the results between Torch and Torch-TRT are similar
        trt_model = torch_tensorrt.dynamo.compile(
            exported_program, inputs, enabled_precisions={torch.half}, min_block_size=1
        )
        torch.testing.assert_close(
            trt_model(*inputs),
            fx_graph(*inputs),
            rtol=RTOL,
            atol=ATOL,
            msg="Scaled_dot_product_attention TRT outputs don't match with the original model.",
        )

    @parameterized.expand(
        [
            (True, False, None, False),
            (False, True, 0.123, True),
        ]
    )
    def test_lowering_scaled_dot_product_attention_with_dynamic_shape(
        self, attn, is_causal, scale, enable_gqa
    ):
        class TestModule(torch.nn.Module):
            def forward(self, query, key, value, attn_mask=None):
                return torch.ops.aten.scaled_dot_product_attention.default(
                    query,
                    key,
                    value,
                    attn_mask,
                    0.0,
                    is_causal,
                    scale=scale,
                    enable_gqa=enable_gqa,
                )

        example_inputs = [
            torch.zeros(2, 2, 16, 32, dtype=torch.half, device="cuda"),
            torch.zeros(2, 2, 16, 32, dtype=torch.half, device="cuda"),
            torch.zeros(2, 2, 16, 32, dtype=torch.half, device="cuda"),
        ]
        if attn:
            example_inputs += [
                torch.zeros(2, 2, 16, 16, dtype=torch.half, device="cuda")
            ]

        dim0 = torch.export.Dim("dim0", min=2, max=4)
        dim1 = torch.export.Dim("dim1", min=2, max=8)
        _dim2 = torch.export.Dim("dim2", min=16 // 8, max=64 // 8)
        _dim3 = torch.export.Dim("dim3", min=32 // 8, max=128 // 8)
        dim2 = _dim2 * 8
        dim3 = _dim3 * 8

        dynamic_shapes = {
            "query": {0: dim0, 1: dim1, 2: dim2, 3: dim3},
            "key": {0: dim0, 1: dim1, 2: dim2, 3: dim3},
            "value": {0: dim0, 1: dim1, 2: dim2, 3: dim3},
        }
        if attn:
            dynamic_shapes["attn_mask"] = {0: dim0, 1: dim1, 2: dim2, 3: dim2}

        exported_program = torch.export.export(
            TestModule(), tuple(example_inputs), dynamic_shapes=dynamic_shapes
        )
        fx_graph = exported_program.module()

        inputs = [
            torch_tensorrt.Input(
                min_shape=(2, 2, 16, 32),
                opt_shape=(3, 4, 32, 64),
                max_shape=(4, 8, 64, 128),
                dtype=torch.half,
            ),
            torch_tensorrt.Input(
                min_shape=(2, 2, 16, 32),
                opt_shape=(3, 4, 32, 64),
                max_shape=(4, 8, 64, 128),
                dtype=torch.half,
            ),
            torch_tensorrt.Input(
                min_shape=(2, 2, 16, 32),
                opt_shape=(3, 4, 32, 64),
                max_shape=(4, 8, 64, 128),
                dtype=torch.half,
            ),
        ]
        if attn:
            inputs += [
                torch_tensorrt.Input(
                    min_shape=(2, 2, 16, 16),
                    opt_shape=(3, 4, 32, 32),
                    max_shape=(4, 8, 64, 64),
                    dtype=torch.half,
                )
            ]

        torch._dynamo.reset()

        # Validate that the results between Torch and Torch-TRT are similar
        trt_model = torch_tensorrt.dynamo.compile(
            exported_program, inputs, enabled_precisions={torch.half}, min_block_size=1
        )

        inputs = [
            torch.rand(4, 8, 64, 128, dtype=torch.half, device="cuda"),
            torch.rand(4, 8, 64, 128, dtype=torch.half, device="cuda"),
            torch.rand(4, 8, 64, 128, dtype=torch.half, device="cuda"),
        ]
        if attn:
            inputs += [torch.rand(4, 8, 64, 64, dtype=torch.half, device="cuda")]

        torch.testing.assert_close(
            trt_model(*inputs),
            fx_graph(*inputs),
            rtol=RTOL,
            atol=ATOL,
            msg="Scaled_dot_product_attention_with_dynamic_shape TRT outputs don't match with the original model.",
        )

    @parameterized.expand(
        [
            (False, None),
            (True, 0.123),
        ]
    )
    @unittest.skipUnless(
        PLATFORM_SUPPORTS_FLASH_ATTENTION, "Platform doesn't support Flash attention"
    )
    def test_lowering_scaled_dot_product_flash_attention(self, is_causal, scale):
        class TestModule(torch.nn.Module):
            def forward(self, query, key, value):
                return torch.ops.aten._scaled_dot_product_flash_attention.default(
                    query,
                    key,
                    value,
                    0.0,
                    is_causal,
                    False,
                    scale=scale,
                )[0]

        # Operations expected to be removed in the traced graph after decompositions
        unexpected_ops = {torch.ops.aten._scaled_dot_product_flash_attention.default}

        inputs = [
            torch.rand(1, 3, 8, 16, dtype=torch.half, device="cuda"),
            torch.rand(1, 3, 8, 16, dtype=torch.half, device="cuda"),
            torch.rand(1, 3, 8, 16, dtype=torch.half, device="cuda"),
        ]

        exported_program = torch.export.export(TestModule(), tuple(inputs))
        fx_graph = exported_program.module()
        unexpected_ops_seen, _ = lower_graph_testing(
            fx_graph, inputs, unexpected_ops=unexpected_ops, min_block_size=1
        )

        self.assertEqual(
            len(unexpected_ops_seen),
            0,
            f"The following unexpected ops were encountered: {unexpected_ops_seen}",
        )

        torch._dynamo.reset()

        # Validate that the results between Torch and Torch-TRT are similar
        trt_model = torch_tensorrt.dynamo.compile(
            exported_program, inputs, enabled_precisions={torch.half}, min_block_size=1
        )
        torch.testing.assert_close(
            trt_model(*inputs),
            fx_graph(*inputs),
            rtol=RTOL,
            atol=ATOL,
            msg="Scaled_dot_product_flash_attention TRT outputs don't match with the original model.",
        )

    @parameterized.expand(
        [
            (True, False, None),
            (False, True, 0.123),
        ]
    )
    def test_lowering_scaled_dot_product_efficient_attention(
        self, attn, is_causal, scale
    ):
        class TestModule(torch.nn.Module):
            def forward(self, query, key, value, attn_bias=None):
                return torch.ops.aten._scaled_dot_product_efficient_attention.default(
                    query,
                    key,
                    value,
                    attn_bias,
                    False,
                    0.0,
                    is_causal,
                    scale=scale,
                )[0]

        # Operations expected to be removed in the traced graph after decompositions
        unexpected_ops = {
            torch.ops.aten._scaled_dot_product_efficient_attention.default
        }

        inputs = [
            torch.rand(1, 3, 8, 16, dtype=torch.half, device="cuda"),
            torch.rand(1, 3, 8, 16, dtype=torch.half, device="cuda"),
            torch.rand(1, 3, 8, 16, dtype=torch.half, device="cuda"),
        ]
        if attn:
            inputs += [torch.rand(1, 3, 8, 8, dtype=torch.half, device="cuda")]

        exported_program = torch.export.export(TestModule(), tuple(inputs))
        fx_graph = exported_program.module()
        unexpected_ops_seen, _ = lower_graph_testing(
            fx_graph, inputs, unexpected_ops=unexpected_ops, min_block_size=1
        )

        self.assertEqual(
            len(unexpected_ops_seen),
            0,
            f"The following unexpected ops were encountered: {unexpected_ops_seen}",
        )

        torch._dynamo.reset()

        # Validate that the results between Torch and Torch-TRT are similar
        trt_model = torch_tensorrt.dynamo.compile(
            exported_program, inputs, enabled_precisions={torch.half}, min_block_size=1
        )
        torch.testing.assert_close(
            trt_model(*inputs),
            fx_graph(*inputs),
            rtol=RTOL,
            atol=ATOL,
            msg="Scaled_dot_product_efficient_attention TRT outputs don't match with the original model.",
        )

    @parameterized.expand(
        [
            (True, False, None),
            (False, True, 0.123),
        ]
    )
    @unittest.skipUnless(
        PLATFORM_SUPPORTS_CUDNN_ATTENTION, "Platform doesn't support cuDNN attention"
    )
    def test_lowering_scaled_dot_product_cudnn_attention(self, attn, is_causal, scale):
        class TestModule(torch.nn.Module):
            def forward(self, query, key, value, attn_bias=None):
                return torch.ops.aten._scaled_dot_product_cudnn_attention.default(
                    query,
                    key,
                    value,
                    attn_bias,
                    False,
                    0.0,
                    is_causal,
                    False,
                    scale=scale,
                )[0]

        # Operations expected to be removed in the traced graph after decompositions
        unexpected_ops = {torch.ops.aten._scaled_dot_product_cudnn_attention.default}

        inputs = [
            torch.rand(1, 3, 8, 16, dtype=torch.half, device="cuda"),
            torch.rand(1, 3, 8, 16, dtype=torch.half, device="cuda"),
            torch.rand(1, 3, 8, 16, dtype=torch.half, device="cuda"),
        ]
        if attn:
            inputs += [torch.rand(1, 3, 8, 8, dtype=torch.half, device="cuda")]

        exported_program = torch.export.export(TestModule(), tuple(inputs))
        fx_graph = exported_program.module()
        unexpected_ops_seen, _ = lower_graph_testing(
            fx_graph, inputs, unexpected_ops=unexpected_ops, min_block_size=1
        )

        self.assertEqual(
            len(unexpected_ops_seen),
            0,
            f"The following unexpected ops were encountered: {unexpected_ops_seen}",
        )

        torch._dynamo.reset()

        # Validate that the results between Torch and Torch-TRT are similar
        trt_model = torch_tensorrt.dynamo.compile(
            exported_program, inputs, enabled_precisions={torch.half}, min_block_size=1
        )
        torch.testing.assert_close(
            trt_model(*inputs),
            fx_graph(*inputs),
            rtol=RTOL,
            atol=ATOL,
            msg="Scaled_dot_product_cudnn_attention TRT outputs don't match with the original model.",
>>>>>>> 4f0bb6fb
        )


if __name__ == "__main__":
    run_tests()<|MERGE_RESOLUTION|>--- conflicted
+++ resolved
@@ -3,13 +3,10 @@
 import torch
 import torch_tensorrt
 from parameterized import parameterized
-<<<<<<< HEAD
-=======
 from torch.testing._internal.common_cuda import (
     PLATFORM_SUPPORTS_CUDNN_ATTENTION,
     PLATFORM_SUPPORTS_FLASH_ATTENTION,
 )
->>>>>>> 4f0bb6fb
 from torch.testing._internal.common_utils import TestCase, run_tests
 from torch_tensorrt.dynamo.utils import ATOL, RTOL
 
@@ -1730,21 +1727,6 @@
             "Instance_norm TRT outputs don't match with the original model.",
         )
 
-<<<<<<< HEAD
-    def test_lowering_cudnn_grid_sampler(self):
-        class TestModule(torch.nn.Module):
-            def forward(self, x, grid):
-                return torch.ops.aten.cudnn_grid_sampler.default(x, grid)
-
-        # Operations expected to be removed in the traced graph after decompositions
-        expected_ops = {torch.ops.aten.grid_sampler_2d.default}
-        unexpected_ops = {torch.ops.aten.cudnn_grid_sampler.default}
-
-        inputs = [
-            torch.randn(1, 3, 5, 7, device="cuda"),
-            torch.randn(1, 5, 7, 2, device="cuda"),
-        ]
-=======
     def test_lowering_view(self):
         class TestModule(torch.nn.Module):
             def forward(self, x):
@@ -1755,7 +1737,6 @@
         unexpected_ops = {torch.ops.aten.view.default}
 
         inputs = [torch.randn(1, 3, 5, 7, device="cuda")]
->>>>>>> 4f0bb6fb
 
         exported_program = torch.export.export(TestModule(), tuple(inputs))
         fx_graph = exported_program.module()
@@ -1790,9 +1771,6 @@
             fx_graph(*inputs),
             rtol=RTOL,
             atol=ATOL,
-<<<<<<< HEAD
-            msg="Cudnn_grid_sampler TRT outputs don't match with the original model.",
-=======
             msg="View TRT outputs don't match with the original model.",
         )
 
@@ -2137,7 +2115,56 @@
             rtol=RTOL,
             atol=ATOL,
             msg="Scaled_dot_product_cudnn_attention TRT outputs don't match with the original model.",
->>>>>>> 4f0bb6fb
+        )
+
+    def test_lowering_cudnn_grid_sampler(self):
+        class TestModule(torch.nn.Module):
+            def forward(self, x, grid):
+                return torch.ops.aten.cudnn_grid_sampler.default(x, grid)
+
+        # Operations expected to be removed in the traced graph after decompositions
+        expected_ops = {torch.ops.aten.grid_sampler_2d.default}
+        unexpected_ops = {torch.ops.aten.cudnn_grid_sampler.default}
+
+        inputs = [
+            torch.randn(1, 3, 5, 7, device="cuda"),
+            torch.randn(1, 5, 7, 2, device="cuda"),
+        ]
+
+        exported_program = torch.export.export(TestModule(), tuple(inputs))
+        fx_graph = exported_program.module()
+        unexpected_ops_seen, expected_ops_unseen = lower_graph_testing(
+            fx_graph,
+            inputs,
+            expected_ops=expected_ops,
+            unexpected_ops=unexpected_ops,
+            min_block_size=1,
+        )
+
+        self.assertEqual(
+            len(unexpected_ops_seen),
+            0,
+            f"The following unexpected ops were encountered: {unexpected_ops_seen}",
+        )
+
+        self.assertEqual(
+            len(expected_ops_unseen),
+            0,
+            f"The following expected ops were not encountered: {expected_ops_unseen}",
+        )
+
+        torch._dynamo.reset()
+
+        # Validate that the results between Torch and Torch-TRT are similar
+        trt_model = torch_tensorrt.dynamo.compile(
+            exported_program, inputs, min_block_size=1
+        )
+        torch.testing.assert_close(
+            trt_model(*inputs),
+            fx_graph(*inputs),
+            rtol=RTOL,
+            atol=ATOL,
+            msg="Cudnn_grid_sampler TRT outputs don't match with the original model.",
         )
 
 
