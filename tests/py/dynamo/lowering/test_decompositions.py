import torch
import torch_tensorrt
from parameterized import parameterized
from torch.testing._internal.common_utils import TestCase, run_tests

from ..testing_utilities import DECIMALS_OF_AGREEMENT, lower_graph_testing


class TestLowering(TestCase):
    def test_lowering_inplace_op(self):
        class InPlace(torch.nn.Module):
            def __init__(self, *args, **kwargs) -> None:
                super().__init__(*args, **kwargs)

            def forward(self, x, y):
                x += 1
                x = torch.ops.aten.add_.Tensor(x, y)
                x = torch.ops.aten.relu_.default(x)
                return x

        # Operations expected to be included in the traced graph after decompositions
        expected_ops = {torch.ops.aten.add.Tensor, torch.ops.aten.relu.default}

        inputs = [
            torch.rand(
                5,
            ),
            torch.rand(
                5,
            ),
        ]

        fx_graph = torch.fx.symbolic_trace(InPlace())
        _, expected_ops_unseen = lower_graph_testing(
            fx_graph, inputs, expected_ops=expected_ops, min_block_size=2
        )

        self.assertEqual(
            len(expected_ops_unseen),
            0,
            f"The following expected ops were not encountered: {expected_ops_unseen}",
        )

    def test_lowering_alias_replacement(self):
        class Alias(torch.nn.Module):
            def __init__(self, *args, **kwargs) -> None:
                super().__init__(*args, **kwargs)

            def forward(self, x):
                y = torch.ops.aten.alias.default(x) + 1
                return y

        # Operations expected to be removed in the traced graph after decompositions
        unexpected_ops = {torch.ops.aten.alias.default}

        inputs = [
            torch.rand(
                5,
            ),
        ]

        fx_graph = torch.fx.symbolic_trace(Alias())
        unexpected_ops_seen, _ = lower_graph_testing(
            fx_graph, inputs, unexpected_ops=unexpected_ops, min_block_size=1
        )

        self.assertEqual(
            len(unexpected_ops_seen),
            0,
            f"The following unexpected ops were encountered: {unexpected_ops_seen}",
        )

    def test_lowering_rsqrt(self):
        class Rsqrt(torch.nn.Module):
            def __init__(self, *args, **kwargs) -> None:
                super().__init__(*args, **kwargs)

            def forward(self, x):
                y = torch.ops.aten.rsqrt.default(x)
                return y

        # Operations expected to be removed in the traced graph after decompositions
        expected_ops = {torch.ops.aten.sqrt.default, torch.ops.aten.div.Tensor}
        unexpected_ops = {
            torch.ops.aten.rsqrt.default,
            torch.ops.aten.reciprocal.default,
        }

        inputs = [
            torch.randint(1, 10, (5,), dtype=torch.int32),
        ]

        fx_graph = torch.fx.symbolic_trace(Rsqrt())
        unexpected_ops_seen, expected_ops_unseen = lower_graph_testing(
            fx_graph,
            inputs,
            expected_ops=expected_ops,
            unexpected_ops=unexpected_ops,
            min_block_size=1,
        )

        self.assertEqual(
            len(unexpected_ops_seen),
            0,
            f"The following unexpected ops were encountered: {unexpected_ops_seen}",
        )

        self.assertEqual(
            len(expected_ops_unseen),
            0,
            f"The following expected ops were not encountered: {expected_ops_unseen}",
        )

    def test_lowering_reciprocal(self):
        class Reciprocal(torch.nn.Module):
            def __init__(self, *args, **kwargs) -> None:
                super().__init__(*args, **kwargs)

            def forward(self, x):
                y = torch.ops.aten.reciprocal.default(x)
                return y

        # Operations expected to be removed in the traced graph after decompositions
        expected_ops = {torch.ops.aten.div.Tensor}
        unexpected_ops = {torch.ops.aten.reciprocal.default}

        inputs = [
            torch.randn(
                5,
            ).cuda()
        ]

        fx_graph = torch.fx.symbolic_trace(Reciprocal())
        unexpected_ops_seen, expected_ops_unseen = lower_graph_testing(
            fx_graph,
            inputs,
            expected_ops=expected_ops,
            unexpected_ops=unexpected_ops,
            min_block_size=1,
        )

        self.assertEqual(
            len(unexpected_ops_seen),
            0,
            f"The following unexpected ops were encountered: {unexpected_ops_seen}",
        )

        self.assertEqual(
            len(expected_ops_unseen),
            0,
            f"The following expected ops were not encountered: {expected_ops_unseen}",
        )

        torch._dynamo.reset()

        # Validate that the results between Torch and Torch-TRT are similar
        optimized_model = torch_tensorrt.compile(
            fx_graph,
            "torch_compile",
            inputs,
            min_block_size=1,
            pass_through_build_failures=True,
        )
        optimized_model_results = optimized_model(*inputs).detach().cpu()
        torch_model_results = fx_graph(*inputs).detach().cpu()

        max_diff = float(
            torch.max(torch.abs(optimized_model_results - torch_model_results))
        )
        self.assertAlmostEqual(
            max_diff,
            0,
            DECIMALS_OF_AGREEMENT,
            f"Reciprocal TRT outputs don't match with the original model.",
        )

    def test_lowering_prims_var(self):
        class Var(torch.nn.Module):
            def forward(self, x):
                y = torch.var(x)
                return y

        # Operations expected to be removed in the traced graph after decompositions
        expected_ops = {
            torch.ops.aten.mean.dim,
            torch.ops.aten.sub.Tensor,
            torch.ops.aten.mul.Tensor,
            torch.ops.aten.sum.dim_IntList,
            torch.ops.aten.div.Tensor,
        }
        unexpected_ops = {torch.ops.aten.var.default, torch.ops.prims.div.default}

        inputs = [
            torch.randn(
                5,
                10,
                1,
            ).cuda()
        ]

        fx_graph = torch.fx.symbolic_trace(Var())
        unexpected_ops_seen, expected_ops_unseen = lower_graph_testing(
            fx_graph,
            inputs,
            expected_ops=expected_ops,
            unexpected_ops=unexpected_ops,
            min_block_size=1,
        )

        self.assertEqual(
            len(unexpected_ops_seen),
            0,
            f"The following unexpected ops were encountered: {unexpected_ops_seen}",
        )

        self.assertEqual(
            len(expected_ops_unseen),
            0,
            f"The following expected ops were not encountered: {expected_ops_unseen}",
        )

        torch._dynamo.reset()

        # Validate that the results between Torch and Torch-TRT are similar
        optimized_model = torch_tensorrt.compile(
            fx_graph,
            "torch_compile",
            inputs,
            min_block_size=1,
            pass_through_build_failures=True,
        )
        optimized_model_results = optimized_model(*inputs).detach().cpu()
        torch_model_results = fx_graph(*inputs).detach().cpu()

        max_diff = float(
            torch.max(torch.abs(optimized_model_results - torch_model_results))
        )
        self.assertAlmostEqual(
            max_diff,
            0,
            DECIMALS_OF_AGREEMENT,
            f"Var TRT outputs don't match with the original model.",
        )

    def test_lowering_maxpool1d_functional(self):
        class MaxPool1d(torch.nn.Module):
            def forward(self, x):
                y = torch.nn.functional.max_pool1d(x, 3)
                return y

        # Operations expected to be removed in the traced graph after decompositions
        expected_ops = {torch.ops.aten.max_pool2d.default}
        unexpected_ops = {
            torch.ops.aten.max_pool1d_with_indices.default,
            torch.ops.aten.max_pool2d_with_indices.default,
        }

        inputs = [torch.randn(4, 8, 27).cuda()]

        fx_graph = torch.fx.symbolic_trace(MaxPool1d())
        unexpected_ops_seen, expected_ops_unseen = lower_graph_testing(
            fx_graph,
            inputs,
            expected_ops=expected_ops,
            unexpected_ops=unexpected_ops,
            min_block_size=1,
        )

        self.assertEqual(
            len(unexpected_ops_seen),
            0,
            f"The following unexpected ops were encountered: {unexpected_ops_seen}",
        )

        self.assertEqual(
            len(expected_ops_unseen),
            0,
            f"The following expected ops were not encountered: {expected_ops_unseen}",
        )

        torch._dynamo.reset()

        # Validate that the results between Torch and Torch-TRT are similar
        optimized_model = torch_tensorrt.compile(
            fx_graph,
            "torch_compile",
            inputs,
            min_block_size=1,
            pass_through_build_failures=True,
        )
        optimized_model_results = optimized_model(*inputs).detach().cpu()
        torch_model_results = fx_graph(*inputs).detach().cpu()

        max_diff = float(
            torch.max(torch.abs(optimized_model_results - torch_model_results))
        )
        self.assertAlmostEqual(
            max_diff,
            0,
            DECIMALS_OF_AGREEMENT,
            f"MaxPool1d TRT outputs don't match with the original model.",
        )

    def test_lowering_maxpool_2d_module(self):
        class MaxPool2d(torch.nn.Module):
            def __init__(self, *args, **kwargs) -> None:
                super().__init__(*args, **kwargs)
                self.maxpool = torch.nn.MaxPool2d((5, 3), stride=(2, 1))

            def forward(self, x):
                y = self.maxpool(x)
                return y

        # Operations expected to be removed in the traced graph after decompositions
        expected_ops = {torch.ops.aten.max_pool2d.default}
        unexpected_ops = {torch.ops.aten.max_pool2d_with_indices.default}

        inputs = [torch.randn(1, 3, 25, 30).cuda()]

        fx_graph = torch.fx.symbolic_trace(MaxPool2d())
        unexpected_ops_seen, expected_ops_unseen = lower_graph_testing(
            fx_graph,
            inputs,
            expected_ops=expected_ops,
            unexpected_ops=unexpected_ops,
            min_block_size=1,
        )

        self.assertEqual(
            len(unexpected_ops_seen),
            0,
            f"The following unexpected ops were encountered: {unexpected_ops_seen}",
        )

        self.assertEqual(
            len(expected_ops_unseen),
            0,
            f"The following expected ops were not encountered: {expected_ops_unseen}",
        )

        torch._dynamo.reset()

        # Validate that the results between Torch and Torch-TRT are similar
        optimized_model = torch_tensorrt.compile(
            fx_graph,
            "torch_compile",
            inputs,
            min_block_size=1,
            pass_through_build_failures=True,
        )
        optimized_model_results = optimized_model(*inputs).detach().cpu()
        torch_model_results = fx_graph(*inputs).detach().cpu()

        max_diff = float(
            torch.max(torch.abs(optimized_model_results - torch_model_results))
        )
        self.assertAlmostEqual(
            max_diff,
            0,
            DECIMALS_OF_AGREEMENT,
            f"MaxPool2d TRT outputs don't match with the original model.",
        )

    def test_lowering_maxpool_3d_module(self):
        class MaxPool3d(torch.nn.Module):
            def __init__(self, *args, **kwargs) -> None:
                super().__init__(*args, **kwargs)
                self.maxpool = torch.nn.MaxPool3d(3)

            def forward(self, x):
                y = self.maxpool(x)
                return y

        # Operations expected to be removed in the traced graph after decompositions
        expected_ops = {torch.ops.aten.max_pool3d.default}
        unexpected_ops = {torch.ops.aten.max_pool3d_with_indices.default}

        inputs = [torch.randn(4, 8, 27, 72, 96).cuda()]

        fx_graph = torch.fx.symbolic_trace(MaxPool3d())
        unexpected_ops_seen, expected_ops_unseen = lower_graph_testing(
            fx_graph,
            inputs,
            expected_ops=expected_ops,
            unexpected_ops=unexpected_ops,
            min_block_size=1,
        )

        self.assertEqual(
            len(unexpected_ops_seen),
            0,
            f"The following unexpected ops were encountered: {unexpected_ops_seen}",
        )

        self.assertEqual(
            len(expected_ops_unseen),
            0,
            f"The following expected ops were not encountered: {expected_ops_unseen}",
        )

        torch._dynamo.reset()

        # Validate that the results between Torch and Torch-TRT are similar
        optimized_model = torch_tensorrt.compile(
            fx_graph,
            "torch_compile",
            inputs,
            min_block_size=1,
            pass_through_build_failures=True,
        )
        optimized_model_results = optimized_model(*inputs).detach().cpu()
        torch_model_results = fx_graph(*inputs).detach().cpu()

        max_diff = float(
            torch.max(torch.abs(optimized_model_results - torch_model_results))
        )
        self.assertAlmostEqual(
            max_diff,
            0,
            DECIMALS_OF_AGREEMENT,
            f"MaxPool3d TRT outputs don't match with the original model.",
        )

    def test_lowering_full_like_module(self):
        class FullLike(torch.nn.Module):
            def __init__(self, *args, **kwargs) -> None:
                super().__init__(*args, **kwargs)

            def forward(self, x):
                y = torch.full_like(x, 2.0)
                return y

        # Operations expected to be removed in the traced graph after decompositions
        expected_ops = {torch.ops.aten.full.default}
        unexpected_ops = {torch.ops.aten.full_like.default}

        inputs = [torch.randn(3, 3, dtype=torch.float32).cuda()]

        fx_graph = torch.fx.symbolic_trace(FullLike())
        unexpected_ops_seen, expected_ops_unseen = lower_graph_testing(
            fx_graph,
            inputs,
            expected_ops=expected_ops,
            unexpected_ops=unexpected_ops,
            min_block_size=1,
        )

        self.assertEqual(
            len(unexpected_ops_seen),
            0,
            f"The following unexpected ops were encountered: {unexpected_ops_seen}",
        )

        self.assertEqual(
            len(expected_ops_unseen),
            0,
            f"The following expected ops were not encountered: {expected_ops_unseen}",
        )

        torch._dynamo.reset()

        # Validate that the results between Torch and Torch-TRT are similar
        optimized_model = torch_tensorrt.compile(
            fx_graph,
            "torch_compile",
            inputs,
            min_block_size=1,
            truncate_double=True,
            pass_through_build_failures=True,
        )
        optimized_model_results = optimized_model(*inputs).detach().cpu()
        torch_model_results = fx_graph(*inputs).detach().cpu()

        max_diff = float(
            torch.max(torch.abs(optimized_model_results - torch_model_results))
        )
        self.assertAlmostEqual(
            max_diff,
            0,
            DECIMALS_OF_AGREEMENT,
            f"FullLike TRT outputs don't match with the original model.",
        )

    def test_lowering_empty_like_module(self):
        class emptyLike(torch.nn.Module):
            def __init__(self, *args, **kwargs) -> None:
                super().__init__(*args, **kwargs)

            def forward(self, x):
                c = torch.ops.aten.add(x, x)
                y = torch.ops.aten.empty_like.default(c)
                d = y + c
                return d

        # Operations expected to be removed in the traced graph after decompositions
        expected_ops = {torch.ops.aten.add.Tensor}
        unexpected_ops = {
            torch.ops.aten.empty_like.default,
            torch.ops.aten.empty_permuted.default,
        }

        inputs = [torch.zeros(3, 2).cuda()]

        fx_graph = torch.fx.symbolic_trace(emptyLike())
        unexpected_ops_seen, expected_ops_unseen = lower_graph_testing(
            fx_graph,
            inputs,
            expected_ops=expected_ops,
            unexpected_ops=unexpected_ops,
            min_block_size=1,
        )

        self.assertEqual(
            len(unexpected_ops_seen),
            0,
            f"The following unexpected ops were encountered: {unexpected_ops_seen}",
        )

        self.assertEqual(
            len(expected_ops_unseen),
            0,
            f"The following expected ops were not encountered: {expected_ops_unseen}",
        )

        torch._dynamo.reset()

        # Validate that the results between Torch and Torch-TRT are similar
        optimized_model = torch_tensorrt.compile(
            fx_graph,
            "torch_compile",
            inputs,
            min_block_size=1,
            truncate_double=True,
            pass_through_build_failures=True,
        )
        optimized_model_results = optimized_model(*inputs).detach().cpu()
        torch_model_results = fx_graph(*inputs).detach().cpu()

        optimized_model_results_shape = optimized_model_results.size()
        torch_model_results_shape = torch_model_results.size()

        self.assertEqual(
            optimized_model_results_shape,
            torch_model_results_shape,
            f"The optimized model results shape and torch model results shape should be equal in empty_like",
        )

    def test_lowering_slice_scatter_dimOne_module(self):
        class sliceScatter(torch.nn.Module):
            def __init__(self, *args, **kwargs) -> None:
                super().__init__(*args, **kwargs)

            def forward(self, x, src, dim, start=None, end=None, step=1):
                y = torch.ops.aten.slice_scatter(x, src, dim, start, end, step)
                return y

        # Operations expected to be removed in the traced graph after decompositions
        expected_ops = {
            torch.ops.aten.scatter.src,
        }
        unexpected_ops = {torch.ops.aten.select_scatter}

        inputs = [torch.zeros(8, 8).cuda(), torch.ones(8, 2).cuda(), 1, 6, None, 1]

        fx_graph = torch.fx.symbolic_trace(sliceScatter())
        unexpected_ops_seen, expected_ops_unseen = lower_graph_testing(
            fx_graph,
            inputs,
            expected_ops=expected_ops,
            unexpected_ops=unexpected_ops,
            min_block_size=1,
        )

        self.assertEqual(
            len(unexpected_ops_seen),
            0,
            f"The following unexpected ops were encountered: {unexpected_ops_seen}",
        )

        self.assertEqual(
            len(expected_ops_unseen),
            0,
            f"The following expected ops were not encountered: {expected_ops_unseen}",
        )

        torch._dynamo.reset()

        # Validate that the results between Torch and Torch-TRT are similar
        optimized_model = torch_tensorrt.compile(
            fx_graph,
            "torch_compile",
            inputs,
            min_block_size=1,
            truncate_double=True,
            pass_through_build_failures=True,
        )
        optimized_model_results = optimized_model(*inputs).detach().cpu()
        torch_model_results = fx_graph(*inputs).detach().cpu()

        max_diff = float(
            torch.max(torch.abs(optimized_model_results - torch_model_results))
        )
        self.assertAlmostEqual(
            max_diff,
            0,
            DECIMALS_OF_AGREEMENT,
            f"Slice_scatter TRT outputs don't match with the original model.",
        )

    def test_lowering_slice_scatter_dimZero_StepTwo_module(self):
        class sliceScatter(torch.nn.Module):
            def __init__(self, *args, **kwargs) -> None:
                super().__init__(*args, **kwargs)

            def forward(self, x, src, dim, start, end, step):
                y = torch.ops.aten.slice_scatter.default(x, src, dim, start, end, step)
                return y

        # Operations expected to be removed in the traced graph after decompositions
        expected_ops = {
            torch.ops.aten.scatter.src,
        }
        unexpected_ops = {torch.ops.aten.slice_scatter}

        inputs = [torch.zeros(8, 8).cuda(), torch.ones(2, 8).cuda(), 0, 2, 6, 2]

        fx_graph = torch.fx.symbolic_trace(sliceScatter())

        unexpected_ops_seen, expected_ops_unseen = lower_graph_testing(
            fx_graph,
            inputs,
            expected_ops=expected_ops,
            unexpected_ops=unexpected_ops,
            min_block_size=1,
        )

        self.assertEqual(
            len(unexpected_ops_seen),
            0,
            f"The following unexpected ops were encountered: {unexpected_ops_seen}",
        )

        self.assertEqual(
            len(expected_ops_unseen),
            0,
            f"The following expected ops were not encountered: {expected_ops_unseen}",
        )

        torch._dynamo.reset()

        # Validate that the results between Torch and Torch-TRT are similar
        optimized_model = torch_tensorrt.compile(
            fx_graph,
            "torch_compile",
            inputs,
            min_block_size=1,
            truncate_double=True,
            pass_through_build_failures=True,
        )
        optimized_model_results = optimized_model(*inputs).detach().cpu()
        torch_model_results = fx_graph(*inputs).detach().cpu()

        max_diff = float(
            torch.max(torch.abs(optimized_model_results - torch_model_results))
        )
        self.assertAlmostEqual(
            max_diff,
            0,
            DECIMALS_OF_AGREEMENT,
            f"Slice_scatter TRT outputs don't match with the original model.",
        )

    def test_lowering_slice_scatter_dimOne_3d_module(self):
        class sliceScatter(torch.nn.Module):
            def __init__(self, *args, **kwargs) -> None:
                super().__init__(*args, **kwargs)

            def forward(self, x, src, dim, start, end, step):
                y = torch.ops.aten.slice_scatter.default(x, src, dim, start, end, step)
                return y

        # Operations expected to be removed in the traced graph after decompositions
        expected_ops = {
            torch.ops.aten.scatter.src,
        }
        unexpected_ops = {torch.ops.aten.slice_scatter}

        inputs = [
            torch.zeros(8, 8, 8).cuda(),
            torch.ones(8, 2, 8).cuda(),
            1,
            6,
            None,
            1,
        ]

        fx_graph = torch.fx.symbolic_trace(sliceScatter())

        unexpected_ops_seen, expected_ops_unseen = lower_graph_testing(
            fx_graph,
            inputs,
            expected_ops=expected_ops,
            unexpected_ops=unexpected_ops,
            min_block_size=1,
        )

        self.assertEqual(
            len(unexpected_ops_seen),
            0,
            f"The following unexpected ops were encountered: {unexpected_ops_seen}",
        )

        self.assertEqual(
            len(expected_ops_unseen),
            0,
            f"The following expected ops were not encountered: {expected_ops_unseen}",
        )

        torch._dynamo.reset()

        # Validate that the results between Torch and Torch-TRT are similar
        optimized_model = torch_tensorrt.compile(
            fx_graph,
            "torch_compile",
            inputs,
            min_block_size=1,
            truncate_double=True,
            pass_through_build_failures=True,
        )
        optimized_model_results = optimized_model(*inputs).detach().cpu()
        torch_model_results = fx_graph(*inputs).detach().cpu()

        max_diff = float(
            torch.max(torch.abs(optimized_model_results - torch_model_results))
        )
        self.assertAlmostEqual(
            max_diff,
            0,
            DECIMALS_OF_AGREEMENT,
            f"Slice_scatter TRT outputs don't match with the original model.",
        )

    def test_lowering_select_scatter_dimZero_module(self):
        class selectScatter(torch.nn.Module):
            def __init__(self, *args, **kwargs) -> None:
                super().__init__(*args, **kwargs)

            def forward(self, x, src, dim, index):
                y = torch.ops.aten.select_scatter.default(x, src, dim, index)
                return y

        # Operations expected to be removed in the traced graph after decompositions
        expected_ops = {torch.ops.aten.scatter.src, torch.ops.aten.unsqueeze.default}
        unexpected_ops = {
            torch.ops.aten.select_scatter.default,
            torch.ops.aten.slice_scatter.default,
        }

        inputs = [torch.zeros(2, 2).cuda(), torch.ones(2).cuda(), 0, 0]

        fx_graph = torch.fx.symbolic_trace(selectScatter())
        unexpected_ops_seen, expected_ops_unseen = lower_graph_testing(
            fx_graph,
            inputs,
            expected_ops=expected_ops,
            unexpected_ops=unexpected_ops,
            min_block_size=1,
        )

        self.assertEqual(
            len(unexpected_ops_seen),
            0,
            f"The following unexpected ops were encountered: {unexpected_ops_seen}",
        )

        self.assertEqual(
            len(expected_ops_unseen),
            0,
            f"The following expected ops were not encountered: {expected_ops_unseen}",
        )

        torch._dynamo.reset()

        # Validate that the results between Torch and Torch-TRT are similar
        optimized_model = torch_tensorrt.compile(
            fx_graph,
            "torch_compile",
            inputs,
            min_block_size=1,
            truncate_and_double=True,
            pass_through_build_failures=True,
        )
        optimized_model_results = optimized_model(*inputs).detach().cpu()
        torch_model_results = fx_graph(*inputs).detach().cpu()

        max_diff = float(
            torch.max(torch.abs(optimized_model_results - torch_model_results))
        )
        self.assertAlmostEqual(
            max_diff,
            0,
            DECIMALS_OF_AGREEMENT,
            f"Select_scatter TRT outputs don't match with the original model.",
        )

    def test_lowering_select_scatter_dimOne_module(self):
        class selectScatter(torch.nn.Module):
            def __init__(self, *args, **kwargs) -> None:
                super().__init__(*args, **kwargs)

            def forward(self, x, src, dim, index):
                y = torch.ops.aten.select_scatter.default(x, src, dim, index)
                return y

        # Operations expected to be removed in the traced graph after decompositions
        expected_ops = {torch.ops.aten.scatter.src, torch.ops.aten.unsqueeze.default}
        unexpected_ops = {
            torch.ops.aten.select_scatter.default,
            torch.ops.aten.slice_scatter.default,
        }

        inputs = [torch.zeros(2, 2).cuda(), torch.ones(2).cuda(), 1, 0]

        fx_graph = torch.fx.symbolic_trace(selectScatter())
        unexpected_ops_seen, expected_ops_unseen = lower_graph_testing(
            fx_graph,
            inputs,
            expected_ops=expected_ops,
            unexpected_ops=unexpected_ops,
            min_block_size=1,
        )

        self.assertEqual(
            len(unexpected_ops_seen),
            0,
            f"The following unexpected ops were encountered: {unexpected_ops_seen}",
        )

        self.assertEqual(
            len(expected_ops_unseen),
            0,
            f"The following expected ops were not encountered: {expected_ops_unseen}",
        )

        torch._dynamo.reset()

        # Validate that the results between Torch and Torch-TRT are similar
        optimized_model = torch_tensorrt.compile(
            fx_graph,
            "torch_compile",
            inputs,
            min_block_size=1,
            truncate_double=True,
            pass_through_build_failures=True,
        )
        optimized_model_results = optimized_model(*inputs).detach().cpu()
        torch_model_results = fx_graph(*inputs).detach().cpu()

        max_diff = float(
            torch.max(torch.abs(optimized_model_results - torch_model_results))
        )
        self.assertAlmostEqual(
            max_diff,
            0,
            DECIMALS_OF_AGREEMENT,
            f"Select_scatter TRT outputs don't match with the original model.",
        )

    def test_lowering_select_scatter_multidimension_module(self):
        class selectScatter(torch.nn.Module):
            def __init__(self, *args, **kwargs) -> None:
                super().__init__(*args, **kwargs)

            def forward(self, x, src, dim, index):
                y = torch.ops.aten.select_scatter.default(x, src, dim, index)
                return y

        # Operations expected to be removed in the traced graph after decompositions
        expected_ops = {torch.ops.aten.scatter.src, torch.ops.aten.unsqueeze.default}
        unexpected_ops = {
            torch.ops.aten.select_scatter.default,
            torch.ops.aten.slice_scatter.default,
        }

        inputs = [torch.zeros(2, 3, 4).cuda(), torch.ones(2, 4).cuda(), 1, 0]

        fx_graph = torch.fx.symbolic_trace(selectScatter())
        unexpected_ops_seen, expected_ops_unseen = lower_graph_testing(
            fx_graph,
            inputs,
            expected_ops=expected_ops,
            unexpected_ops=unexpected_ops,
            min_block_size=1,
        )

        self.assertEqual(
            len(unexpected_ops_seen),
            0,
            f"The following unexpected ops were encountered: {unexpected_ops_seen}",
        )

        self.assertEqual(
            len(expected_ops_unseen),
            0,
            f"The following expected ops were not encountered: {expected_ops_unseen}",
        )

        torch._dynamo.reset()

        # Validate that the results between Torch and Torch-TRT are similar
        optimized_model = torch_tensorrt.compile(
            fx_graph,
            "torch_compile",
            inputs,
            min_block_size=1,
            truncate_double=True,
            pass_through_build_failures=True,
        )
        optimized_model_results = optimized_model(*inputs).detach().cpu()
        torch_model_results = fx_graph(*inputs).detach().cpu()

        max_diff = float(
            torch.max(torch.abs(optimized_model_results - torch_model_results))
        )
        self.assertAlmostEqual(
            max_diff,
            0,
            DECIMALS_OF_AGREEMENT,
            f"Select_scatter TRT outputs don't match with the original model.",
        )

    empty_ops = [
        (
            "empty_stride_one_dimension_firstcase",
            [5, 5],
            [1, 2],
            None,
        ),
        (
            "empty_stride_two_dimension_secondcase",
            [5, 5],
            [2, 2],
            None,
        ),
        (
            "empty_three_dimension",
            [8, 8, 8],
            [1, 2, 3],
            torch.int32,
        ),
    ]

    @parameterized.expand(
        [(empty_op[0], empty_op[1], empty_op[2], empty_op[3]) for empty_op in empty_ops]
    )
    def test_empty_stride(self, _, shape_or_input, stride, data_type):
        class TestModule(torch.nn.Module):
            def __init__(self):
                super().__init__()

            def forward(self, input):
                # The add operation is added otherwise it returns an empty graph post lowering passes
                add_tensor = torch.ops.aten.add(input[0], input[0])
                shape_or_input[0] = input[0].shape[0]
                empty_strided = torch.ops.aten.empty_strided.default(
                    shape_or_input, stride, dtype=data_type
                )
                add_tensor = empty_strided.cuda() + add_tensor
                return add_tensor

        # Operations expected to be included in the traced graph after decompositions
        unexpected_ops = {
            torch.ops.aten.empty_strided.default,
            torch.ops.aten.empty_permuted.default,
        }
        expected_ops = {torch.ops.aten.add.Tensor}

        input = [torch.randint(1, 3, shape_or_input, dtype=torch.int32).cuda()]
        inputs = [input]

        fx_graph = torch.fx.symbolic_trace(TestModule())

        unexpected_ops_seen, expected_ops_unseen = lower_graph_testing(
            fx_graph,
            inputs,
            expected_ops=expected_ops,
            unexpected_ops=unexpected_ops,
            min_block_size=2,
        )

        torch._dynamo.reset()

        self.assertEqual(
            len(unexpected_ops_seen),
            0,
            f"The following unexpected ops were encountered: {unexpected_ops_seen}",
        )

        self.assertEqual(
            len(expected_ops_unseen),
            0,
            f"The following expected ops were not encountered: {expected_ops_unseen}",
        )

        torch._dynamo.reset()

        # Validate that the results between Torch and Torch-TRT are similar
        optimized_model = torch_tensorrt.compile(
            fx_graph,
            "torch_compile",
            inputs,
            min_block_size=1,
            truncate_double=True,
            pass_through_build_failures=True,
        )
        optimized_model_results = optimized_model(*inputs).detach().cpu()
        torch_model_results = fx_graph(*inputs).detach().cpu()

        self.assertEqual(
            optimized_model_results.shape,
            torch_model_results.shape,
            f"The optimized model results shape and torch model results shape should be equal in empty_stride",
        )

    @parameterized.expand(
        [
            (
                "scatter_add_zero_dim_indexOne_constant",
                0,
                torch.tensor([[0, 1, 2, 0]]).cuda(),
                torch.tensor([[1, 2, 3, 4]], dtype=torch.int32).cuda(),
                {torch.ops.aten.add.Tensor},
            ),
            (
                "scatter_add_zero_dim_indexTwo_constant",
                0,
                torch.tensor([[0, 1, 2, 0], [1, 2, 1, 1]]).cuda(),
                torch.tensor([[1, 2, 3, 4], [5, 6, 7, 8]], dtype=torch.int32).cuda(),
                {torch.ops.aten.add.Tensor},
            ),
            (
                "scatter_add_one_dim_indexOne_constant",
                1,
                torch.tensor([[0, 1, 2, 0]]).cuda(),
                torch.tensor([[1, 2, 3, 1]], dtype=torch.int32).cuda(),
                {
                    torch.ops.aten.add.Tensor,
                },
            ),
            (
                "scatter_add_one_dim_indexTwo_constant",
                1,
                torch.tensor([[0, 1, 2, 0], [1, 2, 1, 1]]).cuda(),
                torch.tensor([[1, 2, 3, 1], [5, 6, 5, 5]], dtype=torch.int32).cuda(),
                {
                    torch.ops.aten.add.Tensor,
                },
            ),
            (
                "scatter_add_one_dim_indexTwo_constant",
                1,
                torch.tensor([[0, 1, 2, 0], [1, 2, 1, 1], [3, 2, 1, 2]]).cuda(),
                torch.tensor(
                    [[1, 2, 3, 1], [5, 6, 5, 5], [2, 4, 3, 2]], dtype=torch.int32
                ).cuda(),
                {
                    torch.ops.aten.add.Tensor,
                },
            ),
        ]
    )
    def test_scatter_add(self, _, dim, index, src, expected_ops_param):
        class TestModule(torch.nn.Module):
            def __init__(self):
                super().__init__()

            def forward(self, input):
                return torch.ops.aten.scatter_add.default(input, dim, index, src)

        # Operations expected to be included in the traced graph after decompositions
        expected_ops = expected_ops_param
        unexpected_ops = {torch.ops.aten.scatter_add.default}

        input = torch.zeros(3, 5, dtype=torch.int32).cuda()
        inputs = [input]

        fx_graph = torch.fx.symbolic_trace(TestModule())
        unexpected_ops_seen, expected_ops_unseen = lower_graph_testing(
            fx_graph,
            inputs,
            expected_ops=expected_ops,
            unexpected_ops=unexpected_ops,
            min_block_size=2,
        )

        self.assertEqual(
            len(expected_ops_unseen),
            0,
            f"The following expected ops were not encountered: {expected_ops_unseen}",
        )

        self.assertEqual(
            len(unexpected_ops_seen),
            0,
            f"The following expected ops were not encountered: {unexpected_ops_seen}",
        )

        torch._dynamo.reset()

        # Validate that the results between Torch and Torch-TRT are similar
        optimized_model = torch_tensorrt.compile(
            fx_graph,
            "torch_compile",
            inputs,
            min_block_size=1,
            truncate_double=True,
            pass_through_build_failures=True,
        )
        optimized_model_results = optimized_model(*inputs).detach().cpu()
        torch_model_results = fx_graph(*inputs).detach().cpu()

        max_diff = float(
            torch.max(torch.abs(optimized_model_results - torch_model_results))
        )
        self.assertAlmostEqual(
            max_diff,
            0,
            DECIMALS_OF_AGREEMENT,
            f"Scatter_add TRT outputs don't match with the original model.",
        )

    @parameterized.expand(
        [
<<<<<<< HEAD
            (torch.float, False),
            (torch.half, False),
            (torch.half, True),
        ]
    )
    def test_lowering_log_softmax(self, dtype, half_to_float):
        class TestModule(torch.nn.Module):
            def forward(self, x):
                return torch.ops.aten._log_softmax.default(x, 1, half_to_float)

        # Operations expected to be removed in the traced graph after decompositions
        expected_ops = {torch.ops.aten._softmax.default, torch.ops.aten.log.default}
        unexpected_ops = {torch.ops.aten._log_softmax.default}

        inputs = [torch.randn(1, 3, 5, 7, dtype=dtype, device="cuda")]
=======
            ############################sum###########################
            (
                "scatter_reduce_add_zero_dim_indexOne_constant",
                0,
                torch.tensor([[0, 1, 2, 0]]).cuda(),
                torch.tensor([[1, 2, 3, 4]], dtype=torch.int32).cuda(),
                {torch.ops.aten.add.Tensor},
                torch.zeros(3, 5, dtype=torch.int32).cuda(),
                "sum",
            ),
            (
                "scatter_reduce_add_zero_dim_indexTwo_constant",
                0,
                torch.tensor([[0, 1, 2, 0], [1, 2, 1, 1]]).cuda(),
                torch.tensor([[1, 2, 3, 4], [5, 6, 7, 8]], dtype=torch.int32).cuda(),
                {torch.ops.aten.add.Tensor, torch.ops.aten.scatter.src},
                torch.zeros(3, 5, dtype=torch.int32).cuda(),
                "sum",
            ),
            (
                "scatter_reduce_add_one_dim_indexOne_constant",
                1,
                torch.tensor([[0, 1, 2, 0]]).cuda(),
                torch.tensor([[1, 2, 3, 1]], dtype=torch.int32).cuda(),
                {
                    torch.ops.aten.add.Tensor,
                    torch.ops.aten.scatter.src,
                },
                torch.zeros(3, 5, dtype=torch.int32).cuda(),
                "sum",
            ),
            (
                "scatter_reduce_add_one_dim_indexTwo_constant",
                1,
                torch.tensor([[0, 1, 2, 0], [1, 2, 1, 1]]).cuda(),
                torch.tensor([[1, 2, 3, 1], [5, 6, 5, 5]], dtype=torch.int32).cuda(),
                {
                    torch.ops.aten.add.Tensor,
                    torch.ops.aten.scatter.src,
                },
                torch.zeros(3, 5, dtype=torch.int32).cuda(),
                "sum",
            ),
            (
                "scatter_reduce_add_one_dim_indexOne_constant_3D",
                1,
                torch.tensor(
                    [[[0, 1, 2, 0], [1, 2, 1, 1]], [[3, 2, 1, 2], [0, 1, 2, 0]]]
                ).cuda(),
                torch.tensor(
                    [[[1, 2, 3, 1], [5, 6, 5, 5]], [[2, 4, 3, 2], [1, 2, 3, 1]]],
                    dtype=torch.int32,
                ).cuda(),
                {
                    torch.ops.aten.add.Tensor,
                    torch.ops.aten.scatter.src,
                },
                torch.zeros(3, 5, 6, dtype=torch.int32).cuda(),
                "sum",
            ),
            ###########################prod###########################
            (
                "scatter_reduce_prod_zero_dim_indexOne_constant",
                0,
                torch.tensor([[0, 1, 2, 0]]).cuda(),
                torch.tensor([[1, 2, 3, 4]], dtype=torch.int32).cuda(),
                {
                    torch.ops.aten.mul.Tensor,
                    torch.ops.aten.scatter.src,
                },
                torch.ones(3, 5, dtype=torch.int32).cuda(),
                "prod",
            ),
            (
                "scatter_reduce_prod_zero_dim_indexTwo_constant",
                0,
                torch.tensor([[0, 1, 2, 0], [1, 2, 1, 1]]).cuda(),
                torch.tensor([[1, 2, 3, 4], [5, 6, 7, 8]], dtype=torch.int32).cuda(),
                {
                    torch.ops.aten.mul.Tensor,
                    torch.ops.aten.scatter.src,
                },
                torch.ones(3, 5, dtype=torch.int32).cuda(),
                "prod",
            ),
            (
                "scatter_reduce_prod_one_dim_indexOne_constant",
                1,
                torch.tensor([[0, 1, 2, 0]]).cuda(),
                torch.tensor([[1, 2, 3, 1]], dtype=torch.int32).cuda(),
                {
                    torch.ops.aten.mul.Tensor,
                    torch.ops.aten.scatter.src,
                },
                torch.ones(3, 5, dtype=torch.int32).cuda(),
                "prod",
            ),
            (
                "scatter_reduce_prod_one_dim_indexTwo_constant",
                1,
                torch.tensor([[0, 1, 2, 0], [1, 2, 1, 1]]).cuda(),
                torch.tensor([[1, 2, 3, 1], [5, 6, 5, 5]], dtype=torch.int32).cuda(),
                {
                    torch.ops.aten.mul.Tensor,
                    torch.ops.aten.scatter.src,
                },
                torch.ones(3, 5, dtype=torch.int32).cuda(),
                "prod",
            ),
            (
                "scatter_reduce_prod_one_dim_indexTwo_constant_3D",
                1,
                torch.tensor(
                    [[[0, 1, 2, 0], [1, 2, 1, 1]], [[3, 2, 1, 2], [0, 1, 2, 0]]]
                ).cuda(),
                torch.tensor(
                    [[[1, 2, 3, 1], [5, 6, 5, 5]], [[2, 4, 3, 2], [1, 2, 3, 1]]],
                    dtype=torch.int32,
                ).cuda(),
                {
                    torch.ops.aten.mul.Tensor,
                    torch.ops.aten.scatter.src,
                },
                torch.ones(3, 5, 6, dtype=torch.int32).cuda(),
                "prod",
            ),
            # #############################mean###########################
            (
                "scatter_reduce_mean_zero_dim_indexOne_constant",
                0,
                torch.tensor([[0, 1, 2, 0]]).cuda(),
                torch.tensor([[1, 2, 3, 4]], dtype=torch.int32).cuda(),
                {
                    torch.ops.aten.add.Tensor,
                    torch.ops.aten.div.Tensor_mode,
                },
                torch.zeros(3, 5, dtype=torch.int32).cuda(),
                "mean",
            ),
            (
                "scatter_reduce_mean_zero_dim_indexTwo_constant",
                0,
                torch.tensor([[0, 1, 2, 0], [1, 2, 1, 1]]).cuda(),
                torch.tensor([[1, 2, 3, 4], [5, 6, 7, 8]], dtype=torch.int32).cuda(),
                {
                    torch.ops.aten.add.Tensor,
                    torch.ops.aten.div.Tensor_mode,
                    torch.ops.aten.scatter.src,
                },
                torch.zeros(3, 5, dtype=torch.int32).cuda(),
                "mean",
            ),
            (
                "scatter_reduce_mean_one_dim_indexOne_constant",
                1,
                torch.tensor([[0, 1, 2, 0]]).cuda(),
                torch.tensor([[1, 2, 3, 1]], dtype=torch.int32).cuda(),
                {
                    torch.ops.aten.add.Tensor,
                    torch.ops.aten.div.Tensor_mode,
                    torch.ops.aten.scatter.src,
                },
                torch.zeros(3, 5, dtype=torch.int32).cuda(),
                "mean",
            ),
            (
                "scatter_reduce_mean_one_dim_indexTwo_constant",
                1,
                torch.tensor([[0, 1, 2, 0], [1, 2, 1, 1]]).cuda(),
                torch.tensor([[1, 2, 3, 1], [5, 6, 5, 5]], dtype=torch.int32).cuda(),
                {
                    torch.ops.aten.add.Tensor,
                    torch.ops.aten.div.Tensor_mode,
                    torch.ops.aten.scatter.src,
                },
                torch.zeros(3, 5, dtype=torch.int32).cuda(),
                "mean",
            ),
            (
                "scatter_reduce_mean_one_dim_indexTwo_constant_3D",
                1,
                torch.tensor(
                    [[[0, 1, 2, 0], [1, 2, 1, 1]], [[3, 2, 1, 2], [0, 1, 2, 0]]]
                ).cuda(),
                torch.tensor(
                    [[[1, 2, 3, 1], [5, 6, 5, 5]], [[2, 4, 3, 2], [1, 2, 3, 1]]],
                    dtype=torch.int32,
                ).cuda(),
                {
                    torch.ops.aten.add.Tensor,
                    torch.ops.aten.div.Tensor_mode,
                    torch.ops.aten.scatter.src,
                },
                torch.zeros(3, 5, 6, dtype=torch.int32).cuda(),
                "mean",
            ),
            # #############################amax###########################
            (
                "scatter_reduce_amax_zero_dim_indexOne_constant",
                0,
                torch.tensor([[0, 1, 2, 0]]).cuda(),
                torch.tensor([[1, 2, 3, 4]], dtype=torch.int32).cuda(),
                {
                    torch.ops.aten.maximum.default,
                    torch.ops.aten.scatter.src,
                },
                torch.zeros(3, 5, dtype=torch.int32).cuda(),
                "amax",
            ),
            (
                "scatter_reduce_amax_zero_dim_indexTwo_constant",
                0,
                torch.tensor([[0, 1, 2, 0], [1, 2, 1, 1]]).cuda(),
                torch.tensor([[1, 2, 3, 4], [5, 6, 7, 8]], dtype=torch.int32).cuda(),
                {
                    torch.ops.aten.maximum.default,
                    torch.ops.aten.scatter.src,
                },
                torch.zeros(3, 5, dtype=torch.int32).cuda(),
                "amax",
            ),
            (
                "scatter_reduce_amax_one_dim_indexOne_constant",
                1,
                torch.tensor([[0, 1, 2, 0]]).cuda(),
                torch.tensor([[1, 2, 3, 1]], dtype=torch.int32).cuda(),
                {
                    torch.ops.aten.maximum.default,
                    torch.ops.aten.scatter.src,
                },
                torch.zeros(3, 5, dtype=torch.int32).cuda(),
                "amax",
            ),
            (
                "scatter_reduce_amax_one_dim_indexTwo_constant",
                1,
                torch.tensor([[0, 1, 2, 0], [1, 2, 1, 1]]).cuda(),
                torch.tensor([[1, 2, 3, 1], [5, 6, 5, 5]], dtype=torch.int32).cuda(),
                {
                    torch.ops.aten.maximum.default,
                    torch.ops.aten.scatter.src,
                },
                torch.zeros(3, 5, dtype=torch.int32).cuda(),
                "amax",
            ),
            (
                "scatter_reduce_amax_one_dim_indexTwo_constant_3D",
                1,
                torch.tensor(
                    [[[0, 1, 2, 0], [1, 2, 1, 1]], [[3, 2, 1, 2], [0, 1, 2, 0]]]
                ).cuda(),
                torch.tensor(
                    [[[1, 2, 3, 1], [5, 6, 5, 5]], [[2, 4, 3, 2], [1, 2, 3, 1]]],
                    dtype=torch.int32,
                ).cuda(),
                {
                    torch.ops.aten.maximum.default,
                    torch.ops.aten.scatter.src,
                },
                torch.zeros(3, 5, 6, dtype=torch.int32).cuda(),
                "amax",
            ),
            # #############################amin###########################
            (
                "scatter_reduce_amin_zero_dim_indexOne_constant",
                0,
                torch.tensor([[0, 1, 2, 0]]).cuda(),
                torch.tensor([[1, 2, 3, 4]], dtype=torch.int32).cuda(),
                {
                    torch.ops.aten.minimum.default,
                    torch.ops.aten.scatter.src,
                },
                torch.zeros(3, 5, dtype=torch.int32).cuda(),
                "amin",
            ),
            (
                "scatter_reduce_amin_zero_dim_indexTwo_constant",
                0,
                torch.tensor([[0, 1, 2, 0], [1, 2, 1, 1]]).cuda(),
                torch.tensor([[1, 2, 3, 4], [5, 6, 7, 8]], dtype=torch.int32).cuda(),
                {
                    torch.ops.aten.minimum.default,
                    torch.ops.aten.scatter.src,
                },
                torch.zeros(3, 5, dtype=torch.int32).cuda(),
                "amin",
            ),
            (
                "scatter_reduce_amin_one_dim_indexOne_constant",
                1,
                torch.tensor([[0, 1, 2, 0]]).cuda(),
                torch.tensor([[1, 2, 3, 1]], dtype=torch.int32).cuda(),
                {
                    torch.ops.aten.minimum.default,
                    torch.ops.aten.scatter.src,
                },
                torch.zeros(3, 5, dtype=torch.int32).cuda(),
                "amin",
            ),
            (
                "scatter_reduce_amin_one_dim_indexTwo_constant",
                1,
                torch.tensor([[0, 1, 2, 0], [1, 2, 1, 1]]).cuda(),
                torch.tensor([[1, 2, 3, 1], [5, 6, 5, 5]], dtype=torch.int32).cuda(),
                {
                    torch.ops.aten.minimum.default,
                    torch.ops.aten.scatter.src,
                },
                torch.zeros(3, 5, dtype=torch.int32).cuda(),
                "amin",
            ),
            (
                "scatter_reduce_amin_one_dim_indexTwo_constant_3D",
                1,
                torch.tensor(
                    [[[0, 1, 2, 0], [1, 2, 1, 1]], [[3, 2, 1, 2], [0, 1, 2, 0]]]
                ).cuda(),
                torch.tensor(
                    [[[1, 2, 3, 1], [5, 6, 5, 5]], [[2, 4, 3, 2], [1, 2, 3, 1]]],
                    dtype=torch.int32,
                ).cuda(),
                {
                    torch.ops.aten.minimum.default,
                    torch.ops.aten.scatter.src,
                },
                torch.zeros(3, 5, 6, dtype=torch.int32).cuda(),
                "amin",
            ),
        ]
    )
    def test_scatter_reduce(
        self, _, dim, index, src, expected_ops_param, input_reduce_op, reduce_op_str
    ):
        class TestModule(torch.nn.Module):
            def __init__(self):
                super().__init__()

            def forward(self, input):

                return torch.ops.aten.scatter_reduce_.two(
                    input, dim, index, src, reduce=reduce_op_str
                )

        # Operations expected to be included in the traced graph after decompositions
        expected_ops = expected_ops_param
        unexpected_ops = {torch.ops.aten.scatter_reduce_.two}

        input = torch.zeros(3, 5, dtype=torch.int32).cuda()
        inputs = [input_reduce_op]
>>>>>>> a6d37eee

        fx_graph = torch.fx.symbolic_trace(TestModule())
        unexpected_ops_seen, expected_ops_unseen = lower_graph_testing(
            fx_graph,
            inputs,
            expected_ops=expected_ops,
            unexpected_ops=unexpected_ops,
<<<<<<< HEAD
            min_block_size=1,
        )

        self.assertEqual(
            len(unexpected_ops_seen),
            0,
            f"The following unexpected ops were encountered: {unexpected_ops_seen}",
        )

        self.assertEqual(
            len(expected_ops_unseen),
            0,
            f"The following expected ops were not encountered: {expected_ops_unseen}",
=======
        )

        self.assertEqual(
            len(expected_ops_unseen),
            0,
            f"The following expected ops were not encountered: {expected_ops_unseen}",
        )

        self.assertEqual(
            len(unexpected_ops_seen),
            0,
            f"The following expected ops were not encountered: {unexpected_ops_seen}",
>>>>>>> a6d37eee
        )

        torch._dynamo.reset()

        # Validate that the results between Torch and Torch-TRT are similar
        optimized_model = torch_tensorrt.compile(
            fx_graph,
            "torch_compile",
            inputs,
<<<<<<< HEAD
            min_block_size=1,
=======
            min_block_size=3,
            truncate_double=True,
>>>>>>> a6d37eee
            pass_through_build_failures=True,
        )
        optimized_model_results = optimized_model(*inputs).detach().cpu()
        torch_model_results = fx_graph(*inputs).detach().cpu()

        max_diff = float(
            torch.max(torch.abs(optimized_model_results - torch_model_results))
        )
        self.assertAlmostEqual(
            max_diff,
            0,
            DECIMALS_OF_AGREEMENT,
<<<<<<< HEAD
            f"Log_softmax TRT outputs don't match with the original model.",
=======
            f"Scatter_reduce TRT outputs don't match with the original model.",
>>>>>>> a6d37eee
        )


if __name__ == "__main__":
    run_tests()<|MERGE_RESOLUTION|>--- conflicted
+++ resolved
@@ -1131,7 +1131,402 @@
 
     @parameterized.expand(
         [
-<<<<<<< HEAD
+            ############################sum###########################
+            (
+                "scatter_reduce_add_zero_dim_indexOne_constant",
+                0,
+                torch.tensor([[0, 1, 2, 0]]).cuda(),
+                torch.tensor([[1, 2, 3, 4]], dtype=torch.int32).cuda(),
+                {torch.ops.aten.add.Tensor},
+                torch.zeros(3, 5, dtype=torch.int32).cuda(),
+                "sum",
+            ),
+            (
+                "scatter_reduce_add_zero_dim_indexTwo_constant",
+                0,
+                torch.tensor([[0, 1, 2, 0], [1, 2, 1, 1]]).cuda(),
+                torch.tensor([[1, 2, 3, 4], [5, 6, 7, 8]], dtype=torch.int32).cuda(),
+                {torch.ops.aten.add.Tensor, torch.ops.aten.scatter.src},
+                torch.zeros(3, 5, dtype=torch.int32).cuda(),
+                "sum",
+            ),
+            (
+                "scatter_reduce_add_one_dim_indexOne_constant",
+                1,
+                torch.tensor([[0, 1, 2, 0]]).cuda(),
+                torch.tensor([[1, 2, 3, 1]], dtype=torch.int32).cuda(),
+                {
+                    torch.ops.aten.add.Tensor,
+                    torch.ops.aten.scatter.src,
+                },
+                torch.zeros(3, 5, dtype=torch.int32).cuda(),
+                "sum",
+            ),
+            (
+                "scatter_reduce_add_one_dim_indexTwo_constant",
+                1,
+                torch.tensor([[0, 1, 2, 0], [1, 2, 1, 1]]).cuda(),
+                torch.tensor([[1, 2, 3, 1], [5, 6, 5, 5]], dtype=torch.int32).cuda(),
+                {
+                    torch.ops.aten.add.Tensor,
+                    torch.ops.aten.scatter.src,
+                },
+                torch.zeros(3, 5, dtype=torch.int32).cuda(),
+                "sum",
+            ),
+            (
+                "scatter_reduce_add_one_dim_indexOne_constant_3D",
+                1,
+                torch.tensor(
+                    [[[0, 1, 2, 0], [1, 2, 1, 1]], [[3, 2, 1, 2], [0, 1, 2, 0]]]
+                ).cuda(),
+                torch.tensor(
+                    [[[1, 2, 3, 1], [5, 6, 5, 5]], [[2, 4, 3, 2], [1, 2, 3, 1]]],
+                    dtype=torch.int32,
+                ).cuda(),
+                {
+                    torch.ops.aten.add.Tensor,
+                    torch.ops.aten.scatter.src,
+                },
+                torch.zeros(3, 5, 6, dtype=torch.int32).cuda(),
+                "sum",
+            ),
+            ###########################prod###########################
+            (
+                "scatter_reduce_prod_zero_dim_indexOne_constant",
+                0,
+                torch.tensor([[0, 1, 2, 0]]).cuda(),
+                torch.tensor([[1, 2, 3, 4]], dtype=torch.int32).cuda(),
+                {
+                    torch.ops.aten.mul.Tensor,
+                    torch.ops.aten.scatter.src,
+                },
+                torch.ones(3, 5, dtype=torch.int32).cuda(),
+                "prod",
+            ),
+            (
+                "scatter_reduce_prod_zero_dim_indexTwo_constant",
+                0,
+                torch.tensor([[0, 1, 2, 0], [1, 2, 1, 1]]).cuda(),
+                torch.tensor([[1, 2, 3, 4], [5, 6, 7, 8]], dtype=torch.int32).cuda(),
+                {
+                    torch.ops.aten.mul.Tensor,
+                    torch.ops.aten.scatter.src,
+                },
+                torch.ones(3, 5, dtype=torch.int32).cuda(),
+                "prod",
+            ),
+            (
+                "scatter_reduce_prod_one_dim_indexOne_constant",
+                1,
+                torch.tensor([[0, 1, 2, 0]]).cuda(),
+                torch.tensor([[1, 2, 3, 1]], dtype=torch.int32).cuda(),
+                {
+                    torch.ops.aten.mul.Tensor,
+                    torch.ops.aten.scatter.src,
+                },
+                torch.ones(3, 5, dtype=torch.int32).cuda(),
+                "prod",
+            ),
+            (
+                "scatter_reduce_prod_one_dim_indexTwo_constant",
+                1,
+                torch.tensor([[0, 1, 2, 0], [1, 2, 1, 1]]).cuda(),
+                torch.tensor([[1, 2, 3, 1], [5, 6, 5, 5]], dtype=torch.int32).cuda(),
+                {
+                    torch.ops.aten.mul.Tensor,
+                    torch.ops.aten.scatter.src,
+                },
+                torch.ones(3, 5, dtype=torch.int32).cuda(),
+                "prod",
+            ),
+            (
+                "scatter_reduce_prod_one_dim_indexTwo_constant_3D",
+                1,
+                torch.tensor(
+                    [[[0, 1, 2, 0], [1, 2, 1, 1]], [[3, 2, 1, 2], [0, 1, 2, 0]]]
+                ).cuda(),
+                torch.tensor(
+                    [[[1, 2, 3, 1], [5, 6, 5, 5]], [[2, 4, 3, 2], [1, 2, 3, 1]]],
+                    dtype=torch.int32,
+                ).cuda(),
+                {
+                    torch.ops.aten.mul.Tensor,
+                    torch.ops.aten.scatter.src,
+                },
+                torch.ones(3, 5, 6, dtype=torch.int32).cuda(),
+                "prod",
+            ),
+            # #############################mean###########################
+            (
+                "scatter_reduce_mean_zero_dim_indexOne_constant",
+                0,
+                torch.tensor([[0, 1, 2, 0]]).cuda(),
+                torch.tensor([[1, 2, 3, 4]], dtype=torch.int32).cuda(),
+                {
+                    torch.ops.aten.add.Tensor,
+                    torch.ops.aten.div.Tensor_mode,
+                },
+                torch.zeros(3, 5, dtype=torch.int32).cuda(),
+                "mean",
+            ),
+            (
+                "scatter_reduce_mean_zero_dim_indexTwo_constant",
+                0,
+                torch.tensor([[0, 1, 2, 0], [1, 2, 1, 1]]).cuda(),
+                torch.tensor([[1, 2, 3, 4], [5, 6, 7, 8]], dtype=torch.int32).cuda(),
+                {
+                    torch.ops.aten.add.Tensor,
+                    torch.ops.aten.div.Tensor_mode,
+                    torch.ops.aten.scatter.src,
+                },
+                torch.zeros(3, 5, dtype=torch.int32).cuda(),
+                "mean",
+            ),
+            (
+                "scatter_reduce_mean_one_dim_indexOne_constant",
+                1,
+                torch.tensor([[0, 1, 2, 0]]).cuda(),
+                torch.tensor([[1, 2, 3, 1]], dtype=torch.int32).cuda(),
+                {
+                    torch.ops.aten.add.Tensor,
+                    torch.ops.aten.div.Tensor_mode,
+                    torch.ops.aten.scatter.src,
+                },
+                torch.zeros(3, 5, dtype=torch.int32).cuda(),
+                "mean",
+            ),
+            (
+                "scatter_reduce_mean_one_dim_indexTwo_constant",
+                1,
+                torch.tensor([[0, 1, 2, 0], [1, 2, 1, 1]]).cuda(),
+                torch.tensor([[1, 2, 3, 1], [5, 6, 5, 5]], dtype=torch.int32).cuda(),
+                {
+                    torch.ops.aten.add.Tensor,
+                    torch.ops.aten.div.Tensor_mode,
+                    torch.ops.aten.scatter.src,
+                },
+                torch.zeros(3, 5, dtype=torch.int32).cuda(),
+                "mean",
+            ),
+            (
+                "scatter_reduce_mean_one_dim_indexTwo_constant_3D",
+                1,
+                torch.tensor(
+                    [[[0, 1, 2, 0], [1, 2, 1, 1]], [[3, 2, 1, 2], [0, 1, 2, 0]]]
+                ).cuda(),
+                torch.tensor(
+                    [[[1, 2, 3, 1], [5, 6, 5, 5]], [[2, 4, 3, 2], [1, 2, 3, 1]]],
+                    dtype=torch.int32,
+                ).cuda(),
+                {
+                    torch.ops.aten.add.Tensor,
+                    torch.ops.aten.div.Tensor_mode,
+                    torch.ops.aten.scatter.src,
+                },
+                torch.zeros(3, 5, 6, dtype=torch.int32).cuda(),
+                "mean",
+            ),
+            # #############################amax###########################
+            (
+                "scatter_reduce_amax_zero_dim_indexOne_constant",
+                0,
+                torch.tensor([[0, 1, 2, 0]]).cuda(),
+                torch.tensor([[1, 2, 3, 4]], dtype=torch.int32).cuda(),
+                {
+                    torch.ops.aten.maximum.default,
+                    torch.ops.aten.scatter.src,
+                },
+                torch.zeros(3, 5, dtype=torch.int32).cuda(),
+                "amax",
+            ),
+            (
+                "scatter_reduce_amax_zero_dim_indexTwo_constant",
+                0,
+                torch.tensor([[0, 1, 2, 0], [1, 2, 1, 1]]).cuda(),
+                torch.tensor([[1, 2, 3, 4], [5, 6, 7, 8]], dtype=torch.int32).cuda(),
+                {
+                    torch.ops.aten.maximum.default,
+                    torch.ops.aten.scatter.src,
+                },
+                torch.zeros(3, 5, dtype=torch.int32).cuda(),
+                "amax",
+            ),
+            (
+                "scatter_reduce_amax_one_dim_indexOne_constant",
+                1,
+                torch.tensor([[0, 1, 2, 0]]).cuda(),
+                torch.tensor([[1, 2, 3, 1]], dtype=torch.int32).cuda(),
+                {
+                    torch.ops.aten.maximum.default,
+                    torch.ops.aten.scatter.src,
+                },
+                torch.zeros(3, 5, dtype=torch.int32).cuda(),
+                "amax",
+            ),
+            (
+                "scatter_reduce_amax_one_dim_indexTwo_constant",
+                1,
+                torch.tensor([[0, 1, 2, 0], [1, 2, 1, 1]]).cuda(),
+                torch.tensor([[1, 2, 3, 1], [5, 6, 5, 5]], dtype=torch.int32).cuda(),
+                {
+                    torch.ops.aten.maximum.default,
+                    torch.ops.aten.scatter.src,
+                },
+                torch.zeros(3, 5, dtype=torch.int32).cuda(),
+                "amax",
+            ),
+            (
+                "scatter_reduce_amax_one_dim_indexTwo_constant_3D",
+                1,
+                torch.tensor(
+                    [[[0, 1, 2, 0], [1, 2, 1, 1]], [[3, 2, 1, 2], [0, 1, 2, 0]]]
+                ).cuda(),
+                torch.tensor(
+                    [[[1, 2, 3, 1], [5, 6, 5, 5]], [[2, 4, 3, 2], [1, 2, 3, 1]]],
+                    dtype=torch.int32,
+                ).cuda(),
+                {
+                    torch.ops.aten.maximum.default,
+                    torch.ops.aten.scatter.src,
+                },
+                torch.zeros(3, 5, 6, dtype=torch.int32).cuda(),
+                "amax",
+            ),
+            # #############################amin###########################
+            (
+                "scatter_reduce_amin_zero_dim_indexOne_constant",
+                0,
+                torch.tensor([[0, 1, 2, 0]]).cuda(),
+                torch.tensor([[1, 2, 3, 4]], dtype=torch.int32).cuda(),
+                {
+                    torch.ops.aten.minimum.default,
+                    torch.ops.aten.scatter.src,
+                },
+                torch.zeros(3, 5, dtype=torch.int32).cuda(),
+                "amin",
+            ),
+            (
+                "scatter_reduce_amin_zero_dim_indexTwo_constant",
+                0,
+                torch.tensor([[0, 1, 2, 0], [1, 2, 1, 1]]).cuda(),
+                torch.tensor([[1, 2, 3, 4], [5, 6, 7, 8]], dtype=torch.int32).cuda(),
+                {
+                    torch.ops.aten.minimum.default,
+                    torch.ops.aten.scatter.src,
+                },
+                torch.zeros(3, 5, dtype=torch.int32).cuda(),
+                "amin",
+            ),
+            (
+                "scatter_reduce_amin_one_dim_indexOne_constant",
+                1,
+                torch.tensor([[0, 1, 2, 0]]).cuda(),
+                torch.tensor([[1, 2, 3, 1]], dtype=torch.int32).cuda(),
+                {
+                    torch.ops.aten.minimum.default,
+                    torch.ops.aten.scatter.src,
+                },
+                torch.zeros(3, 5, dtype=torch.int32).cuda(),
+                "amin",
+            ),
+            (
+                "scatter_reduce_amin_one_dim_indexTwo_constant",
+                1,
+                torch.tensor([[0, 1, 2, 0], [1, 2, 1, 1]]).cuda(),
+                torch.tensor([[1, 2, 3, 1], [5, 6, 5, 5]], dtype=torch.int32).cuda(),
+                {
+                    torch.ops.aten.minimum.default,
+                    torch.ops.aten.scatter.src,
+                },
+                torch.zeros(3, 5, dtype=torch.int32).cuda(),
+                "amin",
+            ),
+            (
+                "scatter_reduce_amin_one_dim_indexTwo_constant_3D",
+                1,
+                torch.tensor(
+                    [[[0, 1, 2, 0], [1, 2, 1, 1]], [[3, 2, 1, 2], [0, 1, 2, 0]]]
+                ).cuda(),
+                torch.tensor(
+                    [[[1, 2, 3, 1], [5, 6, 5, 5]], [[2, 4, 3, 2], [1, 2, 3, 1]]],
+                    dtype=torch.int32,
+                ).cuda(),
+                {
+                    torch.ops.aten.minimum.default,
+                    torch.ops.aten.scatter.src,
+                },
+                torch.zeros(3, 5, 6, dtype=torch.int32).cuda(),
+                "amin",
+            ),
+        ]
+    )
+    def test_scatter_reduce(
+        self, _, dim, index, src, expected_ops_param, input_reduce_op, reduce_op_str
+    ):
+        class TestModule(torch.nn.Module):
+            def __init__(self):
+                super().__init__()
+
+            def forward(self, input):
+
+                return torch.ops.aten.scatter_reduce_.two(
+                    input, dim, index, src, reduce=reduce_op_str
+                )
+
+        # Operations expected to be included in the traced graph after decompositions
+        expected_ops = expected_ops_param
+        unexpected_ops = {torch.ops.aten.scatter_reduce_.two}
+
+        input = torch.zeros(3, 5, dtype=torch.int32).cuda()
+        inputs = [input_reduce_op]
+
+        fx_graph = torch.fx.symbolic_trace(TestModule())
+        unexpected_ops_seen, expected_ops_unseen = lower_graph_testing(
+            fx_graph,
+            inputs,
+            expected_ops=expected_ops,
+            unexpected_ops=unexpected_ops,
+        )
+
+        self.assertEqual(
+            len(expected_ops_unseen),
+            0,
+            f"The following expected ops were not encountered: {expected_ops_unseen}",
+        )
+
+        self.assertEqual(
+            len(unexpected_ops_seen),
+            0,
+            f"The following expected ops were not encountered: {unexpected_ops_seen}",
+        )
+
+        torch._dynamo.reset()
+
+        # Validate that the results between Torch and Torch-TRT are similar
+        optimized_model = torch_tensorrt.compile(
+            fx_graph,
+            "torch_compile",
+            inputs,
+            min_block_size=3,
+            truncate_double=True,
+            pass_through_build_failures=True,
+        )
+        optimized_model_results = optimized_model(*inputs).detach().cpu()
+        torch_model_results = fx_graph(*inputs).detach().cpu()
+
+        max_diff = float(
+            torch.max(torch.abs(optimized_model_results - torch_model_results))
+        )
+        self.assertAlmostEqual(
+            max_diff,
+            0,
+            DECIMALS_OF_AGREEMENT,
+            f"Scatter_reduce TRT outputs don't match with the original model.",
+        )
+
+    @parameterized.expand(
+        [
             (torch.float, False),
             (torch.half, False),
             (torch.half, True),
@@ -1147,357 +1542,6 @@
         unexpected_ops = {torch.ops.aten._log_softmax.default}
 
         inputs = [torch.randn(1, 3, 5, 7, dtype=dtype, device="cuda")]
-=======
-            ############################sum###########################
-            (
-                "scatter_reduce_add_zero_dim_indexOne_constant",
-                0,
-                torch.tensor([[0, 1, 2, 0]]).cuda(),
-                torch.tensor([[1, 2, 3, 4]], dtype=torch.int32).cuda(),
-                {torch.ops.aten.add.Tensor},
-                torch.zeros(3, 5, dtype=torch.int32).cuda(),
-                "sum",
-            ),
-            (
-                "scatter_reduce_add_zero_dim_indexTwo_constant",
-                0,
-                torch.tensor([[0, 1, 2, 0], [1, 2, 1, 1]]).cuda(),
-                torch.tensor([[1, 2, 3, 4], [5, 6, 7, 8]], dtype=torch.int32).cuda(),
-                {torch.ops.aten.add.Tensor, torch.ops.aten.scatter.src},
-                torch.zeros(3, 5, dtype=torch.int32).cuda(),
-                "sum",
-            ),
-            (
-                "scatter_reduce_add_one_dim_indexOne_constant",
-                1,
-                torch.tensor([[0, 1, 2, 0]]).cuda(),
-                torch.tensor([[1, 2, 3, 1]], dtype=torch.int32).cuda(),
-                {
-                    torch.ops.aten.add.Tensor,
-                    torch.ops.aten.scatter.src,
-                },
-                torch.zeros(3, 5, dtype=torch.int32).cuda(),
-                "sum",
-            ),
-            (
-                "scatter_reduce_add_one_dim_indexTwo_constant",
-                1,
-                torch.tensor([[0, 1, 2, 0], [1, 2, 1, 1]]).cuda(),
-                torch.tensor([[1, 2, 3, 1], [5, 6, 5, 5]], dtype=torch.int32).cuda(),
-                {
-                    torch.ops.aten.add.Tensor,
-                    torch.ops.aten.scatter.src,
-                },
-                torch.zeros(3, 5, dtype=torch.int32).cuda(),
-                "sum",
-            ),
-            (
-                "scatter_reduce_add_one_dim_indexOne_constant_3D",
-                1,
-                torch.tensor(
-                    [[[0, 1, 2, 0], [1, 2, 1, 1]], [[3, 2, 1, 2], [0, 1, 2, 0]]]
-                ).cuda(),
-                torch.tensor(
-                    [[[1, 2, 3, 1], [5, 6, 5, 5]], [[2, 4, 3, 2], [1, 2, 3, 1]]],
-                    dtype=torch.int32,
-                ).cuda(),
-                {
-                    torch.ops.aten.add.Tensor,
-                    torch.ops.aten.scatter.src,
-                },
-                torch.zeros(3, 5, 6, dtype=torch.int32).cuda(),
-                "sum",
-            ),
-            ###########################prod###########################
-            (
-                "scatter_reduce_prod_zero_dim_indexOne_constant",
-                0,
-                torch.tensor([[0, 1, 2, 0]]).cuda(),
-                torch.tensor([[1, 2, 3, 4]], dtype=torch.int32).cuda(),
-                {
-                    torch.ops.aten.mul.Tensor,
-                    torch.ops.aten.scatter.src,
-                },
-                torch.ones(3, 5, dtype=torch.int32).cuda(),
-                "prod",
-            ),
-            (
-                "scatter_reduce_prod_zero_dim_indexTwo_constant",
-                0,
-                torch.tensor([[0, 1, 2, 0], [1, 2, 1, 1]]).cuda(),
-                torch.tensor([[1, 2, 3, 4], [5, 6, 7, 8]], dtype=torch.int32).cuda(),
-                {
-                    torch.ops.aten.mul.Tensor,
-                    torch.ops.aten.scatter.src,
-                },
-                torch.ones(3, 5, dtype=torch.int32).cuda(),
-                "prod",
-            ),
-            (
-                "scatter_reduce_prod_one_dim_indexOne_constant",
-                1,
-                torch.tensor([[0, 1, 2, 0]]).cuda(),
-                torch.tensor([[1, 2, 3, 1]], dtype=torch.int32).cuda(),
-                {
-                    torch.ops.aten.mul.Tensor,
-                    torch.ops.aten.scatter.src,
-                },
-                torch.ones(3, 5, dtype=torch.int32).cuda(),
-                "prod",
-            ),
-            (
-                "scatter_reduce_prod_one_dim_indexTwo_constant",
-                1,
-                torch.tensor([[0, 1, 2, 0], [1, 2, 1, 1]]).cuda(),
-                torch.tensor([[1, 2, 3, 1], [5, 6, 5, 5]], dtype=torch.int32).cuda(),
-                {
-                    torch.ops.aten.mul.Tensor,
-                    torch.ops.aten.scatter.src,
-                },
-                torch.ones(3, 5, dtype=torch.int32).cuda(),
-                "prod",
-            ),
-            (
-                "scatter_reduce_prod_one_dim_indexTwo_constant_3D",
-                1,
-                torch.tensor(
-                    [[[0, 1, 2, 0], [1, 2, 1, 1]], [[3, 2, 1, 2], [0, 1, 2, 0]]]
-                ).cuda(),
-                torch.tensor(
-                    [[[1, 2, 3, 1], [5, 6, 5, 5]], [[2, 4, 3, 2], [1, 2, 3, 1]]],
-                    dtype=torch.int32,
-                ).cuda(),
-                {
-                    torch.ops.aten.mul.Tensor,
-                    torch.ops.aten.scatter.src,
-                },
-                torch.ones(3, 5, 6, dtype=torch.int32).cuda(),
-                "prod",
-            ),
-            # #############################mean###########################
-            (
-                "scatter_reduce_mean_zero_dim_indexOne_constant",
-                0,
-                torch.tensor([[0, 1, 2, 0]]).cuda(),
-                torch.tensor([[1, 2, 3, 4]], dtype=torch.int32).cuda(),
-                {
-                    torch.ops.aten.add.Tensor,
-                    torch.ops.aten.div.Tensor_mode,
-                },
-                torch.zeros(3, 5, dtype=torch.int32).cuda(),
-                "mean",
-            ),
-            (
-                "scatter_reduce_mean_zero_dim_indexTwo_constant",
-                0,
-                torch.tensor([[0, 1, 2, 0], [1, 2, 1, 1]]).cuda(),
-                torch.tensor([[1, 2, 3, 4], [5, 6, 7, 8]], dtype=torch.int32).cuda(),
-                {
-                    torch.ops.aten.add.Tensor,
-                    torch.ops.aten.div.Tensor_mode,
-                    torch.ops.aten.scatter.src,
-                },
-                torch.zeros(3, 5, dtype=torch.int32).cuda(),
-                "mean",
-            ),
-            (
-                "scatter_reduce_mean_one_dim_indexOne_constant",
-                1,
-                torch.tensor([[0, 1, 2, 0]]).cuda(),
-                torch.tensor([[1, 2, 3, 1]], dtype=torch.int32).cuda(),
-                {
-                    torch.ops.aten.add.Tensor,
-                    torch.ops.aten.div.Tensor_mode,
-                    torch.ops.aten.scatter.src,
-                },
-                torch.zeros(3, 5, dtype=torch.int32).cuda(),
-                "mean",
-            ),
-            (
-                "scatter_reduce_mean_one_dim_indexTwo_constant",
-                1,
-                torch.tensor([[0, 1, 2, 0], [1, 2, 1, 1]]).cuda(),
-                torch.tensor([[1, 2, 3, 1], [5, 6, 5, 5]], dtype=torch.int32).cuda(),
-                {
-                    torch.ops.aten.add.Tensor,
-                    torch.ops.aten.div.Tensor_mode,
-                    torch.ops.aten.scatter.src,
-                },
-                torch.zeros(3, 5, dtype=torch.int32).cuda(),
-                "mean",
-            ),
-            (
-                "scatter_reduce_mean_one_dim_indexTwo_constant_3D",
-                1,
-                torch.tensor(
-                    [[[0, 1, 2, 0], [1, 2, 1, 1]], [[3, 2, 1, 2], [0, 1, 2, 0]]]
-                ).cuda(),
-                torch.tensor(
-                    [[[1, 2, 3, 1], [5, 6, 5, 5]], [[2, 4, 3, 2], [1, 2, 3, 1]]],
-                    dtype=torch.int32,
-                ).cuda(),
-                {
-                    torch.ops.aten.add.Tensor,
-                    torch.ops.aten.div.Tensor_mode,
-                    torch.ops.aten.scatter.src,
-                },
-                torch.zeros(3, 5, 6, dtype=torch.int32).cuda(),
-                "mean",
-            ),
-            # #############################amax###########################
-            (
-                "scatter_reduce_amax_zero_dim_indexOne_constant",
-                0,
-                torch.tensor([[0, 1, 2, 0]]).cuda(),
-                torch.tensor([[1, 2, 3, 4]], dtype=torch.int32).cuda(),
-                {
-                    torch.ops.aten.maximum.default,
-                    torch.ops.aten.scatter.src,
-                },
-                torch.zeros(3, 5, dtype=torch.int32).cuda(),
-                "amax",
-            ),
-            (
-                "scatter_reduce_amax_zero_dim_indexTwo_constant",
-                0,
-                torch.tensor([[0, 1, 2, 0], [1, 2, 1, 1]]).cuda(),
-                torch.tensor([[1, 2, 3, 4], [5, 6, 7, 8]], dtype=torch.int32).cuda(),
-                {
-                    torch.ops.aten.maximum.default,
-                    torch.ops.aten.scatter.src,
-                },
-                torch.zeros(3, 5, dtype=torch.int32).cuda(),
-                "amax",
-            ),
-            (
-                "scatter_reduce_amax_one_dim_indexOne_constant",
-                1,
-                torch.tensor([[0, 1, 2, 0]]).cuda(),
-                torch.tensor([[1, 2, 3, 1]], dtype=torch.int32).cuda(),
-                {
-                    torch.ops.aten.maximum.default,
-                    torch.ops.aten.scatter.src,
-                },
-                torch.zeros(3, 5, dtype=torch.int32).cuda(),
-                "amax",
-            ),
-            (
-                "scatter_reduce_amax_one_dim_indexTwo_constant",
-                1,
-                torch.tensor([[0, 1, 2, 0], [1, 2, 1, 1]]).cuda(),
-                torch.tensor([[1, 2, 3, 1], [5, 6, 5, 5]], dtype=torch.int32).cuda(),
-                {
-                    torch.ops.aten.maximum.default,
-                    torch.ops.aten.scatter.src,
-                },
-                torch.zeros(3, 5, dtype=torch.int32).cuda(),
-                "amax",
-            ),
-            (
-                "scatter_reduce_amax_one_dim_indexTwo_constant_3D",
-                1,
-                torch.tensor(
-                    [[[0, 1, 2, 0], [1, 2, 1, 1]], [[3, 2, 1, 2], [0, 1, 2, 0]]]
-                ).cuda(),
-                torch.tensor(
-                    [[[1, 2, 3, 1], [5, 6, 5, 5]], [[2, 4, 3, 2], [1, 2, 3, 1]]],
-                    dtype=torch.int32,
-                ).cuda(),
-                {
-                    torch.ops.aten.maximum.default,
-                    torch.ops.aten.scatter.src,
-                },
-                torch.zeros(3, 5, 6, dtype=torch.int32).cuda(),
-                "amax",
-            ),
-            # #############################amin###########################
-            (
-                "scatter_reduce_amin_zero_dim_indexOne_constant",
-                0,
-                torch.tensor([[0, 1, 2, 0]]).cuda(),
-                torch.tensor([[1, 2, 3, 4]], dtype=torch.int32).cuda(),
-                {
-                    torch.ops.aten.minimum.default,
-                    torch.ops.aten.scatter.src,
-                },
-                torch.zeros(3, 5, dtype=torch.int32).cuda(),
-                "amin",
-            ),
-            (
-                "scatter_reduce_amin_zero_dim_indexTwo_constant",
-                0,
-                torch.tensor([[0, 1, 2, 0], [1, 2, 1, 1]]).cuda(),
-                torch.tensor([[1, 2, 3, 4], [5, 6, 7, 8]], dtype=torch.int32).cuda(),
-                {
-                    torch.ops.aten.minimum.default,
-                    torch.ops.aten.scatter.src,
-                },
-                torch.zeros(3, 5, dtype=torch.int32).cuda(),
-                "amin",
-            ),
-            (
-                "scatter_reduce_amin_one_dim_indexOne_constant",
-                1,
-                torch.tensor([[0, 1, 2, 0]]).cuda(),
-                torch.tensor([[1, 2, 3, 1]], dtype=torch.int32).cuda(),
-                {
-                    torch.ops.aten.minimum.default,
-                    torch.ops.aten.scatter.src,
-                },
-                torch.zeros(3, 5, dtype=torch.int32).cuda(),
-                "amin",
-            ),
-            (
-                "scatter_reduce_amin_one_dim_indexTwo_constant",
-                1,
-                torch.tensor([[0, 1, 2, 0], [1, 2, 1, 1]]).cuda(),
-                torch.tensor([[1, 2, 3, 1], [5, 6, 5, 5]], dtype=torch.int32).cuda(),
-                {
-                    torch.ops.aten.minimum.default,
-                    torch.ops.aten.scatter.src,
-                },
-                torch.zeros(3, 5, dtype=torch.int32).cuda(),
-                "amin",
-            ),
-            (
-                "scatter_reduce_amin_one_dim_indexTwo_constant_3D",
-                1,
-                torch.tensor(
-                    [[[0, 1, 2, 0], [1, 2, 1, 1]], [[3, 2, 1, 2], [0, 1, 2, 0]]]
-                ).cuda(),
-                torch.tensor(
-                    [[[1, 2, 3, 1], [5, 6, 5, 5]], [[2, 4, 3, 2], [1, 2, 3, 1]]],
-                    dtype=torch.int32,
-                ).cuda(),
-                {
-                    torch.ops.aten.minimum.default,
-                    torch.ops.aten.scatter.src,
-                },
-                torch.zeros(3, 5, 6, dtype=torch.int32).cuda(),
-                "amin",
-            ),
-        ]
-    )
-    def test_scatter_reduce(
-        self, _, dim, index, src, expected_ops_param, input_reduce_op, reduce_op_str
-    ):
-        class TestModule(torch.nn.Module):
-            def __init__(self):
-                super().__init__()
-
-            def forward(self, input):
-
-                return torch.ops.aten.scatter_reduce_.two(
-                    input, dim, index, src, reduce=reduce_op_str
-                )
-
-        # Operations expected to be included in the traced graph after decompositions
-        expected_ops = expected_ops_param
-        unexpected_ops = {torch.ops.aten.scatter_reduce_.two}
-
-        input = torch.zeros(3, 5, dtype=torch.int32).cuda()
-        inputs = [input_reduce_op]
->>>>>>> a6d37eee
 
         fx_graph = torch.fx.symbolic_trace(TestModule())
         unexpected_ops_seen, expected_ops_unseen = lower_graph_testing(
@@ -1505,49 +1549,29 @@
             inputs,
             expected_ops=expected_ops,
             unexpected_ops=unexpected_ops,
-<<<<<<< HEAD
-            min_block_size=1,
-        )
-
-        self.assertEqual(
-            len(unexpected_ops_seen),
-            0,
-            f"The following unexpected ops were encountered: {unexpected_ops_seen}",
-        )
-
-        self.assertEqual(
-            len(expected_ops_unseen),
-            0,
-            f"The following expected ops were not encountered: {expected_ops_unseen}",
-=======
-        )
-
-        self.assertEqual(
-            len(expected_ops_unseen),
-            0,
-            f"The following expected ops were not encountered: {expected_ops_unseen}",
-        )
-
-        self.assertEqual(
-            len(unexpected_ops_seen),
-            0,
-            f"The following expected ops were not encountered: {unexpected_ops_seen}",
->>>>>>> a6d37eee
-        )
-
-        torch._dynamo.reset()
-
-        # Validate that the results between Torch and Torch-TRT are similar
-        optimized_model = torch_tensorrt.compile(
-            fx_graph,
-            "torch_compile",
-            inputs,
-<<<<<<< HEAD
-            min_block_size=1,
-=======
-            min_block_size=3,
-            truncate_double=True,
->>>>>>> a6d37eee
+            min_block_size=1,
+        )
+
+        self.assertEqual(
+            len(unexpected_ops_seen),
+            0,
+            f"The following unexpected ops were encountered: {unexpected_ops_seen}",
+        )
+
+        self.assertEqual(
+            len(expected_ops_unseen),
+            0,
+            f"The following expected ops were not encountered: {expected_ops_unseen}",
+        )
+
+        torch._dynamo.reset()
+
+        # Validate that the results between Torch and Torch-TRT are similar
+        optimized_model = torch_tensorrt.compile(
+            fx_graph,
+            "torch_compile",
+            inputs,
+            min_block_size=1,
             pass_through_build_failures=True,
         )
         optimized_model_results = optimized_model(*inputs).detach().cpu()
@@ -1560,11 +1584,7 @@
             max_diff,
             0,
             DECIMALS_OF_AGREEMENT,
-<<<<<<< HEAD
             f"Log_softmax TRT outputs don't match with the original model.",
-=======
-            f"Scatter_reduce TRT outputs don't match with the original model.",
->>>>>>> a6d37eee
         )
 
 
