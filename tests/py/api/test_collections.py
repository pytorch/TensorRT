--- conflicted
+++ resolved
@@ -50,11 +50,37 @@
         )
 
 
-<<<<<<< HEAD
+class TestStandardTensorInputLong(unittest.TestCase):
+    def test_compile(self):
+
+        self.input = torch.randn((1, 3, 224, 224)).to("cuda")
+        self.model = (
+            torch.jit.load(MODULE_DIR + "/standard_tensor_input_scripted.jit.pt")
+            .eval()
+            .to("cuda")
+        )
+
+        compile_spec = {
+            "inputs": [
+                torchtrt.Input(self.input.shape, dtype=torch.long),
+                torchtrt.Input(self.input.shape, dtype=torch.long),
+            ],
+            "device": torchtrt.Device("gpu:0"),
+            "enabled_precisions": {torch.float},
+            "truncate_long_and_double": True,
+        }
+
+        trt_mod = torchtrt.ts.compile(self.model, **compile_spec)
+        cos_sim = cosine_similarity(
+            self.model(self.input, self.input), trt_mod(self.input, self.input)
+        )
+        self.assertTrue(
+            cos_sim > COSINE_THRESHOLD,
+            msg=f"standard_tensor_input_long_scripted TRT outputs don't match with the original model. Cosine sim score: {cos_sim} Threshold: {COSINE_THRESHOLD}",
+        )
+
+
 class TestStandardTensorInputDomain(unittest.TestCase):
-=======
-class TestStandardTensorInputLong(unittest.TestCase):
->>>>>>> 8adcacc8
     def test_compile(self):
 
         self.input = torch.randn((1, 3, 224, 224)).to("cuda")
@@ -66,20 +92,11 @@
 
         compile_spec = {
             "inputs": [
-<<<<<<< HEAD
                 torchtrt.Input(self.input.shape, tensor_domain=(70, 800)),
                 torchtrt.Input(self.input.shape, tensor_domain=(-20, -17)),
             ],
             "device": torchtrt.Device("gpu:0"),
             "enabled_precisions": {torch.float},
-=======
-                torchtrt.Input(self.input.shape, dtype=torch.long),
-                torchtrt.Input(self.input.shape, dtype=torch.long),
-            ],
-            "device": torchtrt.Device("gpu:0"),
-            "enabled_precisions": {torch.float},
-            "truncate_long_and_double": True,
->>>>>>> 8adcacc8
         }
 
         trt_mod = torchtrt.ts.compile(self.model, **compile_spec)
@@ -88,11 +105,7 @@
         )
         self.assertTrue(
             cos_sim > COSINE_THRESHOLD,
-<<<<<<< HEAD
             msg=f"standard_tensor_input_scripted with tensor domain specified TRT outputs don't match with the original model. Cosine sim score: {cos_sim} Threshold: {COSINE_THRESHOLD}",
-=======
-            msg=f"standard_tensor_input_long_scripted TRT outputs don't match with the original model. Cosine sim score: {cos_sim} Threshold: {COSINE_THRESHOLD}",
->>>>>>> 8adcacc8
         )
 
 
