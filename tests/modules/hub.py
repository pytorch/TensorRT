--- conflicted
+++ resolved
@@ -5,15 +5,8 @@
 import custom_models as cm
 import torch
 
-<<<<<<< HEAD
-if importlib.util.find_spec("timm"):
-    import timm
-
-if importlib.util.find_spec("torchvision"):
-=======
 if importlib.util.find_spec("torchvision"):
     import timm
->>>>>>> 07e4643e
     import torchvision.models as models
 
 torch.hub._validate_not_a_forked_repo = lambda a, b, c: True
@@ -120,8 +113,6 @@
             ),
             "path": "both",
         },
-<<<<<<< HEAD
-=======
         "efficientnet_b0": {
             "model": timm.create_model("efficientnet_b0", pretrained=True),
             "path": "script",
@@ -130,7 +121,6 @@
             "model": timm.create_model("vit_base_patch16_224", pretrained=True),
             "path": "script",
         },
->>>>>>> 07e4643e
         "pooling": {"model": cm.Pool(), "path": "trace"},
         "module_fallback": {"model": cm.ModuleFallbackMain(), "path": "script"},
         "loop_fallback_eval": {"model": cm.LoopFallbackEval(), "path": "script"},
@@ -148,18 +138,6 @@
         },
         # "bert_base_uncased": {"model": cm.BertModule(), "path": "trace"},
     }
-<<<<<<< HEAD
-    if importlib.util.find_spec("timm"):
-        models["efficientnet_b0"] = {
-            "model": timm.create_model("efficientnet_b0", pretrained=True),
-            "path": "script",
-        }
-        models["vit"] = {
-            "model": timm.create_model("vit_base_patch16_224", pretrained=True),
-            "path": "script",
-        }
-=======
->>>>>>> 07e4643e
 
     manifest = None
     version_matches = False
