--- conflicted
+++ resolved
@@ -769,19 +769,11 @@
     if IS_DLFW_CI:
         return sbsa_requirements
     return sbsa_requirements + [
-<<<<<<< HEAD
         "torch>=2.10.0.dev,<2.11.0",
-        "tensorrt>=10.12.0,<10.13.0",
-        "tensorrt-cu12>=10.12.0,<10.13.0",
-        "tensorrt-cu12-bindings>=10.12.0,<10.13.0",
-        "tensorrt-cu12-libs>=10.12.0,<10.13.0",
-=======
-        "torch>=2.9.0.dev,<2.10.0",
         "tensorrt>=10.13.0,<10.14.0",
         "tensorrt-cu12>=10.13.0,<10.14.0",
         "tensorrt-cu12-bindings>=10.13.0,<10.14.0",
         "tensorrt-cu12-libs>=10.13.0,<10.14.0",
->>>>>>> 892a8701
     ]
 
 
